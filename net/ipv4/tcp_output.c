--- conflicted
+++ resolved
@@ -1742,16 +1742,10 @@
 	const struct tcp_congestion_ops *ca_ops = inet_csk(sk)->icsk_ca_ops;
 	u32 tso_segs = ca_ops->tso_segs_goal ? ca_ops->tso_segs_goal(sk) : 0;
 
-<<<<<<< HEAD
-	return tso_segs ? :
-		tcp_tso_autosize(sk, mss_now,
-				 sock_net(sk)->ipv4.sysctl_tcp_min_tso_segs);
-=======
 	if (!tso_segs)
 		tso_segs = tcp_tso_autosize(sk, mss_now,
 				sock_net(sk)->ipv4.sysctl_tcp_min_tso_segs);
 	return min_t(u32, tso_segs, sk->sk_gso_max_segs);
->>>>>>> 661e50bc
 }
 
 /* Returns the portion of skb which can be sent right away */
@@ -2451,16 +2445,8 @@
 	 */
 	if ((early_retrans != 3 && early_retrans != 4) ||
 	    !tp->packets_out || !tcp_is_sack(tp) ||
-<<<<<<< HEAD
-	    icsk->icsk_ca_state != TCP_CA_Open)
-		return false;
-
-	if ((tp->snd_cwnd > tcp_packets_in_flight(tp)) &&
-	     !tcp_write_queue_empty(sk))
-=======
 	    (icsk->icsk_ca_state != TCP_CA_Open &&
 	     icsk->icsk_ca_state != TCP_CA_CWR))
->>>>>>> 661e50bc
 		return false;
 
 	/* Probe timeout is 2*rtt. Add minimum RTO to account
