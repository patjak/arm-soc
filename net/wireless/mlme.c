/*
 * cfg80211 MLME SAP interface
 *
 * Copyright (c) 2009, Jouni Malinen <j@w1.fi>
 */

#include <linux/kernel.h>
#include <linux/module.h>
#include <linux/netdevice.h>
#include <linux/nl80211.h>
#include <linux/slab.h>
#include <linux/wireless.h>
#include <net/cfg80211.h>
#include <net/iw_handler.h>
#include "core.h"
#include "nl80211.h"

void cfg80211_send_rx_auth(struct net_device *dev, const u8 *buf, size_t len)
{
	struct wireless_dev *wdev = dev->ieee80211_ptr;
	struct wiphy *wiphy = wdev->wiphy;
	struct cfg80211_registered_device *rdev = wiphy_to_dev(wiphy);

	wdev_lock(wdev);

	nl80211_send_rx_auth(rdev, dev, buf, len, GFP_KERNEL);
	cfg80211_sme_rx_auth(dev, buf, len);

	wdev_unlock(wdev);
}
EXPORT_SYMBOL(cfg80211_send_rx_auth);

void cfg80211_send_rx_assoc(struct net_device *dev, struct cfg80211_bss *bss,
			    const u8 *buf, size_t len)
{
	u16 status_code;
	struct wireless_dev *wdev = dev->ieee80211_ptr;
	struct wiphy *wiphy = wdev->wiphy;
	struct cfg80211_registered_device *rdev = wiphy_to_dev(wiphy);
	struct ieee80211_mgmt *mgmt = (struct ieee80211_mgmt *)buf;
	u8 *ie = mgmt->u.assoc_resp.variable;
	int ieoffs = offsetof(struct ieee80211_mgmt, u.assoc_resp.variable);

	wdev_lock(wdev);

	status_code = le16_to_cpu(mgmt->u.assoc_resp.status_code);

	/*
	 * This is a bit of a hack, we don't notify userspace of
	 * a (re-)association reply if we tried to send a reassoc
	 * and got a reject -- we only try again with an assoc
	 * frame instead of reassoc.
	 */
	if (status_code != WLAN_STATUS_SUCCESS && wdev->conn &&
	    cfg80211_sme_failed_reassoc(wdev)) {
		cfg80211_put_bss(bss);
		goto out;
	}

	nl80211_send_rx_assoc(rdev, dev, buf, len, GFP_KERNEL);

	if (status_code != WLAN_STATUS_SUCCESS && wdev->conn) {
		cfg80211_sme_failed_assoc(wdev);
		/*
		 * do not call connect_result() now because the
		 * sme will schedule work that does it later.
		 */
		cfg80211_put_bss(bss);
		goto out;
	}

	if (!wdev->conn && wdev->sme_state == CFG80211_SME_IDLE) {
		/*
		 * This is for the userspace SME, the CONNECTING
		 * state will be changed to CONNECTED by
		 * __cfg80211_connect_result() below.
		 */
		wdev->sme_state = CFG80211_SME_CONNECTING;
	}

	/* this consumes the bss reference */
	__cfg80211_connect_result(dev, mgmt->bssid, NULL, 0, ie, len - ieoffs,
				  status_code,
				  status_code == WLAN_STATUS_SUCCESS, bss);
 out:
	wdev_unlock(wdev);
}
EXPORT_SYMBOL(cfg80211_send_rx_assoc);

void __cfg80211_send_deauth(struct net_device *dev,
				   const u8 *buf, size_t len)
{
	struct wireless_dev *wdev = dev->ieee80211_ptr;
	struct wiphy *wiphy = wdev->wiphy;
	struct cfg80211_registered_device *rdev = wiphy_to_dev(wiphy);
	struct ieee80211_mgmt *mgmt = (struct ieee80211_mgmt *)buf;
	const u8 *bssid = mgmt->bssid;
	bool was_current = false;

	ASSERT_WDEV_LOCK(wdev);

	if (wdev->current_bss &&
	    memcmp(wdev->current_bss->pub.bssid, bssid, ETH_ALEN) == 0) {
		cfg80211_unhold_bss(wdev->current_bss);
		cfg80211_put_bss(&wdev->current_bss->pub);
		wdev->current_bss = NULL;
		was_current = true;
	}

	nl80211_send_deauth(rdev, dev, buf, len, GFP_KERNEL);

	if (wdev->sme_state == CFG80211_SME_CONNECTED && was_current) {
		u16 reason_code;
		bool from_ap;

		reason_code = le16_to_cpu(mgmt->u.deauth.reason_code);

		from_ap = memcmp(mgmt->sa, dev->dev_addr, ETH_ALEN) != 0;
		__cfg80211_disconnected(dev, NULL, 0, reason_code, from_ap);
	} else if (wdev->sme_state == CFG80211_SME_CONNECTING) {
		__cfg80211_connect_result(dev, mgmt->bssid, NULL, 0, NULL, 0,
					  WLAN_STATUS_UNSPECIFIED_FAILURE,
					  false, NULL);
	}
}
EXPORT_SYMBOL(__cfg80211_send_deauth);

void cfg80211_send_deauth(struct net_device *dev, const u8 *buf, size_t len)
{
	struct wireless_dev *wdev = dev->ieee80211_ptr;

	wdev_lock(wdev);
	__cfg80211_send_deauth(dev, buf, len);
	wdev_unlock(wdev);
}
EXPORT_SYMBOL(cfg80211_send_deauth);

void __cfg80211_send_disassoc(struct net_device *dev,
				     const u8 *buf, size_t len)
{
	struct wireless_dev *wdev = dev->ieee80211_ptr;
	struct wiphy *wiphy = wdev->wiphy;
	struct cfg80211_registered_device *rdev = wiphy_to_dev(wiphy);
	struct ieee80211_mgmt *mgmt = (struct ieee80211_mgmt *)buf;
	const u8 *bssid = mgmt->bssid;
	u16 reason_code;
	bool from_ap;

	ASSERT_WDEV_LOCK(wdev);

	nl80211_send_disassoc(rdev, dev, buf, len, GFP_KERNEL);

	if (wdev->sme_state != CFG80211_SME_CONNECTED)
		return;

	if (wdev->current_bss &&
	    memcmp(wdev->current_bss->pub.bssid, bssid, ETH_ALEN) == 0) {
		cfg80211_sme_disassoc(dev, wdev->current_bss);
		cfg80211_unhold_bss(wdev->current_bss);
		cfg80211_put_bss(&wdev->current_bss->pub);
		wdev->current_bss = NULL;
	} else
		WARN_ON(1);


	reason_code = le16_to_cpu(mgmt->u.disassoc.reason_code);

	from_ap = memcmp(mgmt->sa, dev->dev_addr, ETH_ALEN) != 0;
	__cfg80211_disconnected(dev, NULL, 0, reason_code, from_ap);
}
EXPORT_SYMBOL(__cfg80211_send_disassoc);

void cfg80211_send_disassoc(struct net_device *dev, const u8 *buf, size_t len)
{
	struct wireless_dev *wdev = dev->ieee80211_ptr;

	wdev_lock(wdev);
	__cfg80211_send_disassoc(dev, buf, len);
	wdev_unlock(wdev);
}
EXPORT_SYMBOL(cfg80211_send_disassoc);

void cfg80211_send_unprot_deauth(struct net_device *dev, const u8 *buf,
				 size_t len)
{
	struct wireless_dev *wdev = dev->ieee80211_ptr;
	struct wiphy *wiphy = wdev->wiphy;
	struct cfg80211_registered_device *rdev = wiphy_to_dev(wiphy);

	nl80211_send_unprot_deauth(rdev, dev, buf, len, GFP_ATOMIC);
}
EXPORT_SYMBOL(cfg80211_send_unprot_deauth);

void cfg80211_send_unprot_disassoc(struct net_device *dev, const u8 *buf,
				   size_t len)
{
	struct wireless_dev *wdev = dev->ieee80211_ptr;
	struct wiphy *wiphy = wdev->wiphy;
	struct cfg80211_registered_device *rdev = wiphy_to_dev(wiphy);

	nl80211_send_unprot_disassoc(rdev, dev, buf, len, GFP_ATOMIC);
}
EXPORT_SYMBOL(cfg80211_send_unprot_disassoc);

void cfg80211_send_auth_timeout(struct net_device *dev, const u8 *addr)
{
	struct wireless_dev *wdev = dev->ieee80211_ptr;
	struct wiphy *wiphy = wdev->wiphy;
	struct cfg80211_registered_device *rdev = wiphy_to_dev(wiphy);

	wdev_lock(wdev);

	nl80211_send_auth_timeout(rdev, dev, addr, GFP_KERNEL);
	if (wdev->sme_state == CFG80211_SME_CONNECTING)
		__cfg80211_connect_result(dev, addr, NULL, 0, NULL, 0,
					  WLAN_STATUS_UNSPECIFIED_FAILURE,
					  false, NULL);

	wdev_unlock(wdev);
}
EXPORT_SYMBOL(cfg80211_send_auth_timeout);

void cfg80211_send_assoc_timeout(struct net_device *dev, const u8 *addr)
{
	struct wireless_dev *wdev = dev->ieee80211_ptr;
	struct wiphy *wiphy = wdev->wiphy;
	struct cfg80211_registered_device *rdev = wiphy_to_dev(wiphy);

	wdev_lock(wdev);

	nl80211_send_assoc_timeout(rdev, dev, addr, GFP_KERNEL);
	if (wdev->sme_state == CFG80211_SME_CONNECTING)
		__cfg80211_connect_result(dev, addr, NULL, 0, NULL, 0,
					  WLAN_STATUS_UNSPECIFIED_FAILURE,
					  false, NULL);

	wdev_unlock(wdev);
}
EXPORT_SYMBOL(cfg80211_send_assoc_timeout);

void cfg80211_michael_mic_failure(struct net_device *dev, const u8 *addr,
				  enum nl80211_key_type key_type, int key_id,
				  const u8 *tsc, gfp_t gfp)
{
	struct wiphy *wiphy = dev->ieee80211_ptr->wiphy;
	struct cfg80211_registered_device *rdev = wiphy_to_dev(wiphy);
#ifdef CONFIG_CFG80211_WEXT
	union iwreq_data wrqu;
	char *buf = kmalloc(128, gfp);

	if (buf) {
		sprintf(buf, "MLME-MICHAELMICFAILURE.indication("
			"keyid=%d %scast addr=%pM)", key_id,
			key_type == NL80211_KEYTYPE_GROUP ? "broad" : "uni",
			addr);
		memset(&wrqu, 0, sizeof(wrqu));
		wrqu.data.length = strlen(buf);
		wireless_send_event(dev, IWEVCUSTOM, &wrqu, buf);
		kfree(buf);
	}
#endif

	nl80211_michael_mic_failure(rdev, dev, addr, key_type, key_id, tsc, gfp);
}
EXPORT_SYMBOL(cfg80211_michael_mic_failure);

/* some MLME handling for userspace SME */
int __cfg80211_mlme_auth(struct cfg80211_registered_device *rdev,
			 struct net_device *dev,
			 struct ieee80211_channel *chan,
			 enum nl80211_auth_type auth_type,
			 const u8 *bssid,
			 const u8 *ssid, int ssid_len,
			 const u8 *ie, int ie_len,
			 const u8 *key, int key_len, int key_idx)
{
	struct wireless_dev *wdev = dev->ieee80211_ptr;
	struct cfg80211_auth_request req;
	int err;

	ASSERT_WDEV_LOCK(wdev);

	if (auth_type == NL80211_AUTHTYPE_SHARED_KEY)
		if (!key || !key_len || key_idx < 0 || key_idx > 4)
			return -EINVAL;

	if (wdev->current_bss &&
	    memcmp(bssid, wdev->current_bss->pub.bssid, ETH_ALEN) == 0)
		return -EALREADY;

	memset(&req, 0, sizeof(req));

	req.ie = ie;
	req.ie_len = ie_len;
	req.auth_type = auth_type;
	req.bss = cfg80211_get_bss(&rdev->wiphy, chan, bssid, ssid, ssid_len,
				   WLAN_CAPABILITY_ESS, WLAN_CAPABILITY_ESS);
	req.key = key;
	req.key_len = key_len;
	req.key_idx = key_idx;
	if (!req.bss)
		return -ENOENT;

	err = rdev->ops->auth(&rdev->wiphy, dev, &req);

	cfg80211_put_bss(req.bss);
	return err;
}

int cfg80211_mlme_auth(struct cfg80211_registered_device *rdev,
		       struct net_device *dev, struct ieee80211_channel *chan,
		       enum nl80211_auth_type auth_type, const u8 *bssid,
		       const u8 *ssid, int ssid_len,
		       const u8 *ie, int ie_len,
		       const u8 *key, int key_len, int key_idx)
{
	int err;

	wdev_lock(dev->ieee80211_ptr);
	err = __cfg80211_mlme_auth(rdev, dev, chan, auth_type, bssid,
				   ssid, ssid_len, ie, ie_len,
				   key, key_len, key_idx);
	wdev_unlock(dev->ieee80211_ptr);

	return err;
}

/*  Do a logical ht_capa &= ht_capa_mask.  */
void cfg80211_oper_and_ht_capa(struct ieee80211_ht_cap *ht_capa,
			       const struct ieee80211_ht_cap *ht_capa_mask)
{
	int i;
	u8 *p1, *p2;
	if (!ht_capa_mask) {
		memset(ht_capa, 0, sizeof(*ht_capa));
		return;
	}

	p1 = (u8*)(ht_capa);
	p2 = (u8*)(ht_capa_mask);
	for (i = 0; i<sizeof(*ht_capa); i++)
		p1[i] &= p2[i];
}

int __cfg80211_mlme_assoc(struct cfg80211_registered_device *rdev,
			  struct net_device *dev,
			  struct ieee80211_channel *chan,
			  const u8 *bssid, const u8 *prev_bssid,
			  const u8 *ssid, int ssid_len,
			  const u8 *ie, int ie_len, bool use_mfp,
			  struct cfg80211_crypto_settings *crypt,
			  u32 assoc_flags, struct ieee80211_ht_cap *ht_capa,
			  struct ieee80211_ht_cap *ht_capa_mask)
{
	struct wireless_dev *wdev = dev->ieee80211_ptr;
	struct cfg80211_assoc_request req;
	int err;
	bool was_connected = false;

	ASSERT_WDEV_LOCK(wdev);

	memset(&req, 0, sizeof(req));

	if (wdev->current_bss && prev_bssid &&
	    memcmp(wdev->current_bss->pub.bssid, prev_bssid, ETH_ALEN) == 0) {
		/*
		 * Trying to reassociate: Allow this to proceed and let the old
		 * association to be dropped when the new one is completed.
		 */
		if (wdev->sme_state == CFG80211_SME_CONNECTED) {
			was_connected = true;
			wdev->sme_state = CFG80211_SME_CONNECTING;
		}
	} else if (wdev->current_bss)
		return -EALREADY;

	req.ie = ie;
	req.ie_len = ie_len;
	memcpy(&req.crypto, crypt, sizeof(req.crypto));
	req.use_mfp = use_mfp;
	req.prev_bssid = prev_bssid;
	req.flags = assoc_flags;
	if (ht_capa)
		memcpy(&req.ht_capa, ht_capa, sizeof(req.ht_capa));
	if (ht_capa_mask)
		memcpy(&req.ht_capa_mask, ht_capa_mask,
		       sizeof(req.ht_capa_mask));
	cfg80211_oper_and_ht_capa(&req.ht_capa_mask,
				  rdev->wiphy.ht_capa_mod_mask);

	req.bss = cfg80211_get_bss(&rdev->wiphy, chan, bssid, ssid, ssid_len,
				   WLAN_CAPABILITY_ESS, WLAN_CAPABILITY_ESS);
	if (!req.bss) {
		if (was_connected)
			wdev->sme_state = CFG80211_SME_CONNECTED;
		return -ENOENT;
	}

	err = rdev->ops->assoc(&rdev->wiphy, dev, &req);

	if (err) {
		if (was_connected)
			wdev->sme_state = CFG80211_SME_CONNECTED;
		cfg80211_put_bss(req.bss);
	}

	return err;
}

int cfg80211_mlme_assoc(struct cfg80211_registered_device *rdev,
			struct net_device *dev,
			struct ieee80211_channel *chan,
			const u8 *bssid, const u8 *prev_bssid,
			const u8 *ssid, int ssid_len,
			const u8 *ie, int ie_len, bool use_mfp,
			struct cfg80211_crypto_settings *crypt,
			u32 assoc_flags, struct ieee80211_ht_cap *ht_capa,
			struct ieee80211_ht_cap *ht_capa_mask)
{
	struct wireless_dev *wdev = dev->ieee80211_ptr;
	int err;

	wdev_lock(wdev);
	err = __cfg80211_mlme_assoc(rdev, dev, chan, bssid, prev_bssid,
				    ssid, ssid_len, ie, ie_len, use_mfp, crypt,
				    assoc_flags, ht_capa, ht_capa_mask);
	wdev_unlock(wdev);

	return err;
}

int __cfg80211_mlme_deauth(struct cfg80211_registered_device *rdev,
			   struct net_device *dev, const u8 *bssid,
			   const u8 *ie, int ie_len, u16 reason,
			   bool local_state_change)
{
	struct wireless_dev *wdev = dev->ieee80211_ptr;
	struct cfg80211_deauth_request req = {
		.bssid = bssid,
		.reason_code = reason,
		.ie = ie,
		.ie_len = ie_len,
	};

	ASSERT_WDEV_LOCK(wdev);

	if (local_state_change) {
		if (wdev->current_bss &&
		    memcmp(wdev->current_bss->pub.bssid, bssid, ETH_ALEN) == 0) {
			cfg80211_unhold_bss(wdev->current_bss);
			cfg80211_put_bss(&wdev->current_bss->pub);
			wdev->current_bss = NULL;
		}

		return 0;
	}

	return rdev->ops->deauth(&rdev->wiphy, dev, &req);
}

int cfg80211_mlme_deauth(struct cfg80211_registered_device *rdev,
			 struct net_device *dev, const u8 *bssid,
			 const u8 *ie, int ie_len, u16 reason,
			 bool local_state_change)
{
	struct wireless_dev *wdev = dev->ieee80211_ptr;
	int err;

	wdev_lock(wdev);
	err = __cfg80211_mlme_deauth(rdev, dev, bssid, ie, ie_len, reason,
				     local_state_change);
	wdev_unlock(wdev);

	return err;
}

static int __cfg80211_mlme_disassoc(struct cfg80211_registered_device *rdev,
				    struct net_device *dev, const u8 *bssid,
				    const u8 *ie, int ie_len, u16 reason,
				    bool local_state_change)
{
	struct wireless_dev *wdev = dev->ieee80211_ptr;
	struct cfg80211_disassoc_request req;

	ASSERT_WDEV_LOCK(wdev);

	if (wdev->sme_state != CFG80211_SME_CONNECTED)
		return -ENOTCONN;

	if (WARN_ON(!wdev->current_bss))
		return -ENOTCONN;

	memset(&req, 0, sizeof(req));
	req.reason_code = reason;
	req.local_state_change = local_state_change;
	req.ie = ie;
	req.ie_len = ie_len;
	if (memcmp(wdev->current_bss->pub.bssid, bssid, ETH_ALEN) == 0)
		req.bss = &wdev->current_bss->pub;
	else
		return -ENOTCONN;

	return rdev->ops->disassoc(&rdev->wiphy, dev, &req);
}

int cfg80211_mlme_disassoc(struct cfg80211_registered_device *rdev,
			   struct net_device *dev, const u8 *bssid,
			   const u8 *ie, int ie_len, u16 reason,
			   bool local_state_change)
{
	struct wireless_dev *wdev = dev->ieee80211_ptr;
	int err;

	wdev_lock(wdev);
	err = __cfg80211_mlme_disassoc(rdev, dev, bssid, ie, ie_len, reason,
				       local_state_change);
	wdev_unlock(wdev);

	return err;
}

void cfg80211_mlme_down(struct cfg80211_registered_device *rdev,
			struct net_device *dev)
{
	struct wireless_dev *wdev = dev->ieee80211_ptr;
	struct cfg80211_deauth_request req;
	u8 bssid[ETH_ALEN];

	ASSERT_WDEV_LOCK(wdev);

	if (!rdev->ops->deauth)
		return;

	memset(&req, 0, sizeof(req));
	req.reason_code = WLAN_REASON_DEAUTH_LEAVING;
	req.ie = NULL;
	req.ie_len = 0;

	if (!wdev->current_bss)
		return;

	memcpy(bssid, wdev->current_bss->pub.bssid, ETH_ALEN);
	req.bssid = bssid;
<<<<<<< HEAD
	rdev->ops->deauth(&rdev->wiphy, dev, &req, wdev);
=======
	rdev->ops->deauth(&rdev->wiphy, dev, &req);
>>>>>>> c288ec61

	if (wdev->current_bss) {
		cfg80211_unhold_bss(wdev->current_bss);
		cfg80211_put_bss(&wdev->current_bss->pub);
		wdev->current_bss = NULL;
	}
}

void cfg80211_ready_on_channel(struct net_device *dev, u64 cookie,
			       struct ieee80211_channel *chan,
			       enum nl80211_channel_type channel_type,
			       unsigned int duration, gfp_t gfp)
{
	struct wiphy *wiphy = dev->ieee80211_ptr->wiphy;
	struct cfg80211_registered_device *rdev = wiphy_to_dev(wiphy);

	nl80211_send_remain_on_channel(rdev, dev, cookie, chan, channel_type,
				       duration, gfp);
}
EXPORT_SYMBOL(cfg80211_ready_on_channel);

void cfg80211_remain_on_channel_expired(struct net_device *dev,
					u64 cookie,
					struct ieee80211_channel *chan,
					enum nl80211_channel_type channel_type,
					gfp_t gfp)
{
	struct wiphy *wiphy = dev->ieee80211_ptr->wiphy;
	struct cfg80211_registered_device *rdev = wiphy_to_dev(wiphy);

	nl80211_send_remain_on_channel_cancel(rdev, dev, cookie, chan,
					      channel_type, gfp);
}
EXPORT_SYMBOL(cfg80211_remain_on_channel_expired);

void cfg80211_new_sta(struct net_device *dev, const u8 *mac_addr,
		      struct station_info *sinfo, gfp_t gfp)
{
	struct wiphy *wiphy = dev->ieee80211_ptr->wiphy;
	struct cfg80211_registered_device *rdev = wiphy_to_dev(wiphy);

	nl80211_send_sta_event(rdev, dev, mac_addr, sinfo, gfp);
}
EXPORT_SYMBOL(cfg80211_new_sta);

void cfg80211_del_sta(struct net_device *dev, const u8 *mac_addr, gfp_t gfp)
{
	struct wiphy *wiphy = dev->ieee80211_ptr->wiphy;
	struct cfg80211_registered_device *rdev = wiphy_to_dev(wiphy);

	nl80211_send_sta_del_event(rdev, dev, mac_addr, gfp);
}
EXPORT_SYMBOL(cfg80211_del_sta);

struct cfg80211_mgmt_registration {
	struct list_head list;

	u32 nlpid;

	int match_len;

	__le16 frame_type;

	u8 match[];
};

int cfg80211_mlme_register_mgmt(struct wireless_dev *wdev, u32 snd_pid,
				u16 frame_type, const u8 *match_data,
				int match_len)
{
	struct wiphy *wiphy = wdev->wiphy;
	struct cfg80211_registered_device *rdev = wiphy_to_dev(wiphy);
	struct cfg80211_mgmt_registration *reg, *nreg;
	int err = 0;
	u16 mgmt_type;

	if (!wdev->wiphy->mgmt_stypes)
		return -EOPNOTSUPP;

	if ((frame_type & IEEE80211_FCTL_FTYPE) != IEEE80211_FTYPE_MGMT)
		return -EINVAL;

	if (frame_type & ~(IEEE80211_FCTL_FTYPE | IEEE80211_FCTL_STYPE))
		return -EINVAL;

	mgmt_type = (frame_type & IEEE80211_FCTL_STYPE) >> 4;
	if (!(wdev->wiphy->mgmt_stypes[wdev->iftype].rx & BIT(mgmt_type)))
		return -EINVAL;

	nreg = kzalloc(sizeof(*reg) + match_len, GFP_KERNEL);
	if (!nreg)
		return -ENOMEM;

	spin_lock_bh(&wdev->mgmt_registrations_lock);

	list_for_each_entry(reg, &wdev->mgmt_registrations, list) {
		int mlen = min(match_len, reg->match_len);

		if (frame_type != le16_to_cpu(reg->frame_type))
			continue;

		if (memcmp(reg->match, match_data, mlen) == 0) {
			err = -EALREADY;
			break;
		}
	}

	if (err) {
		kfree(nreg);
		goto out;
	}

	memcpy(nreg->match, match_data, match_len);
	nreg->match_len = match_len;
	nreg->nlpid = snd_pid;
	nreg->frame_type = cpu_to_le16(frame_type);
	list_add(&nreg->list, &wdev->mgmt_registrations);

	if (rdev->ops->mgmt_frame_register)
		rdev->ops->mgmt_frame_register(wiphy, wdev->netdev,
					       frame_type, true);

 out:
	spin_unlock_bh(&wdev->mgmt_registrations_lock);

	return err;
}

void cfg80211_mlme_unregister_socket(struct wireless_dev *wdev, u32 nlpid)
{
	struct wiphy *wiphy = wdev->wiphy;
	struct cfg80211_registered_device *rdev = wiphy_to_dev(wiphy);
	struct cfg80211_mgmt_registration *reg, *tmp;

	spin_lock_bh(&wdev->mgmt_registrations_lock);

	list_for_each_entry_safe(reg, tmp, &wdev->mgmt_registrations, list) {
		if (reg->nlpid != nlpid)
			continue;

		if (rdev->ops->mgmt_frame_register) {
			u16 frame_type = le16_to_cpu(reg->frame_type);

			rdev->ops->mgmt_frame_register(wiphy, wdev->netdev,
						       frame_type, false);
		}

		list_del(&reg->list);
		kfree(reg);
	}

	spin_unlock_bh(&wdev->mgmt_registrations_lock);

	if (nlpid == wdev->ap_unexpected_nlpid)
		wdev->ap_unexpected_nlpid = 0;
}

void cfg80211_mlme_purge_registrations(struct wireless_dev *wdev)
{
	struct cfg80211_mgmt_registration *reg, *tmp;

	spin_lock_bh(&wdev->mgmt_registrations_lock);

	list_for_each_entry_safe(reg, tmp, &wdev->mgmt_registrations, list) {
		list_del(&reg->list);
		kfree(reg);
	}

	spin_unlock_bh(&wdev->mgmt_registrations_lock);
}

int cfg80211_mlme_mgmt_tx(struct cfg80211_registered_device *rdev,
			  struct net_device *dev,
			  struct ieee80211_channel *chan, bool offchan,
			  enum nl80211_channel_type channel_type,
			  bool channel_type_valid, unsigned int wait,
			  const u8 *buf, size_t len, bool no_cck,
			  bool dont_wait_for_ack, u64 *cookie)
{
	struct wireless_dev *wdev = dev->ieee80211_ptr;
	const struct ieee80211_mgmt *mgmt;
	u16 stype;

	if (!wdev->wiphy->mgmt_stypes)
		return -EOPNOTSUPP;

	if (!rdev->ops->mgmt_tx)
		return -EOPNOTSUPP;

	if (len < 24 + 1)
		return -EINVAL;

	mgmt = (const struct ieee80211_mgmt *) buf;

	if (!ieee80211_is_mgmt(mgmt->frame_control))
		return -EINVAL;

	stype = le16_to_cpu(mgmt->frame_control) & IEEE80211_FCTL_STYPE;
	if (!(wdev->wiphy->mgmt_stypes[wdev->iftype].tx & BIT(stype >> 4)))
		return -EINVAL;

	if (ieee80211_is_action(mgmt->frame_control) &&
	    mgmt->u.action.category != WLAN_CATEGORY_PUBLIC) {
		int err = 0;

		wdev_lock(wdev);

		switch (wdev->iftype) {
		case NL80211_IFTYPE_ADHOC:
		case NL80211_IFTYPE_STATION:
		case NL80211_IFTYPE_P2P_CLIENT:
			if (!wdev->current_bss) {
				err = -ENOTCONN;
				break;
			}

			if (memcmp(wdev->current_bss->pub.bssid,
				   mgmt->bssid, ETH_ALEN)) {
				err = -ENOTCONN;
				break;
			}

			/*
			 * check for IBSS DA must be done by driver as
			 * cfg80211 doesn't track the stations
			 */
			if (wdev->iftype == NL80211_IFTYPE_ADHOC)
				break;

			/* for station, check that DA is the AP */
			if (memcmp(wdev->current_bss->pub.bssid,
				   mgmt->da, ETH_ALEN)) {
				err = -ENOTCONN;
				break;
			}
			break;
		case NL80211_IFTYPE_AP:
		case NL80211_IFTYPE_P2P_GO:
		case NL80211_IFTYPE_AP_VLAN:
			if (memcmp(mgmt->bssid, dev->dev_addr, ETH_ALEN))
				err = -EINVAL;
			break;
		case NL80211_IFTYPE_MESH_POINT:
			if (memcmp(mgmt->sa, mgmt->bssid, ETH_ALEN)) {
				err = -EINVAL;
				break;
			}
			/*
			 * check for mesh DA must be done by driver as
			 * cfg80211 doesn't track the stations
			 */
			break;
		default:
			err = -EOPNOTSUPP;
			break;
		}
		wdev_unlock(wdev);

		if (err)
			return err;
	}

	if (memcmp(mgmt->sa, dev->dev_addr, ETH_ALEN) != 0)
		return -EINVAL;

	/* Transmit the Action frame as requested by user space */
	return rdev->ops->mgmt_tx(&rdev->wiphy, dev, chan, offchan,
				  channel_type, channel_type_valid,
				  wait, buf, len, no_cck, dont_wait_for_ack,
				  cookie);
}

bool cfg80211_rx_mgmt(struct net_device *dev, int freq, const u8 *buf,
		      size_t len, gfp_t gfp)
{
	struct wireless_dev *wdev = dev->ieee80211_ptr;
	struct wiphy *wiphy = wdev->wiphy;
	struct cfg80211_registered_device *rdev = wiphy_to_dev(wiphy);
	struct cfg80211_mgmt_registration *reg;
	const struct ieee80211_txrx_stypes *stypes =
		&wiphy->mgmt_stypes[wdev->iftype];
	struct ieee80211_mgmt *mgmt = (void *)buf;
	const u8 *data;
	int data_len;
	bool result = false;
	__le16 ftype = mgmt->frame_control &
		cpu_to_le16(IEEE80211_FCTL_FTYPE | IEEE80211_FCTL_STYPE);
	u16 stype;

	stype = (le16_to_cpu(mgmt->frame_control) & IEEE80211_FCTL_STYPE) >> 4;

	if (!(stypes->rx & BIT(stype)))
		return false;

	data = buf + ieee80211_hdrlen(mgmt->frame_control);
	data_len = len - ieee80211_hdrlen(mgmt->frame_control);

	spin_lock_bh(&wdev->mgmt_registrations_lock);

	list_for_each_entry(reg, &wdev->mgmt_registrations, list) {
		if (reg->frame_type != ftype)
			continue;

		if (reg->match_len > data_len)
			continue;

		if (memcmp(reg->match, data, reg->match_len))
			continue;

		/* found match! */

		/* Indicate the received Action frame to user space */
		if (nl80211_send_mgmt(rdev, dev, reg->nlpid, freq,
				      buf, len, gfp))
			continue;

		result = true;
		break;
	}

	spin_unlock_bh(&wdev->mgmt_registrations_lock);

	return result;
}
EXPORT_SYMBOL(cfg80211_rx_mgmt);

void cfg80211_mgmt_tx_status(struct net_device *dev, u64 cookie,
			     const u8 *buf, size_t len, bool ack, gfp_t gfp)
{
	struct wireless_dev *wdev = dev->ieee80211_ptr;
	struct wiphy *wiphy = wdev->wiphy;
	struct cfg80211_registered_device *rdev = wiphy_to_dev(wiphy);

	/* Indicate TX status of the Action frame to user space */
	nl80211_send_mgmt_tx_status(rdev, dev, cookie, buf, len, ack, gfp);
}
EXPORT_SYMBOL(cfg80211_mgmt_tx_status);

void cfg80211_cqm_rssi_notify(struct net_device *dev,
			      enum nl80211_cqm_rssi_threshold_event rssi_event,
			      gfp_t gfp)
{
	struct wireless_dev *wdev = dev->ieee80211_ptr;
	struct wiphy *wiphy = wdev->wiphy;
	struct cfg80211_registered_device *rdev = wiphy_to_dev(wiphy);

	/* Indicate roaming trigger event to user space */
	nl80211_send_cqm_rssi_notify(rdev, dev, rssi_event, gfp);
}
EXPORT_SYMBOL(cfg80211_cqm_rssi_notify);

void cfg80211_cqm_pktloss_notify(struct net_device *dev,
				 const u8 *peer, u32 num_packets, gfp_t gfp)
{
	struct wireless_dev *wdev = dev->ieee80211_ptr;
	struct wiphy *wiphy = wdev->wiphy;
	struct cfg80211_registered_device *rdev = wiphy_to_dev(wiphy);

	/* Indicate roaming trigger event to user space */
	nl80211_send_cqm_pktloss_notify(rdev, dev, peer, num_packets, gfp);
}
EXPORT_SYMBOL(cfg80211_cqm_pktloss_notify);

void cfg80211_gtk_rekey_notify(struct net_device *dev, const u8 *bssid,
			       const u8 *replay_ctr, gfp_t gfp)
{
	struct wireless_dev *wdev = dev->ieee80211_ptr;
	struct wiphy *wiphy = wdev->wiphy;
	struct cfg80211_registered_device *rdev = wiphy_to_dev(wiphy);

	nl80211_gtk_rekey_notify(rdev, dev, bssid, replay_ctr, gfp);
}
EXPORT_SYMBOL(cfg80211_gtk_rekey_notify);

void cfg80211_pmksa_candidate_notify(struct net_device *dev, int index,
				     const u8 *bssid, bool preauth, gfp_t gfp)
{
	struct wireless_dev *wdev = dev->ieee80211_ptr;
	struct wiphy *wiphy = wdev->wiphy;
	struct cfg80211_registered_device *rdev = wiphy_to_dev(wiphy);

	nl80211_pmksa_candidate_notify(rdev, dev, index, bssid, preauth, gfp);
}
EXPORT_SYMBOL(cfg80211_pmksa_candidate_notify);

bool cfg80211_rx_spurious_frame(struct net_device *dev,
				const u8 *addr, gfp_t gfp)
{
	struct wireless_dev *wdev = dev->ieee80211_ptr;

	if (WARN_ON(wdev->iftype != NL80211_IFTYPE_AP &&
		    wdev->iftype != NL80211_IFTYPE_P2P_GO))
		return false;

	return nl80211_unexpected_frame(dev, addr, gfp);
}
EXPORT_SYMBOL(cfg80211_rx_spurious_frame);

bool cfg80211_rx_unexpected_4addr_frame(struct net_device *dev,
					const u8 *addr, gfp_t gfp)
{
	struct wireless_dev *wdev = dev->ieee80211_ptr;

	if (WARN_ON(wdev->iftype != NL80211_IFTYPE_AP &&
		    wdev->iftype != NL80211_IFTYPE_P2P_GO &&
		    wdev->iftype != NL80211_IFTYPE_AP_VLAN))
		return false;

	return nl80211_unexpected_4addr_frame(dev, addr, gfp);
}
EXPORT_SYMBOL(cfg80211_rx_unexpected_4addr_frame);<|MERGE_RESOLUTION|>--- conflicted
+++ resolved
@@ -541,11 +541,7 @@
 
 	memcpy(bssid, wdev->current_bss->pub.bssid, ETH_ALEN);
 	req.bssid = bssid;
-<<<<<<< HEAD
-	rdev->ops->deauth(&rdev->wiphy, dev, &req, wdev);
-=======
 	rdev->ops->deauth(&rdev->wiphy, dev, &req);
->>>>>>> c288ec61
 
 	if (wdev->current_bss) {
 		cfg80211_unhold_bss(wdev->current_bss);
