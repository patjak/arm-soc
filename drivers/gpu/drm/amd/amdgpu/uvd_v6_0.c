/*
 * Copyright 2014 Advanced Micro Devices, Inc.
 *
 * Permission is hereby granted, free of charge, to any person obtaining a
 * copy of this software and associated documentation files (the "Software"),
 * to deal in the Software without restriction, including without limitation
 * the rights to use, copy, modify, merge, publish, distribute, sublicense,
 * and/or sell copies of the Software, and to permit persons to whom the
 * Software is furnished to do so, subject to the following conditions:
 *
 * The above copyright notice and this permission notice shall be included in
 * all copies or substantial portions of the Software.
 *
 * THE SOFTWARE IS PROVIDED "AS IS", WITHOUT WARRANTY OF ANY KIND, EXPRESS OR
 * IMPLIED, INCLUDING BUT NOT LIMITED TO THE WARRANTIES OF MERCHANTABILITY,
 * FITNESS FOR A PARTICULAR PURPOSE AND NONINFRINGEMENT.  IN NO EVENT SHALL
 * THE COPYRIGHT HOLDER(S) OR AUTHOR(S) BE LIABLE FOR ANY CLAIM, DAMAGES OR
 * OTHER LIABILITY, WHETHER IN AN ACTION OF CONTRACT, TORT OR OTHERWISE,
 * ARISING FROM, OUT OF OR IN CONNECTION WITH THE SOFTWARE OR THE USE OR
 * OTHER DEALINGS IN THE SOFTWARE.
 *
 * Authors: Christian König <christian.koenig@amd.com>
 */

#include <linux/firmware.h>
#include <drm/drmP.h>
#include "amdgpu.h"
#include "amdgpu_uvd.h"
#include "vid.h"
#include "uvd/uvd_6_0_d.h"
#include "uvd/uvd_6_0_sh_mask.h"
#include "oss/oss_2_0_d.h"
#include "oss/oss_2_0_sh_mask.h"
#include "smu/smu_7_1_3_d.h"
#include "smu/smu_7_1_3_sh_mask.h"
#include "bif/bif_5_1_d.h"
#include "gmc/gmc_8_1_d.h"
#include "vi.h"
#include "ivsrcid/ivsrcid_vislands30.h"

/* Polaris10/11/12 firmware version */
#define FW_1_130_16 ((1 << 24) | (130 << 16) | (16 << 8))

static void uvd_v6_0_set_ring_funcs(struct amdgpu_device *adev);
static void uvd_v6_0_set_enc_ring_funcs(struct amdgpu_device *adev);

static void uvd_v6_0_set_irq_funcs(struct amdgpu_device *adev);
static int uvd_v6_0_start(struct amdgpu_device *adev);
static void uvd_v6_0_stop(struct amdgpu_device *adev);
static void uvd_v6_0_set_sw_clock_gating(struct amdgpu_device *adev);
static int uvd_v6_0_set_clockgating_state(void *handle,
					  enum amd_clockgating_state state);
static void uvd_v6_0_enable_mgcg(struct amdgpu_device *adev,
				 bool enable);

/**
* uvd_v6_0_enc_support - get encode support status
*
* @adev: amdgpu_device pointer
*
* Returns the current hardware encode support status
*/
static inline bool uvd_v6_0_enc_support(struct amdgpu_device *adev)
{
	return ((adev->asic_type >= CHIP_POLARIS10) &&
			(adev->asic_type <= CHIP_VEGAM) &&
			(!adev->uvd.fw_version || adev->uvd.fw_version >= FW_1_130_16));
}

/**
 * uvd_v6_0_ring_get_rptr - get read pointer
 *
 * @ring: amdgpu_ring pointer
 *
 * Returns the current hardware read pointer
 */
static uint64_t uvd_v6_0_ring_get_rptr(struct amdgpu_ring *ring)
{
	struct amdgpu_device *adev = ring->adev;

	return RREG32(mmUVD_RBC_RB_RPTR);
}

/**
 * uvd_v6_0_enc_ring_get_rptr - get enc read pointer
 *
 * @ring: amdgpu_ring pointer
 *
 * Returns the current hardware enc read pointer
 */
static uint64_t uvd_v6_0_enc_ring_get_rptr(struct amdgpu_ring *ring)
{
	struct amdgpu_device *adev = ring->adev;

	if (ring == &adev->uvd.inst->ring_enc[0])
		return RREG32(mmUVD_RB_RPTR);
	else
		return RREG32(mmUVD_RB_RPTR2);
}
/**
 * uvd_v6_0_ring_get_wptr - get write pointer
 *
 * @ring: amdgpu_ring pointer
 *
 * Returns the current hardware write pointer
 */
static uint64_t uvd_v6_0_ring_get_wptr(struct amdgpu_ring *ring)
{
	struct amdgpu_device *adev = ring->adev;

	return RREG32(mmUVD_RBC_RB_WPTR);
}

/**
 * uvd_v6_0_enc_ring_get_wptr - get enc write pointer
 *
 * @ring: amdgpu_ring pointer
 *
 * Returns the current hardware enc write pointer
 */
static uint64_t uvd_v6_0_enc_ring_get_wptr(struct amdgpu_ring *ring)
{
	struct amdgpu_device *adev = ring->adev;

	if (ring == &adev->uvd.inst->ring_enc[0])
		return RREG32(mmUVD_RB_WPTR);
	else
		return RREG32(mmUVD_RB_WPTR2);
}

/**
 * uvd_v6_0_ring_set_wptr - set write pointer
 *
 * @ring: amdgpu_ring pointer
 *
 * Commits the write pointer to the hardware
 */
static void uvd_v6_0_ring_set_wptr(struct amdgpu_ring *ring)
{
	struct amdgpu_device *adev = ring->adev;

	WREG32(mmUVD_RBC_RB_WPTR, lower_32_bits(ring->wptr));
}

/**
 * uvd_v6_0_enc_ring_set_wptr - set enc write pointer
 *
 * @ring: amdgpu_ring pointer
 *
 * Commits the enc write pointer to the hardware
 */
static void uvd_v6_0_enc_ring_set_wptr(struct amdgpu_ring *ring)
{
	struct amdgpu_device *adev = ring->adev;

	if (ring == &adev->uvd.inst->ring_enc[0])
		WREG32(mmUVD_RB_WPTR,
			lower_32_bits(ring->wptr));
	else
		WREG32(mmUVD_RB_WPTR2,
			lower_32_bits(ring->wptr));
}

/**
 * uvd_v6_0_enc_ring_test_ring - test if UVD ENC ring is working
 *
 * @ring: the engine to test on
 *
 */
static int uvd_v6_0_enc_ring_test_ring(struct amdgpu_ring *ring)
{
	struct amdgpu_device *adev = ring->adev;
	uint32_t rptr;
	unsigned i;
	int r;

	r = amdgpu_ring_alloc(ring, 16);
	if (r)
		return r;
<<<<<<< HEAD
=======

	rptr = amdgpu_ring_get_rptr(ring);

>>>>>>> 0ecfebd2
	amdgpu_ring_write(ring, HEVC_ENC_CMD_END);
	amdgpu_ring_commit(ring);

	for (i = 0; i < adev->usec_timeout; i++) {
		if (amdgpu_ring_get_rptr(ring) != rptr)
			break;
		DRM_UDELAY(1);
	}

	if (i >= adev->usec_timeout)
		r = -ETIMEDOUT;

	return r;
}

/**
 * uvd_v6_0_enc_get_create_msg - generate a UVD ENC create msg
 *
 * @adev: amdgpu_device pointer
 * @ring: ring we should submit the msg to
 * @handle: session handle to use
 * @fence: optional fence to return
 *
 * Open up a stream for HW test
 */
static int uvd_v6_0_enc_get_create_msg(struct amdgpu_ring *ring, uint32_t handle,
				       struct dma_fence **fence)
{
	const unsigned ib_size_dw = 16;
	struct amdgpu_job *job;
	struct amdgpu_ib *ib;
	struct dma_fence *f = NULL;
	uint64_t dummy;
	int i, r;

	r = amdgpu_job_alloc_with_ib(ring->adev, ib_size_dw * 4, &job);
	if (r)
		return r;

	ib = &job->ibs[0];
	dummy = ib->gpu_addr + 1024;

	ib->length_dw = 0;
	ib->ptr[ib->length_dw++] = 0x00000018;
	ib->ptr[ib->length_dw++] = 0x00000001; /* session info */
	ib->ptr[ib->length_dw++] = handle;
	ib->ptr[ib->length_dw++] = 0x00010000;
	ib->ptr[ib->length_dw++] = upper_32_bits(dummy);
	ib->ptr[ib->length_dw++] = dummy;

	ib->ptr[ib->length_dw++] = 0x00000014;
	ib->ptr[ib->length_dw++] = 0x00000002; /* task info */
	ib->ptr[ib->length_dw++] = 0x0000001c;
	ib->ptr[ib->length_dw++] = 0x00000001;
	ib->ptr[ib->length_dw++] = 0x00000000;

	ib->ptr[ib->length_dw++] = 0x00000008;
	ib->ptr[ib->length_dw++] = 0x08000001; /* op initialize */

	for (i = ib->length_dw; i < ib_size_dw; ++i)
		ib->ptr[i] = 0x0;

	r = amdgpu_job_submit_direct(job, ring, &f);
	if (r)
		goto err;

	if (fence)
		*fence = dma_fence_get(f);
	dma_fence_put(f);
	return 0;

err:
	amdgpu_job_free(job);
	return r;
}

/**
 * uvd_v6_0_enc_get_destroy_msg - generate a UVD ENC destroy msg
 *
 * @adev: amdgpu_device pointer
 * @ring: ring we should submit the msg to
 * @handle: session handle to use
 * @fence: optional fence to return
 *
 * Close up a stream for HW test or if userspace failed to do so
 */
static int uvd_v6_0_enc_get_destroy_msg(struct amdgpu_ring *ring,
					uint32_t handle,
					struct dma_fence **fence)
{
	const unsigned ib_size_dw = 16;
	struct amdgpu_job *job;
	struct amdgpu_ib *ib;
	struct dma_fence *f = NULL;
	uint64_t dummy;
	int i, r;

	r = amdgpu_job_alloc_with_ib(ring->adev, ib_size_dw * 4, &job);
	if (r)
		return r;

	ib = &job->ibs[0];
	dummy = ib->gpu_addr + 1024;

	ib->length_dw = 0;
	ib->ptr[ib->length_dw++] = 0x00000018;
	ib->ptr[ib->length_dw++] = 0x00000001; /* session info */
	ib->ptr[ib->length_dw++] = handle;
	ib->ptr[ib->length_dw++] = 0x00010000;
	ib->ptr[ib->length_dw++] = upper_32_bits(dummy);
	ib->ptr[ib->length_dw++] = dummy;

	ib->ptr[ib->length_dw++] = 0x00000014;
	ib->ptr[ib->length_dw++] = 0x00000002; /* task info */
	ib->ptr[ib->length_dw++] = 0x0000001c;
	ib->ptr[ib->length_dw++] = 0x00000001;
	ib->ptr[ib->length_dw++] = 0x00000000;

	ib->ptr[ib->length_dw++] = 0x00000008;
	ib->ptr[ib->length_dw++] = 0x08000002; /* op close session */

	for (i = ib->length_dw; i < ib_size_dw; ++i)
		ib->ptr[i] = 0x0;

	r = amdgpu_job_submit_direct(job, ring, &f);
	if (r)
		goto err;

	if (fence)
		*fence = dma_fence_get(f);
	dma_fence_put(f);
	return 0;

err:
	amdgpu_job_free(job);
	return r;
}

/**
 * uvd_v6_0_enc_ring_test_ib - test if UVD ENC IBs are working
 *
 * @ring: the engine to test on
 *
 */
static int uvd_v6_0_enc_ring_test_ib(struct amdgpu_ring *ring, long timeout)
{
	struct dma_fence *fence = NULL;
	long r;

	r = uvd_v6_0_enc_get_create_msg(ring, 1, NULL);
	if (r)
		goto error;

	r = uvd_v6_0_enc_get_destroy_msg(ring, 1, &fence);
	if (r)
		goto error;

	r = dma_fence_wait_timeout(fence, false, timeout);
	if (r == 0)
		r = -ETIMEDOUT;
	else if (r > 0)
		r = 0;

error:
	dma_fence_put(fence);
	return r;
}

static int uvd_v6_0_early_init(void *handle)
{
	struct amdgpu_device *adev = (struct amdgpu_device *)handle;
	adev->uvd.num_uvd_inst = 1;

	if (!(adev->flags & AMD_IS_APU) &&
	    (RREG32_SMC(ixCC_HARVEST_FUSES) & CC_HARVEST_FUSES__UVD_DISABLE_MASK))
		return -ENOENT;

	uvd_v6_0_set_ring_funcs(adev);

	if (uvd_v6_0_enc_support(adev)) {
		adev->uvd.num_enc_rings = 2;
		uvd_v6_0_set_enc_ring_funcs(adev);
	}

	uvd_v6_0_set_irq_funcs(adev);

	return 0;
}

static int uvd_v6_0_sw_init(void *handle)
{
	struct amdgpu_ring *ring;
	int i, r;
	struct amdgpu_device *adev = (struct amdgpu_device *)handle;

	/* UVD TRAP */
	r = amdgpu_irq_add_id(adev, AMDGPU_IRQ_CLIENTID_LEGACY, VISLANDS30_IV_SRCID_UVD_SYSTEM_MESSAGE, &adev->uvd.inst->irq);
	if (r)
		return r;

	/* UVD ENC TRAP */
	if (uvd_v6_0_enc_support(adev)) {
		for (i = 0; i < adev->uvd.num_enc_rings; ++i) {
			r = amdgpu_irq_add_id(adev, AMDGPU_IRQ_CLIENTID_LEGACY, i + VISLANDS30_IV_SRCID_UVD_ENC_GEN_PURP, &adev->uvd.inst->irq);
			if (r)
				return r;
		}
	}

	r = amdgpu_uvd_sw_init(adev);
	if (r)
		return r;

	if (!uvd_v6_0_enc_support(adev)) {
		for (i = 0; i < adev->uvd.num_enc_rings; ++i)
			adev->uvd.inst->ring_enc[i].funcs = NULL;

		adev->uvd.inst->irq.num_types = 1;
		adev->uvd.num_enc_rings = 0;

		DRM_INFO("UVD ENC is disabled\n");
	}

	ring = &adev->uvd.inst->ring;
	sprintf(ring->name, "uvd");
	r = amdgpu_ring_init(adev, ring, 512, &adev->uvd.inst->irq, 0);
	if (r)
		return r;

	r = amdgpu_uvd_resume(adev);
	if (r)
		return r;

	if (uvd_v6_0_enc_support(adev)) {
		for (i = 0; i < adev->uvd.num_enc_rings; ++i) {
			ring = &adev->uvd.inst->ring_enc[i];
			sprintf(ring->name, "uvd_enc%d", i);
			r = amdgpu_ring_init(adev, ring, 512, &adev->uvd.inst->irq, 0);
			if (r)
				return r;
		}
	}

	r = amdgpu_uvd_entity_init(adev);

	return r;
}

static int uvd_v6_0_sw_fini(void *handle)
{
	int i, r;
	struct amdgpu_device *adev = (struct amdgpu_device *)handle;

	r = amdgpu_uvd_suspend(adev);
	if (r)
		return r;

	if (uvd_v6_0_enc_support(adev)) {
		for (i = 0; i < adev->uvd.num_enc_rings; ++i)
			amdgpu_ring_fini(&adev->uvd.inst->ring_enc[i]);
	}

	return amdgpu_uvd_sw_fini(adev);
}

/**
 * uvd_v6_0_hw_init - start and test UVD block
 *
 * @adev: amdgpu_device pointer
 *
 * Initialize the hardware, boot up the VCPU and do some testing
 */
static int uvd_v6_0_hw_init(void *handle)
{
	struct amdgpu_device *adev = (struct amdgpu_device *)handle;
	struct amdgpu_ring *ring = &adev->uvd.inst->ring;
	uint32_t tmp;
	int i, r;

	amdgpu_asic_set_uvd_clocks(adev, 10000, 10000);
	uvd_v6_0_set_clockgating_state(adev, AMD_CG_STATE_UNGATE);
	uvd_v6_0_enable_mgcg(adev, true);

	r = amdgpu_ring_test_helper(ring);
	if (r)
		goto done;

	r = amdgpu_ring_alloc(ring, 10);
	if (r) {
		DRM_ERROR("amdgpu: ring failed to lock UVD ring (%d).\n", r);
		goto done;
	}

	tmp = PACKET0(mmUVD_SEMA_WAIT_FAULT_TIMEOUT_CNTL, 0);
	amdgpu_ring_write(ring, tmp);
	amdgpu_ring_write(ring, 0xFFFFF);

	tmp = PACKET0(mmUVD_SEMA_WAIT_INCOMPLETE_TIMEOUT_CNTL, 0);
	amdgpu_ring_write(ring, tmp);
	amdgpu_ring_write(ring, 0xFFFFF);

	tmp = PACKET0(mmUVD_SEMA_SIGNAL_INCOMPLETE_TIMEOUT_CNTL, 0);
	amdgpu_ring_write(ring, tmp);
	amdgpu_ring_write(ring, 0xFFFFF);

	/* Clear timeout status bits */
	amdgpu_ring_write(ring, PACKET0(mmUVD_SEMA_TIMEOUT_STATUS, 0));
	amdgpu_ring_write(ring, 0x8);

	amdgpu_ring_write(ring, PACKET0(mmUVD_SEMA_CNTL, 0));
	amdgpu_ring_write(ring, 3);

	amdgpu_ring_commit(ring);

	if (uvd_v6_0_enc_support(adev)) {
		for (i = 0; i < adev->uvd.num_enc_rings; ++i) {
			ring = &adev->uvd.inst->ring_enc[i];
			r = amdgpu_ring_test_helper(ring);
			if (r)
				goto done;
		}
	}

done:
	if (!r) {
		if (uvd_v6_0_enc_support(adev))
			DRM_INFO("UVD and UVD ENC initialized successfully.\n");
		else
			DRM_INFO("UVD initialized successfully.\n");
	}

	return r;
}

/**
 * uvd_v6_0_hw_fini - stop the hardware block
 *
 * @adev: amdgpu_device pointer
 *
 * Stop the UVD block, mark ring as not ready any more
 */
static int uvd_v6_0_hw_fini(void *handle)
{
	struct amdgpu_device *adev = (struct amdgpu_device *)handle;
	struct amdgpu_ring *ring = &adev->uvd.inst->ring;

	if (RREG32(mmUVD_STATUS) != 0)
		uvd_v6_0_stop(adev);

	ring->sched.ready = false;

	return 0;
}

static int uvd_v6_0_suspend(void *handle)
{
	int r;
	struct amdgpu_device *adev = (struct amdgpu_device *)handle;

	r = uvd_v6_0_hw_fini(adev);
	if (r)
		return r;

	return amdgpu_uvd_suspend(adev);
}

static int uvd_v6_0_resume(void *handle)
{
	int r;
	struct amdgpu_device *adev = (struct amdgpu_device *)handle;

	r = amdgpu_uvd_resume(adev);
	if (r)
		return r;

	return uvd_v6_0_hw_init(adev);
}

/**
 * uvd_v6_0_mc_resume - memory controller programming
 *
 * @adev: amdgpu_device pointer
 *
 * Let the UVD memory controller know it's offsets
 */
static void uvd_v6_0_mc_resume(struct amdgpu_device *adev)
{
	uint64_t offset;
	uint32_t size;

	/* programm memory controller bits 0-27 */
	WREG32(mmUVD_LMI_VCPU_CACHE_64BIT_BAR_LOW,
			lower_32_bits(adev->uvd.inst->gpu_addr));
	WREG32(mmUVD_LMI_VCPU_CACHE_64BIT_BAR_HIGH,
			upper_32_bits(adev->uvd.inst->gpu_addr));

	offset = AMDGPU_UVD_FIRMWARE_OFFSET;
	size = AMDGPU_UVD_FIRMWARE_SIZE(adev);
	WREG32(mmUVD_VCPU_CACHE_OFFSET0, offset >> 3);
	WREG32(mmUVD_VCPU_CACHE_SIZE0, size);

	offset += size;
	size = AMDGPU_UVD_HEAP_SIZE;
	WREG32(mmUVD_VCPU_CACHE_OFFSET1, offset >> 3);
	WREG32(mmUVD_VCPU_CACHE_SIZE1, size);

	offset += size;
	size = AMDGPU_UVD_STACK_SIZE +
	       (AMDGPU_UVD_SESSION_SIZE * adev->uvd.max_handles);
	WREG32(mmUVD_VCPU_CACHE_OFFSET2, offset >> 3);
	WREG32(mmUVD_VCPU_CACHE_SIZE2, size);

	WREG32(mmUVD_UDEC_ADDR_CONFIG, adev->gfx.config.gb_addr_config);
	WREG32(mmUVD_UDEC_DB_ADDR_CONFIG, adev->gfx.config.gb_addr_config);
	WREG32(mmUVD_UDEC_DBW_ADDR_CONFIG, adev->gfx.config.gb_addr_config);

	WREG32(mmUVD_GP_SCRATCH4, adev->uvd.max_handles);
}

#if 0
static void cz_set_uvd_clock_gating_branches(struct amdgpu_device *adev,
		bool enable)
{
	u32 data, data1;

	data = RREG32(mmUVD_CGC_GATE);
	data1 = RREG32(mmUVD_SUVD_CGC_GATE);
	if (enable) {
		data |= UVD_CGC_GATE__SYS_MASK |
				UVD_CGC_GATE__UDEC_MASK |
				UVD_CGC_GATE__MPEG2_MASK |
				UVD_CGC_GATE__RBC_MASK |
				UVD_CGC_GATE__LMI_MC_MASK |
				UVD_CGC_GATE__IDCT_MASK |
				UVD_CGC_GATE__MPRD_MASK |
				UVD_CGC_GATE__MPC_MASK |
				UVD_CGC_GATE__LBSI_MASK |
				UVD_CGC_GATE__LRBBM_MASK |
				UVD_CGC_GATE__UDEC_RE_MASK |
				UVD_CGC_GATE__UDEC_CM_MASK |
				UVD_CGC_GATE__UDEC_IT_MASK |
				UVD_CGC_GATE__UDEC_DB_MASK |
				UVD_CGC_GATE__UDEC_MP_MASK |
				UVD_CGC_GATE__WCB_MASK |
				UVD_CGC_GATE__VCPU_MASK |
				UVD_CGC_GATE__SCPU_MASK;
		data1 |= UVD_SUVD_CGC_GATE__SRE_MASK |
				UVD_SUVD_CGC_GATE__SIT_MASK |
				UVD_SUVD_CGC_GATE__SMP_MASK |
				UVD_SUVD_CGC_GATE__SCM_MASK |
				UVD_SUVD_CGC_GATE__SDB_MASK |
				UVD_SUVD_CGC_GATE__SRE_H264_MASK |
				UVD_SUVD_CGC_GATE__SRE_HEVC_MASK |
				UVD_SUVD_CGC_GATE__SIT_H264_MASK |
				UVD_SUVD_CGC_GATE__SIT_HEVC_MASK |
				UVD_SUVD_CGC_GATE__SCM_H264_MASK |
				UVD_SUVD_CGC_GATE__SCM_HEVC_MASK |
				UVD_SUVD_CGC_GATE__SDB_H264_MASK |
				UVD_SUVD_CGC_GATE__SDB_HEVC_MASK;
	} else {
		data &= ~(UVD_CGC_GATE__SYS_MASK |
				UVD_CGC_GATE__UDEC_MASK |
				UVD_CGC_GATE__MPEG2_MASK |
				UVD_CGC_GATE__RBC_MASK |
				UVD_CGC_GATE__LMI_MC_MASK |
				UVD_CGC_GATE__LMI_UMC_MASK |
				UVD_CGC_GATE__IDCT_MASK |
				UVD_CGC_GATE__MPRD_MASK |
				UVD_CGC_GATE__MPC_MASK |
				UVD_CGC_GATE__LBSI_MASK |
				UVD_CGC_GATE__LRBBM_MASK |
				UVD_CGC_GATE__UDEC_RE_MASK |
				UVD_CGC_GATE__UDEC_CM_MASK |
				UVD_CGC_GATE__UDEC_IT_MASK |
				UVD_CGC_GATE__UDEC_DB_MASK |
				UVD_CGC_GATE__UDEC_MP_MASK |
				UVD_CGC_GATE__WCB_MASK |
				UVD_CGC_GATE__VCPU_MASK |
				UVD_CGC_GATE__SCPU_MASK);
		data1 &= ~(UVD_SUVD_CGC_GATE__SRE_MASK |
				UVD_SUVD_CGC_GATE__SIT_MASK |
				UVD_SUVD_CGC_GATE__SMP_MASK |
				UVD_SUVD_CGC_GATE__SCM_MASK |
				UVD_SUVD_CGC_GATE__SDB_MASK |
				UVD_SUVD_CGC_GATE__SRE_H264_MASK |
				UVD_SUVD_CGC_GATE__SRE_HEVC_MASK |
				UVD_SUVD_CGC_GATE__SIT_H264_MASK |
				UVD_SUVD_CGC_GATE__SIT_HEVC_MASK |
				UVD_SUVD_CGC_GATE__SCM_H264_MASK |
				UVD_SUVD_CGC_GATE__SCM_HEVC_MASK |
				UVD_SUVD_CGC_GATE__SDB_H264_MASK |
				UVD_SUVD_CGC_GATE__SDB_HEVC_MASK);
	}
	WREG32(mmUVD_CGC_GATE, data);
	WREG32(mmUVD_SUVD_CGC_GATE, data1);
}
#endif

/**
 * uvd_v6_0_start - start UVD block
 *
 * @adev: amdgpu_device pointer
 *
 * Setup and start the UVD block
 */
static int uvd_v6_0_start(struct amdgpu_device *adev)
{
	struct amdgpu_ring *ring = &adev->uvd.inst->ring;
	uint32_t rb_bufsz, tmp;
	uint32_t lmi_swap_cntl;
	uint32_t mp_swap_cntl;
	int i, j, r;

	/* disable DPG */
	WREG32_P(mmUVD_POWER_STATUS, 0, ~UVD_POWER_STATUS__UVD_PG_MODE_MASK);

	/* disable byte swapping */
	lmi_swap_cntl = 0;
	mp_swap_cntl = 0;

	uvd_v6_0_mc_resume(adev);

	/* disable interupt */
	WREG32_FIELD(UVD_MASTINT_EN, VCPU_EN, 0);

	/* stall UMC and register bus before resetting VCPU */
	WREG32_FIELD(UVD_LMI_CTRL2, STALL_ARB_UMC, 1);
	mdelay(1);

	/* put LMI, VCPU, RBC etc... into reset */
	WREG32(mmUVD_SOFT_RESET,
		UVD_SOFT_RESET__LMI_SOFT_RESET_MASK |
		UVD_SOFT_RESET__VCPU_SOFT_RESET_MASK |
		UVD_SOFT_RESET__LBSI_SOFT_RESET_MASK |
		UVD_SOFT_RESET__RBC_SOFT_RESET_MASK |
		UVD_SOFT_RESET__CSM_SOFT_RESET_MASK |
		UVD_SOFT_RESET__CXW_SOFT_RESET_MASK |
		UVD_SOFT_RESET__TAP_SOFT_RESET_MASK |
		UVD_SOFT_RESET__LMI_UMC_SOFT_RESET_MASK);
	mdelay(5);

	/* take UVD block out of reset */
	WREG32_FIELD(SRBM_SOFT_RESET, SOFT_RESET_UVD, 0);
	mdelay(5);

	/* initialize UVD memory controller */
	WREG32(mmUVD_LMI_CTRL,
		(0x40 << UVD_LMI_CTRL__WRITE_CLEAN_TIMER__SHIFT) |
		UVD_LMI_CTRL__WRITE_CLEAN_TIMER_EN_MASK |
		UVD_LMI_CTRL__DATA_COHERENCY_EN_MASK |
		UVD_LMI_CTRL__VCPU_DATA_COHERENCY_EN_MASK |
		UVD_LMI_CTRL__REQ_MODE_MASK |
		UVD_LMI_CTRL__DISABLE_ON_FWV_FAIL_MASK);

#ifdef __BIG_ENDIAN
	/* swap (8 in 32) RB and IB */
	lmi_swap_cntl = 0xa;
	mp_swap_cntl = 0;
#endif
	WREG32(mmUVD_LMI_SWAP_CNTL, lmi_swap_cntl);
	WREG32(mmUVD_MP_SWAP_CNTL, mp_swap_cntl);

	WREG32(mmUVD_MPC_SET_MUXA0, 0x40c2040);
	WREG32(mmUVD_MPC_SET_MUXA1, 0x0);
	WREG32(mmUVD_MPC_SET_MUXB0, 0x40c2040);
	WREG32(mmUVD_MPC_SET_MUXB1, 0x0);
	WREG32(mmUVD_MPC_SET_ALU, 0);
	WREG32(mmUVD_MPC_SET_MUX, 0x88);

	/* take all subblocks out of reset, except VCPU */
	WREG32(mmUVD_SOFT_RESET, UVD_SOFT_RESET__VCPU_SOFT_RESET_MASK);
	mdelay(5);

	/* enable VCPU clock */
	WREG32(mmUVD_VCPU_CNTL, UVD_VCPU_CNTL__CLK_EN_MASK);

	/* enable UMC */
	WREG32_FIELD(UVD_LMI_CTRL2, STALL_ARB_UMC, 0);

	/* boot up the VCPU */
	WREG32(mmUVD_SOFT_RESET, 0);
	mdelay(10);

	for (i = 0; i < 10; ++i) {
		uint32_t status;

		for (j = 0; j < 100; ++j) {
			status = RREG32(mmUVD_STATUS);
			if (status & 2)
				break;
			mdelay(10);
		}
		r = 0;
		if (status & 2)
			break;

		DRM_ERROR("UVD not responding, trying to reset the VCPU!!!\n");
		WREG32_FIELD(UVD_SOFT_RESET, VCPU_SOFT_RESET, 1);
		mdelay(10);
		WREG32_FIELD(UVD_SOFT_RESET, VCPU_SOFT_RESET, 0);
		mdelay(10);
		r = -1;
	}

	if (r) {
		DRM_ERROR("UVD not responding, giving up!!!\n");
		return r;
	}
	/* enable master interrupt */
	WREG32_P(mmUVD_MASTINT_EN,
		(UVD_MASTINT_EN__VCPU_EN_MASK|UVD_MASTINT_EN__SYS_EN_MASK),
		~(UVD_MASTINT_EN__VCPU_EN_MASK|UVD_MASTINT_EN__SYS_EN_MASK));

	/* clear the bit 4 of UVD_STATUS */
	WREG32_P(mmUVD_STATUS, 0, ~(2 << UVD_STATUS__VCPU_REPORT__SHIFT));

	/* force RBC into idle state */
	rb_bufsz = order_base_2(ring->ring_size);
	tmp = REG_SET_FIELD(0, UVD_RBC_RB_CNTL, RB_BUFSZ, rb_bufsz);
	tmp = REG_SET_FIELD(tmp, UVD_RBC_RB_CNTL, RB_BLKSZ, 1);
	tmp = REG_SET_FIELD(tmp, UVD_RBC_RB_CNTL, RB_NO_FETCH, 1);
	tmp = REG_SET_FIELD(tmp, UVD_RBC_RB_CNTL, RB_WPTR_POLL_EN, 0);
	tmp = REG_SET_FIELD(tmp, UVD_RBC_RB_CNTL, RB_NO_UPDATE, 1);
	tmp = REG_SET_FIELD(tmp, UVD_RBC_RB_CNTL, RB_RPTR_WR_EN, 1);
	WREG32(mmUVD_RBC_RB_CNTL, tmp);

	/* set the write pointer delay */
	WREG32(mmUVD_RBC_RB_WPTR_CNTL, 0);

	/* set the wb address */
	WREG32(mmUVD_RBC_RB_RPTR_ADDR, (upper_32_bits(ring->gpu_addr) >> 2));

	/* programm the RB_BASE for ring buffer */
	WREG32(mmUVD_LMI_RBC_RB_64BIT_BAR_LOW,
			lower_32_bits(ring->gpu_addr));
	WREG32(mmUVD_LMI_RBC_RB_64BIT_BAR_HIGH,
			upper_32_bits(ring->gpu_addr));

	/* Initialize the ring buffer's read and write pointers */
	WREG32(mmUVD_RBC_RB_RPTR, 0);

	ring->wptr = RREG32(mmUVD_RBC_RB_RPTR);
	WREG32(mmUVD_RBC_RB_WPTR, lower_32_bits(ring->wptr));

	WREG32_FIELD(UVD_RBC_RB_CNTL, RB_NO_FETCH, 0);

	if (uvd_v6_0_enc_support(adev)) {
		ring = &adev->uvd.inst->ring_enc[0];
		WREG32(mmUVD_RB_RPTR, lower_32_bits(ring->wptr));
		WREG32(mmUVD_RB_WPTR, lower_32_bits(ring->wptr));
		WREG32(mmUVD_RB_BASE_LO, ring->gpu_addr);
		WREG32(mmUVD_RB_BASE_HI, upper_32_bits(ring->gpu_addr));
		WREG32(mmUVD_RB_SIZE, ring->ring_size / 4);

		ring = &adev->uvd.inst->ring_enc[1];
		WREG32(mmUVD_RB_RPTR2, lower_32_bits(ring->wptr));
		WREG32(mmUVD_RB_WPTR2, lower_32_bits(ring->wptr));
		WREG32(mmUVD_RB_BASE_LO2, ring->gpu_addr);
		WREG32(mmUVD_RB_BASE_HI2, upper_32_bits(ring->gpu_addr));
		WREG32(mmUVD_RB_SIZE2, ring->ring_size / 4);
	}

	return 0;
}

/**
 * uvd_v6_0_stop - stop UVD block
 *
 * @adev: amdgpu_device pointer
 *
 * stop the UVD block
 */
static void uvd_v6_0_stop(struct amdgpu_device *adev)
{
	/* force RBC into idle state */
	WREG32(mmUVD_RBC_RB_CNTL, 0x11010101);

	/* Stall UMC and register bus before resetting VCPU */
	WREG32_P(mmUVD_LMI_CTRL2, 1 << 8, ~(1 << 8));
	mdelay(1);

	/* put VCPU into reset */
	WREG32(mmUVD_SOFT_RESET, UVD_SOFT_RESET__VCPU_SOFT_RESET_MASK);
	mdelay(5);

	/* disable VCPU clock */
	WREG32(mmUVD_VCPU_CNTL, 0x0);

	/* Unstall UMC and register bus */
	WREG32_P(mmUVD_LMI_CTRL2, 0, ~(1 << 8));

	WREG32(mmUVD_STATUS, 0);
}

/**
 * uvd_v6_0_ring_emit_fence - emit an fence & trap command
 *
 * @ring: amdgpu_ring pointer
 * @fence: fence to emit
 *
 * Write a fence and a trap command to the ring.
 */
static void uvd_v6_0_ring_emit_fence(struct amdgpu_ring *ring, u64 addr, u64 seq,
				     unsigned flags)
{
	WARN_ON(flags & AMDGPU_FENCE_FLAG_64BIT);

	amdgpu_ring_write(ring, PACKET0(mmUVD_CONTEXT_ID, 0));
	amdgpu_ring_write(ring, seq);
	amdgpu_ring_write(ring, PACKET0(mmUVD_GPCOM_VCPU_DATA0, 0));
	amdgpu_ring_write(ring, addr & 0xffffffff);
	amdgpu_ring_write(ring, PACKET0(mmUVD_GPCOM_VCPU_DATA1, 0));
	amdgpu_ring_write(ring, upper_32_bits(addr) & 0xff);
	amdgpu_ring_write(ring, PACKET0(mmUVD_GPCOM_VCPU_CMD, 0));
	amdgpu_ring_write(ring, 0);

	amdgpu_ring_write(ring, PACKET0(mmUVD_GPCOM_VCPU_DATA0, 0));
	amdgpu_ring_write(ring, 0);
	amdgpu_ring_write(ring, PACKET0(mmUVD_GPCOM_VCPU_DATA1, 0));
	amdgpu_ring_write(ring, 0);
	amdgpu_ring_write(ring, PACKET0(mmUVD_GPCOM_VCPU_CMD, 0));
	amdgpu_ring_write(ring, 2);
}

/**
 * uvd_v6_0_enc_ring_emit_fence - emit an enc fence & trap command
 *
 * @ring: amdgpu_ring pointer
 * @fence: fence to emit
 *
 * Write enc a fence and a trap command to the ring.
 */
static void uvd_v6_0_enc_ring_emit_fence(struct amdgpu_ring *ring, u64 addr,
			u64 seq, unsigned flags)
{
	WARN_ON(flags & AMDGPU_FENCE_FLAG_64BIT);

	amdgpu_ring_write(ring, HEVC_ENC_CMD_FENCE);
	amdgpu_ring_write(ring, addr);
	amdgpu_ring_write(ring, upper_32_bits(addr));
	amdgpu_ring_write(ring, seq);
	amdgpu_ring_write(ring, HEVC_ENC_CMD_TRAP);
}

/**
 * uvd_v6_0_ring_emit_hdp_flush - skip HDP flushing
 *
 * @ring: amdgpu_ring pointer
 */
static void uvd_v6_0_ring_emit_hdp_flush(struct amdgpu_ring *ring)
{
	/* The firmware doesn't seem to like touching registers at this point. */
}

/**
 * uvd_v6_0_ring_test_ring - register write test
 *
 * @ring: amdgpu_ring pointer
 *
 * Test if we can successfully write to the context register
 */
static int uvd_v6_0_ring_test_ring(struct amdgpu_ring *ring)
{
	struct amdgpu_device *adev = ring->adev;
	uint32_t tmp = 0;
	unsigned i;
	int r;

	WREG32(mmUVD_CONTEXT_ID, 0xCAFEDEAD);
	r = amdgpu_ring_alloc(ring, 3);
	if (r)
		return r;

	amdgpu_ring_write(ring, PACKET0(mmUVD_CONTEXT_ID, 0));
	amdgpu_ring_write(ring, 0xDEADBEEF);
	amdgpu_ring_commit(ring);
	for (i = 0; i < adev->usec_timeout; i++) {
		tmp = RREG32(mmUVD_CONTEXT_ID);
		if (tmp == 0xDEADBEEF)
			break;
		DRM_UDELAY(1);
	}

	if (i >= adev->usec_timeout)
		r = -ETIMEDOUT;

	return r;
}

/**
 * uvd_v6_0_ring_emit_ib - execute indirect buffer
 *
 * @ring: amdgpu_ring pointer
 * @ib: indirect buffer to execute
 *
 * Write ring commands to execute the indirect buffer
 */
static void uvd_v6_0_ring_emit_ib(struct amdgpu_ring *ring,
				  struct amdgpu_job *job,
				  struct amdgpu_ib *ib,
				  uint32_t flags)
{
	unsigned vmid = AMDGPU_JOB_GET_VMID(job);

	amdgpu_ring_write(ring, PACKET0(mmUVD_LMI_RBC_IB_VMID, 0));
	amdgpu_ring_write(ring, vmid);

	amdgpu_ring_write(ring, PACKET0(mmUVD_LMI_RBC_IB_64BIT_BAR_LOW, 0));
	amdgpu_ring_write(ring, lower_32_bits(ib->gpu_addr));
	amdgpu_ring_write(ring, PACKET0(mmUVD_LMI_RBC_IB_64BIT_BAR_HIGH, 0));
	amdgpu_ring_write(ring, upper_32_bits(ib->gpu_addr));
	amdgpu_ring_write(ring, PACKET0(mmUVD_RBC_IB_SIZE, 0));
	amdgpu_ring_write(ring, ib->length_dw);
}

/**
 * uvd_v6_0_enc_ring_emit_ib - enc execute indirect buffer
 *
 * @ring: amdgpu_ring pointer
 * @ib: indirect buffer to execute
 *
 * Write enc ring commands to execute the indirect buffer
 */
static void uvd_v6_0_enc_ring_emit_ib(struct amdgpu_ring *ring,
					struct amdgpu_job *job,
					struct amdgpu_ib *ib,
					uint32_t flags)
{
	unsigned vmid = AMDGPU_JOB_GET_VMID(job);

	amdgpu_ring_write(ring, HEVC_ENC_CMD_IB_VM);
	amdgpu_ring_write(ring, vmid);
	amdgpu_ring_write(ring, lower_32_bits(ib->gpu_addr));
	amdgpu_ring_write(ring, upper_32_bits(ib->gpu_addr));
	amdgpu_ring_write(ring, ib->length_dw);
}

static void uvd_v6_0_ring_emit_wreg(struct amdgpu_ring *ring,
				    uint32_t reg, uint32_t val)
{
	amdgpu_ring_write(ring, PACKET0(mmUVD_GPCOM_VCPU_DATA0, 0));
	amdgpu_ring_write(ring, reg << 2);
	amdgpu_ring_write(ring, PACKET0(mmUVD_GPCOM_VCPU_DATA1, 0));
	amdgpu_ring_write(ring, val);
	amdgpu_ring_write(ring, PACKET0(mmUVD_GPCOM_VCPU_CMD, 0));
	amdgpu_ring_write(ring, 0x8);
}

static void uvd_v6_0_ring_emit_vm_flush(struct amdgpu_ring *ring,
					unsigned vmid, uint64_t pd_addr)
{
	amdgpu_gmc_emit_flush_gpu_tlb(ring, vmid, pd_addr);

	amdgpu_ring_write(ring, PACKET0(mmUVD_GPCOM_VCPU_DATA0, 0));
	amdgpu_ring_write(ring, mmVM_INVALIDATE_REQUEST << 2);
	amdgpu_ring_write(ring, PACKET0(mmUVD_GPCOM_VCPU_DATA1, 0));
	amdgpu_ring_write(ring, 0);
	amdgpu_ring_write(ring, PACKET0(mmUVD_GP_SCRATCH8, 0));
	amdgpu_ring_write(ring, 1 << vmid); /* mask */
	amdgpu_ring_write(ring, PACKET0(mmUVD_GPCOM_VCPU_CMD, 0));
	amdgpu_ring_write(ring, 0xC);
}

static void uvd_v6_0_ring_emit_pipeline_sync(struct amdgpu_ring *ring)
{
	uint32_t seq = ring->fence_drv.sync_seq;
	uint64_t addr = ring->fence_drv.gpu_addr;

	amdgpu_ring_write(ring, PACKET0(mmUVD_GPCOM_VCPU_DATA0, 0));
	amdgpu_ring_write(ring, lower_32_bits(addr));
	amdgpu_ring_write(ring, PACKET0(mmUVD_GPCOM_VCPU_DATA1, 0));
	amdgpu_ring_write(ring, upper_32_bits(addr));
	amdgpu_ring_write(ring, PACKET0(mmUVD_GP_SCRATCH8, 0));
	amdgpu_ring_write(ring, 0xffffffff); /* mask */
	amdgpu_ring_write(ring, PACKET0(mmUVD_GP_SCRATCH9, 0));
	amdgpu_ring_write(ring, seq);
	amdgpu_ring_write(ring, PACKET0(mmUVD_GPCOM_VCPU_CMD, 0));
	amdgpu_ring_write(ring, 0xE);
}

static void uvd_v6_0_ring_insert_nop(struct amdgpu_ring *ring, uint32_t count)
{
	int i;

	WARN_ON(ring->wptr % 2 || count % 2);

	for (i = 0; i < count / 2; i++) {
		amdgpu_ring_write(ring, PACKET0(mmUVD_NO_OP, 0));
		amdgpu_ring_write(ring, 0);
	}
}

static void uvd_v6_0_enc_ring_emit_pipeline_sync(struct amdgpu_ring *ring)
{
	uint32_t seq = ring->fence_drv.sync_seq;
	uint64_t addr = ring->fence_drv.gpu_addr;

	amdgpu_ring_write(ring, HEVC_ENC_CMD_WAIT_GE);
	amdgpu_ring_write(ring, lower_32_bits(addr));
	amdgpu_ring_write(ring, upper_32_bits(addr));
	amdgpu_ring_write(ring, seq);
}

static void uvd_v6_0_enc_ring_insert_end(struct amdgpu_ring *ring)
{
	amdgpu_ring_write(ring, HEVC_ENC_CMD_END);
}

static void uvd_v6_0_enc_ring_emit_vm_flush(struct amdgpu_ring *ring,
					    unsigned int vmid, uint64_t pd_addr)
{
	amdgpu_ring_write(ring, HEVC_ENC_CMD_UPDATE_PTB);
	amdgpu_ring_write(ring, vmid);
	amdgpu_ring_write(ring, pd_addr >> 12);

	amdgpu_ring_write(ring, HEVC_ENC_CMD_FLUSH_TLB);
	amdgpu_ring_write(ring, vmid);
}

static bool uvd_v6_0_is_idle(void *handle)
{
	struct amdgpu_device *adev = (struct amdgpu_device *)handle;

	return !(RREG32(mmSRBM_STATUS) & SRBM_STATUS__UVD_BUSY_MASK);
}

static int uvd_v6_0_wait_for_idle(void *handle)
{
	unsigned i;
	struct amdgpu_device *adev = (struct amdgpu_device *)handle;

	for (i = 0; i < adev->usec_timeout; i++) {
		if (uvd_v6_0_is_idle(handle))
			return 0;
	}
	return -ETIMEDOUT;
}

#define AMDGPU_UVD_STATUS_BUSY_MASK    0xfd
static bool uvd_v6_0_check_soft_reset(void *handle)
{
	struct amdgpu_device *adev = (struct amdgpu_device *)handle;
	u32 srbm_soft_reset = 0;
	u32 tmp = RREG32(mmSRBM_STATUS);

	if (REG_GET_FIELD(tmp, SRBM_STATUS, UVD_RQ_PENDING) ||
	    REG_GET_FIELD(tmp, SRBM_STATUS, UVD_BUSY) ||
	    (RREG32(mmUVD_STATUS) & AMDGPU_UVD_STATUS_BUSY_MASK))
		srbm_soft_reset = REG_SET_FIELD(srbm_soft_reset, SRBM_SOFT_RESET, SOFT_RESET_UVD, 1);

	if (srbm_soft_reset) {
		adev->uvd.inst->srbm_soft_reset = srbm_soft_reset;
		return true;
	} else {
		adev->uvd.inst->srbm_soft_reset = 0;
		return false;
	}
}

static int uvd_v6_0_pre_soft_reset(void *handle)
{
	struct amdgpu_device *adev = (struct amdgpu_device *)handle;

	if (!adev->uvd.inst->srbm_soft_reset)
		return 0;

	uvd_v6_0_stop(adev);
	return 0;
}

static int uvd_v6_0_soft_reset(void *handle)
{
	struct amdgpu_device *adev = (struct amdgpu_device *)handle;
	u32 srbm_soft_reset;

	if (!adev->uvd.inst->srbm_soft_reset)
		return 0;
	srbm_soft_reset = adev->uvd.inst->srbm_soft_reset;

	if (srbm_soft_reset) {
		u32 tmp;

		tmp = RREG32(mmSRBM_SOFT_RESET);
		tmp |= srbm_soft_reset;
		dev_info(adev->dev, "SRBM_SOFT_RESET=0x%08X\n", tmp);
		WREG32(mmSRBM_SOFT_RESET, tmp);
		tmp = RREG32(mmSRBM_SOFT_RESET);

		udelay(50);

		tmp &= ~srbm_soft_reset;
		WREG32(mmSRBM_SOFT_RESET, tmp);
		tmp = RREG32(mmSRBM_SOFT_RESET);

		/* Wait a little for things to settle down */
		udelay(50);
	}

	return 0;
}

static int uvd_v6_0_post_soft_reset(void *handle)
{
	struct amdgpu_device *adev = (struct amdgpu_device *)handle;

	if (!adev->uvd.inst->srbm_soft_reset)
		return 0;

	mdelay(5);

	return uvd_v6_0_start(adev);
}

static int uvd_v6_0_set_interrupt_state(struct amdgpu_device *adev,
					struct amdgpu_irq_src *source,
					unsigned type,
					enum amdgpu_interrupt_state state)
{
	// TODO
	return 0;
}

static int uvd_v6_0_process_interrupt(struct amdgpu_device *adev,
				      struct amdgpu_irq_src *source,
				      struct amdgpu_iv_entry *entry)
{
	bool int_handled = true;
	DRM_DEBUG("IH: UVD TRAP\n");

	switch (entry->src_id) {
	case 124:
		amdgpu_fence_process(&adev->uvd.inst->ring);
		break;
	case 119:
		if (likely(uvd_v6_0_enc_support(adev)))
			amdgpu_fence_process(&adev->uvd.inst->ring_enc[0]);
		else
			int_handled = false;
		break;
	case 120:
		if (likely(uvd_v6_0_enc_support(adev)))
			amdgpu_fence_process(&adev->uvd.inst->ring_enc[1]);
		else
			int_handled = false;
		break;
	}

	if (false == int_handled)
			DRM_ERROR("Unhandled interrupt: %d %d\n",
			  entry->src_id, entry->src_data[0]);

	return 0;
}

static void uvd_v6_0_enable_clock_gating(struct amdgpu_device *adev, bool enable)
{
	uint32_t data1, data3;

	data1 = RREG32(mmUVD_SUVD_CGC_GATE);
	data3 = RREG32(mmUVD_CGC_GATE);

	data1 |= UVD_SUVD_CGC_GATE__SRE_MASK |
		     UVD_SUVD_CGC_GATE__SIT_MASK |
		     UVD_SUVD_CGC_GATE__SMP_MASK |
		     UVD_SUVD_CGC_GATE__SCM_MASK |
		     UVD_SUVD_CGC_GATE__SDB_MASK |
		     UVD_SUVD_CGC_GATE__SRE_H264_MASK |
		     UVD_SUVD_CGC_GATE__SRE_HEVC_MASK |
		     UVD_SUVD_CGC_GATE__SIT_H264_MASK |
		     UVD_SUVD_CGC_GATE__SIT_HEVC_MASK |
		     UVD_SUVD_CGC_GATE__SCM_H264_MASK |
		     UVD_SUVD_CGC_GATE__SCM_HEVC_MASK |
		     UVD_SUVD_CGC_GATE__SDB_H264_MASK |
		     UVD_SUVD_CGC_GATE__SDB_HEVC_MASK;

	if (enable) {
		data3 |= (UVD_CGC_GATE__SYS_MASK       |
			UVD_CGC_GATE__UDEC_MASK      |
			UVD_CGC_GATE__MPEG2_MASK     |
			UVD_CGC_GATE__RBC_MASK       |
			UVD_CGC_GATE__LMI_MC_MASK    |
			UVD_CGC_GATE__LMI_UMC_MASK   |
			UVD_CGC_GATE__IDCT_MASK      |
			UVD_CGC_GATE__MPRD_MASK      |
			UVD_CGC_GATE__MPC_MASK       |
			UVD_CGC_GATE__LBSI_MASK      |
			UVD_CGC_GATE__LRBBM_MASK     |
			UVD_CGC_GATE__UDEC_RE_MASK   |
			UVD_CGC_GATE__UDEC_CM_MASK   |
			UVD_CGC_GATE__UDEC_IT_MASK   |
			UVD_CGC_GATE__UDEC_DB_MASK   |
			UVD_CGC_GATE__UDEC_MP_MASK   |
			UVD_CGC_GATE__WCB_MASK       |
			UVD_CGC_GATE__JPEG_MASK      |
			UVD_CGC_GATE__SCPU_MASK      |
			UVD_CGC_GATE__JPEG2_MASK);
		/* only in pg enabled, we can gate clock to vcpu*/
		if (adev->pg_flags & AMD_PG_SUPPORT_UVD)
			data3 |= UVD_CGC_GATE__VCPU_MASK;

		data3 &= ~UVD_CGC_GATE__REGS_MASK;
	} else {
		data3 = 0;
	}

	WREG32(mmUVD_SUVD_CGC_GATE, data1);
	WREG32(mmUVD_CGC_GATE, data3);
}

static void uvd_v6_0_set_sw_clock_gating(struct amdgpu_device *adev)
{
	uint32_t data, data2;

	data = RREG32(mmUVD_CGC_CTRL);
	data2 = RREG32(mmUVD_SUVD_CGC_CTRL);


	data &= ~(UVD_CGC_CTRL__CLK_OFF_DELAY_MASK |
		  UVD_CGC_CTRL__CLK_GATE_DLY_TIMER_MASK);


	data |= UVD_CGC_CTRL__DYN_CLOCK_MODE_MASK |
		(1 << REG_FIELD_SHIFT(UVD_CGC_CTRL, CLK_GATE_DLY_TIMER)) |
		(4 << REG_FIELD_SHIFT(UVD_CGC_CTRL, CLK_OFF_DELAY));

	data &= ~(UVD_CGC_CTRL__UDEC_RE_MODE_MASK |
			UVD_CGC_CTRL__UDEC_CM_MODE_MASK |
			UVD_CGC_CTRL__UDEC_IT_MODE_MASK |
			UVD_CGC_CTRL__UDEC_DB_MODE_MASK |
			UVD_CGC_CTRL__UDEC_MP_MODE_MASK |
			UVD_CGC_CTRL__SYS_MODE_MASK |
			UVD_CGC_CTRL__UDEC_MODE_MASK |
			UVD_CGC_CTRL__MPEG2_MODE_MASK |
			UVD_CGC_CTRL__REGS_MODE_MASK |
			UVD_CGC_CTRL__RBC_MODE_MASK |
			UVD_CGC_CTRL__LMI_MC_MODE_MASK |
			UVD_CGC_CTRL__LMI_UMC_MODE_MASK |
			UVD_CGC_CTRL__IDCT_MODE_MASK |
			UVD_CGC_CTRL__MPRD_MODE_MASK |
			UVD_CGC_CTRL__MPC_MODE_MASK |
			UVD_CGC_CTRL__LBSI_MODE_MASK |
			UVD_CGC_CTRL__LRBBM_MODE_MASK |
			UVD_CGC_CTRL__WCB_MODE_MASK |
			UVD_CGC_CTRL__VCPU_MODE_MASK |
			UVD_CGC_CTRL__JPEG_MODE_MASK |
			UVD_CGC_CTRL__SCPU_MODE_MASK |
			UVD_CGC_CTRL__JPEG2_MODE_MASK);
	data2 &= ~(UVD_SUVD_CGC_CTRL__SRE_MODE_MASK |
			UVD_SUVD_CGC_CTRL__SIT_MODE_MASK |
			UVD_SUVD_CGC_CTRL__SMP_MODE_MASK |
			UVD_SUVD_CGC_CTRL__SCM_MODE_MASK |
			UVD_SUVD_CGC_CTRL__SDB_MODE_MASK);

	WREG32(mmUVD_CGC_CTRL, data);
	WREG32(mmUVD_SUVD_CGC_CTRL, data2);
}

#if 0
static void uvd_v6_0_set_hw_clock_gating(struct amdgpu_device *adev)
{
	uint32_t data, data1, cgc_flags, suvd_flags;

	data = RREG32(mmUVD_CGC_GATE);
	data1 = RREG32(mmUVD_SUVD_CGC_GATE);

	cgc_flags = UVD_CGC_GATE__SYS_MASK |
		UVD_CGC_GATE__UDEC_MASK |
		UVD_CGC_GATE__MPEG2_MASK |
		UVD_CGC_GATE__RBC_MASK |
		UVD_CGC_GATE__LMI_MC_MASK |
		UVD_CGC_GATE__IDCT_MASK |
		UVD_CGC_GATE__MPRD_MASK |
		UVD_CGC_GATE__MPC_MASK |
		UVD_CGC_GATE__LBSI_MASK |
		UVD_CGC_GATE__LRBBM_MASK |
		UVD_CGC_GATE__UDEC_RE_MASK |
		UVD_CGC_GATE__UDEC_CM_MASK |
		UVD_CGC_GATE__UDEC_IT_MASK |
		UVD_CGC_GATE__UDEC_DB_MASK |
		UVD_CGC_GATE__UDEC_MP_MASK |
		UVD_CGC_GATE__WCB_MASK |
		UVD_CGC_GATE__VCPU_MASK |
		UVD_CGC_GATE__SCPU_MASK |
		UVD_CGC_GATE__JPEG_MASK |
		UVD_CGC_GATE__JPEG2_MASK;

	suvd_flags = UVD_SUVD_CGC_GATE__SRE_MASK |
				UVD_SUVD_CGC_GATE__SIT_MASK |
				UVD_SUVD_CGC_GATE__SMP_MASK |
				UVD_SUVD_CGC_GATE__SCM_MASK |
				UVD_SUVD_CGC_GATE__SDB_MASK;

	data |= cgc_flags;
	data1 |= suvd_flags;

	WREG32(mmUVD_CGC_GATE, data);
	WREG32(mmUVD_SUVD_CGC_GATE, data1);
}
#endif

static void uvd_v6_0_enable_mgcg(struct amdgpu_device *adev,
				 bool enable)
{
	u32 orig, data;

	if (enable && (adev->cg_flags & AMD_CG_SUPPORT_UVD_MGCG)) {
		data = RREG32_UVD_CTX(ixUVD_CGC_MEM_CTRL);
		data |= 0xfff;
		WREG32_UVD_CTX(ixUVD_CGC_MEM_CTRL, data);

		orig = data = RREG32(mmUVD_CGC_CTRL);
		data |= UVD_CGC_CTRL__DYN_CLOCK_MODE_MASK;
		if (orig != data)
			WREG32(mmUVD_CGC_CTRL, data);
	} else {
		data = RREG32_UVD_CTX(ixUVD_CGC_MEM_CTRL);
		data &= ~0xfff;
		WREG32_UVD_CTX(ixUVD_CGC_MEM_CTRL, data);

		orig = data = RREG32(mmUVD_CGC_CTRL);
		data &= ~UVD_CGC_CTRL__DYN_CLOCK_MODE_MASK;
		if (orig != data)
			WREG32(mmUVD_CGC_CTRL, data);
	}
}

static int uvd_v6_0_set_clockgating_state(void *handle,
					  enum amd_clockgating_state state)
{
	struct amdgpu_device *adev = (struct amdgpu_device *)handle;
	bool enable = (state == AMD_CG_STATE_GATE) ? true : false;

	if (enable) {
		/* wait for STATUS to clear */
		if (uvd_v6_0_wait_for_idle(handle))
			return -EBUSY;
		uvd_v6_0_enable_clock_gating(adev, true);
		/* enable HW gates because UVD is idle */
/*		uvd_v6_0_set_hw_clock_gating(adev); */
	} else {
		/* disable HW gating and enable Sw gating */
		uvd_v6_0_enable_clock_gating(adev, false);
	}
	uvd_v6_0_set_sw_clock_gating(adev);
	return 0;
}

static int uvd_v6_0_set_powergating_state(void *handle,
					  enum amd_powergating_state state)
{
	/* This doesn't actually powergate the UVD block.
	 * That's done in the dpm code via the SMC.  This
	 * just re-inits the block as necessary.  The actual
	 * gating still happens in the dpm code.  We should
	 * revisit this when there is a cleaner line between
	 * the smc and the hw blocks
	 */
	struct amdgpu_device *adev = (struct amdgpu_device *)handle;
	int ret = 0;

	WREG32(mmUVD_POWER_STATUS, UVD_POWER_STATUS__UVD_PG_EN_MASK);

	if (state == AMD_PG_STATE_GATE) {
		uvd_v6_0_stop(adev);
	} else {
		ret = uvd_v6_0_start(adev);
		if (ret)
			goto out;
	}

out:
	return ret;
}

static void uvd_v6_0_get_clockgating_state(void *handle, u32 *flags)
{
	struct amdgpu_device *adev = (struct amdgpu_device *)handle;
	int data;

	mutex_lock(&adev->pm.mutex);

	if (adev->flags & AMD_IS_APU)
		data = RREG32_SMC(ixCURRENT_PG_STATUS_APU);
	else
		data = RREG32_SMC(ixCURRENT_PG_STATUS);

	if (data & CURRENT_PG_STATUS__UVD_PG_STATUS_MASK) {
		DRM_INFO("Cannot get clockgating state when UVD is powergated.\n");
		goto out;
	}

	/* AMD_CG_SUPPORT_UVD_MGCG */
	data = RREG32(mmUVD_CGC_CTRL);
	if (data & UVD_CGC_CTRL__DYN_CLOCK_MODE_MASK)
		*flags |= AMD_CG_SUPPORT_UVD_MGCG;

out:
	mutex_unlock(&adev->pm.mutex);
}

static const struct amd_ip_funcs uvd_v6_0_ip_funcs = {
	.name = "uvd_v6_0",
	.early_init = uvd_v6_0_early_init,
	.late_init = NULL,
	.sw_init = uvd_v6_0_sw_init,
	.sw_fini = uvd_v6_0_sw_fini,
	.hw_init = uvd_v6_0_hw_init,
	.hw_fini = uvd_v6_0_hw_fini,
	.suspend = uvd_v6_0_suspend,
	.resume = uvd_v6_0_resume,
	.is_idle = uvd_v6_0_is_idle,
	.wait_for_idle = uvd_v6_0_wait_for_idle,
	.check_soft_reset = uvd_v6_0_check_soft_reset,
	.pre_soft_reset = uvd_v6_0_pre_soft_reset,
	.soft_reset = uvd_v6_0_soft_reset,
	.post_soft_reset = uvd_v6_0_post_soft_reset,
	.set_clockgating_state = uvd_v6_0_set_clockgating_state,
	.set_powergating_state = uvd_v6_0_set_powergating_state,
	.get_clockgating_state = uvd_v6_0_get_clockgating_state,
};

static const struct amdgpu_ring_funcs uvd_v6_0_ring_phys_funcs = {
	.type = AMDGPU_RING_TYPE_UVD,
	.align_mask = 0xf,
	.support_64bit_ptrs = false,
	.get_rptr = uvd_v6_0_ring_get_rptr,
	.get_wptr = uvd_v6_0_ring_get_wptr,
	.set_wptr = uvd_v6_0_ring_set_wptr,
	.parse_cs = amdgpu_uvd_ring_parse_cs,
	.emit_frame_size =
		6 + /* hdp invalidate */
		10 + /* uvd_v6_0_ring_emit_pipeline_sync */
		14, /* uvd_v6_0_ring_emit_fence x1 no user fence */
	.emit_ib_size = 8, /* uvd_v6_0_ring_emit_ib */
	.emit_ib = uvd_v6_0_ring_emit_ib,
	.emit_fence = uvd_v6_0_ring_emit_fence,
	.emit_hdp_flush = uvd_v6_0_ring_emit_hdp_flush,
	.test_ring = uvd_v6_0_ring_test_ring,
	.test_ib = amdgpu_uvd_ring_test_ib,
	.insert_nop = uvd_v6_0_ring_insert_nop,
	.pad_ib = amdgpu_ring_generic_pad_ib,
	.begin_use = amdgpu_uvd_ring_begin_use,
	.end_use = amdgpu_uvd_ring_end_use,
	.emit_wreg = uvd_v6_0_ring_emit_wreg,
};

static const struct amdgpu_ring_funcs uvd_v6_0_ring_vm_funcs = {
	.type = AMDGPU_RING_TYPE_UVD,
	.align_mask = 0xf,
	.support_64bit_ptrs = false,
	.get_rptr = uvd_v6_0_ring_get_rptr,
	.get_wptr = uvd_v6_0_ring_get_wptr,
	.set_wptr = uvd_v6_0_ring_set_wptr,
	.emit_frame_size =
		6 + /* hdp invalidate */
		10 + /* uvd_v6_0_ring_emit_pipeline_sync */
		VI_FLUSH_GPU_TLB_NUM_WREG * 6 + 8 + /* uvd_v6_0_ring_emit_vm_flush */
		14 + 14, /* uvd_v6_0_ring_emit_fence x2 vm fence */
	.emit_ib_size = 8, /* uvd_v6_0_ring_emit_ib */
	.emit_ib = uvd_v6_0_ring_emit_ib,
	.emit_fence = uvd_v6_0_ring_emit_fence,
	.emit_vm_flush = uvd_v6_0_ring_emit_vm_flush,
	.emit_pipeline_sync = uvd_v6_0_ring_emit_pipeline_sync,
	.emit_hdp_flush = uvd_v6_0_ring_emit_hdp_flush,
	.test_ring = uvd_v6_0_ring_test_ring,
	.test_ib = amdgpu_uvd_ring_test_ib,
	.insert_nop = uvd_v6_0_ring_insert_nop,
	.pad_ib = amdgpu_ring_generic_pad_ib,
	.begin_use = amdgpu_uvd_ring_begin_use,
	.end_use = amdgpu_uvd_ring_end_use,
	.emit_wreg = uvd_v6_0_ring_emit_wreg,
};

static const struct amdgpu_ring_funcs uvd_v6_0_enc_ring_vm_funcs = {
	.type = AMDGPU_RING_TYPE_UVD_ENC,
	.align_mask = 0x3f,
	.nop = HEVC_ENC_CMD_NO_OP,
	.support_64bit_ptrs = false,
	.get_rptr = uvd_v6_0_enc_ring_get_rptr,
	.get_wptr = uvd_v6_0_enc_ring_get_wptr,
	.set_wptr = uvd_v6_0_enc_ring_set_wptr,
	.emit_frame_size =
		4 + /* uvd_v6_0_enc_ring_emit_pipeline_sync */
		5 + /* uvd_v6_0_enc_ring_emit_vm_flush */
		5 + 5 + /* uvd_v6_0_enc_ring_emit_fence x2 vm fence */
		1, /* uvd_v6_0_enc_ring_insert_end */
	.emit_ib_size = 5, /* uvd_v6_0_enc_ring_emit_ib */
	.emit_ib = uvd_v6_0_enc_ring_emit_ib,
	.emit_fence = uvd_v6_0_enc_ring_emit_fence,
	.emit_vm_flush = uvd_v6_0_enc_ring_emit_vm_flush,
	.emit_pipeline_sync = uvd_v6_0_enc_ring_emit_pipeline_sync,
	.test_ring = uvd_v6_0_enc_ring_test_ring,
	.test_ib = uvd_v6_0_enc_ring_test_ib,
	.insert_nop = amdgpu_ring_insert_nop,
	.insert_end = uvd_v6_0_enc_ring_insert_end,
	.pad_ib = amdgpu_ring_generic_pad_ib,
	.begin_use = amdgpu_uvd_ring_begin_use,
	.end_use = amdgpu_uvd_ring_end_use,
};

static void uvd_v6_0_set_ring_funcs(struct amdgpu_device *adev)
{
	if (adev->asic_type >= CHIP_POLARIS10) {
		adev->uvd.inst->ring.funcs = &uvd_v6_0_ring_vm_funcs;
		DRM_INFO("UVD is enabled in VM mode\n");
	} else {
		adev->uvd.inst->ring.funcs = &uvd_v6_0_ring_phys_funcs;
		DRM_INFO("UVD is enabled in physical mode\n");
	}
}

static void uvd_v6_0_set_enc_ring_funcs(struct amdgpu_device *adev)
{
	int i;

	for (i = 0; i < adev->uvd.num_enc_rings; ++i)
		adev->uvd.inst->ring_enc[i].funcs = &uvd_v6_0_enc_ring_vm_funcs;

	DRM_INFO("UVD ENC is enabled in VM mode\n");
}

static const struct amdgpu_irq_src_funcs uvd_v6_0_irq_funcs = {
	.set = uvd_v6_0_set_interrupt_state,
	.process = uvd_v6_0_process_interrupt,
};

static void uvd_v6_0_set_irq_funcs(struct amdgpu_device *adev)
{
	if (uvd_v6_0_enc_support(adev))
		adev->uvd.inst->irq.num_types = adev->uvd.num_enc_rings + 1;
	else
		adev->uvd.inst->irq.num_types = 1;

	adev->uvd.inst->irq.funcs = &uvd_v6_0_irq_funcs;
}

const struct amdgpu_ip_block_version uvd_v6_0_ip_block =
{
		.type = AMD_IP_BLOCK_TYPE_UVD,
		.major = 6,
		.minor = 0,
		.rev = 0,
		.funcs = &uvd_v6_0_ip_funcs,
};

const struct amdgpu_ip_block_version uvd_v6_2_ip_block =
{
		.type = AMD_IP_BLOCK_TYPE_UVD,
		.major = 6,
		.minor = 2,
		.rev = 0,
		.funcs = &uvd_v6_0_ip_funcs,
};

const struct amdgpu_ip_block_version uvd_v6_3_ip_block =
{
		.type = AMD_IP_BLOCK_TYPE_UVD,
		.major = 6,
		.minor = 3,
		.rev = 0,
		.funcs = &uvd_v6_0_ip_funcs,
};<|MERGE_RESOLUTION|>--- conflicted
+++ resolved
@@ -177,12 +177,9 @@
 	r = amdgpu_ring_alloc(ring, 16);
 	if (r)
 		return r;
-<<<<<<< HEAD
-=======
 
 	rptr = amdgpu_ring_get_rptr(ring);
 
->>>>>>> 0ecfebd2
 	amdgpu_ring_write(ring, HEVC_ENC_CMD_END);
 	amdgpu_ring_commit(ring);
 
