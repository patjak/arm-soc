--- conflicted
+++ resolved
@@ -1299,40 +1299,6 @@
 	return 1;
 }
 
-static int device_flush_capable(struct dm_target *ti, struct dm_dev *dev,
-				sector_t start, sector_t len, void *data)
-{
-	unsigned flush = (*(unsigned *)data);
-	struct request_queue *q = bdev_get_queue(dev->bdev);
-
-	return q && (q->flush_flags & flush);
-}
-
-static bool dm_table_supports_flush(struct dm_table *t, unsigned flush)
-{
-	struct dm_target *ti;
-	unsigned i = 0;
-
-	/*
-	 * Require at least one underlying device to support flushes.
-	 * t->devices includes internal dm devices such as mirror logs
-	 * so we need to use iterate_devices here, which targets
-	 * supporting flushes must provide.
-	 */
-	while (i < dm_table_get_num_targets(t)) {
-		ti = dm_table_get_target(t, i++);
-
-		if (!ti->num_flush_requests)
-			continue;
-
-		if (ti->type->iterate_devices &&
-		    ti->type->iterate_devices(ti, device_flush_capable, &flush))
-			return 1;
-	}
-
-	return 0;
-}
-
 void dm_table_set_restrictions(struct dm_table *t, struct request_queue *q,
 			       struct queue_limits *limits)
 {
@@ -1355,12 +1321,9 @@
 	}
 	blk_queue_flush(q, flush);
 
-<<<<<<< HEAD
-=======
 	if (!dm_table_discard_zeroes_data(t))
 		q->limits.discard_zeroes_data = 0;
 
->>>>>>> 3ee72ca9
 	dm_table_set_integrity(t);
 
 	/*
