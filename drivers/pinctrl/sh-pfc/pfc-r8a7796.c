/*
 * R8A7796 processor support - PFC hardware block.
 *
 * Copyright (C) 2016 Renesas Electronics Corp.
 *
 * This file is based on the drivers/pinctrl/sh-pfc/pfc-r8a7795.c
 *
 * R-Car Gen3 processor support - PFC hardware block.
 *
 * Copyright (C) 2015  Renesas Electronics Corporation
 *
 * This program is free software; you can redistribute it and/or modify
 * it under the terms of the GNU General Public License as published by
 * the Free Software Foundation; version 2 of the License.
 */

#include <linux/kernel.h>

#include "core.h"
#include "sh_pfc.h"

#define CFG_FLAGS (SH_PFC_PIN_CFG_DRIVE_STRENGTH | \
		   SH_PFC_PIN_CFG_PULL_UP | \
		   SH_PFC_PIN_CFG_PULL_DOWN)

#define CPU_ALL_PORT(fn, sfx)						\
	PORT_GP_CFG_16(0, fn, sfx, CFG_FLAGS),	\
	PORT_GP_CFG_29(1, fn, sfx, CFG_FLAGS),	\
	PORT_GP_CFG_15(2, fn, sfx, CFG_FLAGS),	\
	PORT_GP_CFG_12(3, fn, sfx, CFG_FLAGS | SH_PFC_PIN_CFG_IO_VOLTAGE),	\
	PORT_GP_CFG_1(3, 12, fn, sfx, CFG_FLAGS),	\
	PORT_GP_CFG_1(3, 13, fn, sfx, CFG_FLAGS),	\
	PORT_GP_CFG_1(3, 14, fn, sfx, CFG_FLAGS),	\
	PORT_GP_CFG_1(3, 15, fn, sfx, CFG_FLAGS),	\
	PORT_GP_CFG_18(4, fn, sfx, CFG_FLAGS | SH_PFC_PIN_CFG_IO_VOLTAGE),	\
	PORT_GP_CFG_26(5, fn, sfx, CFG_FLAGS),	\
	PORT_GP_CFG_32(6, fn, sfx, CFG_FLAGS),	\
	PORT_GP_CFG_4(7, fn, sfx, CFG_FLAGS)
/*
 * F_() : just information
 * FM() : macro for FN_xxx / xxx_MARK
 */

/* GPSR0 */
#define GPSR0_15	F_(D15,			IP7_11_8)
#define GPSR0_14	F_(D14,			IP7_7_4)
#define GPSR0_13	F_(D13,			IP7_3_0)
#define GPSR0_12	F_(D12,			IP6_31_28)
#define GPSR0_11	F_(D11,			IP6_27_24)
#define GPSR0_10	F_(D10,			IP6_23_20)
#define GPSR0_9		F_(D9,			IP6_19_16)
#define GPSR0_8		F_(D8,			IP6_15_12)
#define GPSR0_7		F_(D7,			IP6_11_8)
#define GPSR0_6		F_(D6,			IP6_7_4)
#define GPSR0_5		F_(D5,			IP6_3_0)
#define GPSR0_4		F_(D4,			IP5_31_28)
#define GPSR0_3		F_(D3,			IP5_27_24)
#define GPSR0_2		F_(D2,			IP5_23_20)
#define GPSR0_1		F_(D1,			IP5_19_16)
#define GPSR0_0		F_(D0,			IP5_15_12)

/* GPSR1 */
#define GPSR1_28	FM(CLKOUT)
#define GPSR1_27	F_(EX_WAIT0_A,		IP5_11_8)
#define GPSR1_26	F_(WE1_N,		IP5_7_4)
#define GPSR1_25	F_(WE0_N,		IP5_3_0)
#define GPSR1_24	F_(RD_WR_N,		IP4_31_28)
#define GPSR1_23	F_(RD_N,		IP4_27_24)
#define GPSR1_22	F_(BS_N,		IP4_23_20)
#define GPSR1_21	F_(CS1_N,		IP4_19_16)
#define GPSR1_20	F_(CS0_N,		IP4_15_12)
#define GPSR1_19	F_(A19,			IP4_11_8)
#define GPSR1_18	F_(A18,			IP4_7_4)
#define GPSR1_17	F_(A17,			IP4_3_0)
#define GPSR1_16	F_(A16,			IP3_31_28)
#define GPSR1_15	F_(A15,			IP3_27_24)
#define GPSR1_14	F_(A14,			IP3_23_20)
#define GPSR1_13	F_(A13,			IP3_19_16)
#define GPSR1_12	F_(A12,			IP3_15_12)
#define GPSR1_11	F_(A11,			IP3_11_8)
#define GPSR1_10	F_(A10,			IP3_7_4)
#define GPSR1_9		F_(A9,			IP3_3_0)
#define GPSR1_8		F_(A8,			IP2_31_28)
#define GPSR1_7		F_(A7,			IP2_27_24)
#define GPSR1_6		F_(A6,			IP2_23_20)
#define GPSR1_5		F_(A5,			IP2_19_16)
#define GPSR1_4		F_(A4,			IP2_15_12)
#define GPSR1_3		F_(A3,			IP2_11_8)
#define GPSR1_2		F_(A2,			IP2_7_4)
#define GPSR1_1		F_(A1,			IP2_3_0)
#define GPSR1_0		F_(A0,			IP1_31_28)

/* GPSR2 */
#define GPSR2_14	F_(AVB_AVTP_CAPTURE_A,	IP0_23_20)
#define GPSR2_13	F_(AVB_AVTP_MATCH_A,	IP0_19_16)
#define GPSR2_12	F_(AVB_LINK,		IP0_15_12)
#define GPSR2_11	F_(AVB_PHY_INT,		IP0_11_8)
#define GPSR2_10	F_(AVB_MAGIC,		IP0_7_4)
#define GPSR2_9		F_(AVB_MDC,		IP0_3_0)
#define GPSR2_8		F_(PWM2_A,		IP1_27_24)
#define GPSR2_7		F_(PWM1_A,		IP1_23_20)
#define GPSR2_6		F_(PWM0,		IP1_19_16)
#define GPSR2_5		F_(IRQ5,		IP1_15_12)
#define GPSR2_4		F_(IRQ4,		IP1_11_8)
#define GPSR2_3		F_(IRQ3,		IP1_7_4)
#define GPSR2_2		F_(IRQ2,		IP1_3_0)
#define GPSR2_1		F_(IRQ1,		IP0_31_28)
#define GPSR2_0		F_(IRQ0,		IP0_27_24)

/* GPSR3 */
#define GPSR3_15	F_(SD1_WP,		IP11_23_20)
#define GPSR3_14	F_(SD1_CD,		IP11_19_16)
#define GPSR3_13	F_(SD0_WP,		IP11_15_12)
#define GPSR3_12	F_(SD0_CD,		IP11_11_8)
#define GPSR3_11	F_(SD1_DAT3,		IP8_31_28)
#define GPSR3_10	F_(SD1_DAT2,		IP8_27_24)
#define GPSR3_9		F_(SD1_DAT1,		IP8_23_20)
#define GPSR3_8		F_(SD1_DAT0,		IP8_19_16)
#define GPSR3_7		F_(SD1_CMD,		IP8_15_12)
#define GPSR3_6		F_(SD1_CLK,		IP8_11_8)
#define GPSR3_5		F_(SD0_DAT3,		IP8_7_4)
#define GPSR3_4		F_(SD0_DAT2,		IP8_3_0)
#define GPSR3_3		F_(SD0_DAT1,		IP7_31_28)
#define GPSR3_2		F_(SD0_DAT0,		IP7_27_24)
#define GPSR3_1		F_(SD0_CMD,		IP7_23_20)
#define GPSR3_0		F_(SD0_CLK,		IP7_19_16)

/* GPSR4 */
#define GPSR4_17	F_(SD3_DS,		IP11_7_4)
#define GPSR4_16	F_(SD3_DAT7,		IP11_3_0)
#define GPSR4_15	F_(SD3_DAT6,		IP10_31_28)
#define GPSR4_14	F_(SD3_DAT5,		IP10_27_24)
#define GPSR4_13	F_(SD3_DAT4,		IP10_23_20)
#define GPSR4_12	F_(SD3_DAT3,		IP10_19_16)
#define GPSR4_11	F_(SD3_DAT2,		IP10_15_12)
#define GPSR4_10	F_(SD3_DAT1,		IP10_11_8)
#define GPSR4_9		F_(SD3_DAT0,		IP10_7_4)
#define GPSR4_8		F_(SD3_CMD,		IP10_3_0)
#define GPSR4_7		F_(SD3_CLK,		IP9_31_28)
#define GPSR4_6		F_(SD2_DS,		IP9_27_24)
#define GPSR4_5		F_(SD2_DAT3,		IP9_23_20)
#define GPSR4_4		F_(SD2_DAT2,		IP9_19_16)
#define GPSR4_3		F_(SD2_DAT1,		IP9_15_12)
#define GPSR4_2		F_(SD2_DAT0,		IP9_11_8)
#define GPSR4_1		F_(SD2_CMD,		IP9_7_4)
#define GPSR4_0		F_(SD2_CLK,		IP9_3_0)

/* GPSR5 */
#define GPSR5_25	F_(MLB_DAT,		IP14_19_16)
#define GPSR5_24	F_(MLB_SIG,		IP14_15_12)
#define GPSR5_23	F_(MLB_CLK,		IP14_11_8)
#define GPSR5_22	FM(MSIOF0_RXD)
#define GPSR5_21	F_(MSIOF0_SS2,		IP14_7_4)
#define GPSR5_20	FM(MSIOF0_TXD)
#define GPSR5_19	F_(MSIOF0_SS1,		IP14_3_0)
#define GPSR5_18	F_(MSIOF0_SYNC,		IP13_31_28)
#define GPSR5_17	FM(MSIOF0_SCK)
#define GPSR5_16	F_(HRTS0_N,		IP13_27_24)
#define GPSR5_15	F_(HCTS0_N,		IP13_23_20)
#define GPSR5_14	F_(HTX0,		IP13_19_16)
#define GPSR5_13	F_(HRX0,		IP13_15_12)
#define GPSR5_12	F_(HSCK0,		IP13_11_8)
#define GPSR5_11	F_(RX2_A,		IP13_7_4)
#define GPSR5_10	F_(TX2_A,		IP13_3_0)
#define GPSR5_9		F_(SCK2,		IP12_31_28)
#define GPSR5_8		F_(RTS1_N,		IP12_27_24)
#define GPSR5_7		F_(CTS1_N,		IP12_23_20)
#define GPSR5_6		F_(TX1_A,		IP12_19_16)
#define GPSR5_5		F_(RX1_A,		IP12_15_12)
#define GPSR5_4		F_(RTS0_N,		IP12_11_8)
#define GPSR5_3		F_(CTS0_N,		IP12_7_4)
#define GPSR5_2		F_(TX0,			IP12_3_0)
#define GPSR5_1		F_(RX0,			IP11_31_28)
#define GPSR5_0		F_(SCK0,		IP11_27_24)

/* GPSR6 */
#define GPSR6_31	F_(GP6_31,		IP18_7_4)
#define GPSR6_30	F_(GP6_30,		IP18_3_0)
#define GPSR6_29	F_(USB30_OVC,		IP17_31_28)
#define GPSR6_28	F_(USB30_PWEN,		IP17_27_24)
#define GPSR6_27	F_(USB1_OVC,		IP17_23_20)
#define GPSR6_26	F_(USB1_PWEN,		IP17_19_16)
#define GPSR6_25	F_(USB0_OVC,		IP17_15_12)
#define GPSR6_24	F_(USB0_PWEN,		IP17_11_8)
#define GPSR6_23	F_(AUDIO_CLKB_B,	IP17_7_4)
#define GPSR6_22	F_(AUDIO_CLKA_A,	IP17_3_0)
#define GPSR6_21	F_(SSI_SDATA9_A,	IP16_31_28)
#define GPSR6_20	F_(SSI_SDATA8,		IP16_27_24)
#define GPSR6_19	F_(SSI_SDATA7,		IP16_23_20)
#define GPSR6_18	F_(SSI_WS78,		IP16_19_16)
#define GPSR6_17	F_(SSI_SCK78,		IP16_15_12)
#define GPSR6_16	F_(SSI_SDATA6,		IP16_11_8)
#define GPSR6_15	F_(SSI_WS6,		IP16_7_4)
#define GPSR6_14	F_(SSI_SCK6,		IP16_3_0)
#define GPSR6_13	FM(SSI_SDATA5)
#define GPSR6_12	FM(SSI_WS5)
#define GPSR6_11	FM(SSI_SCK5)
#define GPSR6_10	F_(SSI_SDATA4,		IP15_31_28)
#define GPSR6_9		F_(SSI_WS4,		IP15_27_24)
#define GPSR6_8		F_(SSI_SCK4,		IP15_23_20)
#define GPSR6_7		F_(SSI_SDATA3,		IP15_19_16)
#define GPSR6_6		F_(SSI_WS349,		IP15_15_12)
#define GPSR6_5		F_(SSI_SCK349,		IP15_11_8)
#define GPSR6_4		F_(SSI_SDATA2_A,	IP15_7_4)
#define GPSR6_3		F_(SSI_SDATA1_A,	IP15_3_0)
#define GPSR6_2		F_(SSI_SDATA0,		IP14_31_28)
#define GPSR6_1		F_(SSI_WS01239,		IP14_27_24)
#define GPSR6_0		F_(SSI_SCK01239,	IP14_23_20)

/* GPSR7 */
#define GPSR7_3		FM(GP7_03)
#define GPSR7_2		FM(HDMI0_CEC)
#define GPSR7_1		FM(AVS2)
#define GPSR7_0		FM(AVS1)


/* IPSRx */		/* 0 */			/* 1 */		/* 2 */			/* 3 */				/* 4 */		/* 5 */		/* 6 */			/* 7 */		/* 8 */			/* 9 */		/* A */		/* B */		/* C - F */
#define IP0_3_0		FM(AVB_MDC)		F_(0, 0)	FM(MSIOF2_SS2_C)	F_(0, 0)			F_(0, 0)	F_(0, 0)	F_(0, 0)		F_(0, 0)	F_(0, 0)		F_(0, 0)	F_(0, 0)	F_(0, 0)	F_(0, 0) F_(0, 0) F_(0, 0) F_(0, 0)
#define IP0_7_4		FM(AVB_MAGIC)		F_(0, 0)	FM(MSIOF2_SS1_C)	FM(SCK4_A)			F_(0, 0)	F_(0, 0)	F_(0, 0)		F_(0, 0)	F_(0, 0)		F_(0, 0)	F_(0, 0)	F_(0, 0)	F_(0, 0) F_(0, 0) F_(0, 0) F_(0, 0)
#define IP0_11_8	FM(AVB_PHY_INT)		F_(0, 0)	FM(MSIOF2_SYNC_C)	FM(RX4_A)			F_(0, 0)	F_(0, 0)	F_(0, 0)		F_(0, 0)	F_(0, 0)		F_(0, 0)	F_(0, 0)	F_(0, 0)	F_(0, 0) F_(0, 0) F_(0, 0) F_(0, 0)
#define IP0_15_12	FM(AVB_LINK)		F_(0, 0)	FM(MSIOF2_SCK_C)	FM(TX4_A)			F_(0, 0)	F_(0, 0)	F_(0, 0)		F_(0, 0)	F_(0, 0)		F_(0, 0)	F_(0, 0)	F_(0, 0)	F_(0, 0) F_(0, 0) F_(0, 0) F_(0, 0)
#define IP0_19_16	FM(AVB_AVTP_MATCH_A)	F_(0, 0)	FM(MSIOF2_RXD_C)	FM(CTS4_N_A)			F_(0, 0)	F_(0, 0)	F_(0, 0)		F_(0, 0)	F_(0, 0)		F_(0, 0)	F_(0, 0)	F_(0, 0)	F_(0, 0) F_(0, 0) F_(0, 0) F_(0, 0)
#define IP0_23_20	FM(AVB_AVTP_CAPTURE_A)	F_(0, 0)	FM(MSIOF2_TXD_C)	FM(RTS4_N_A)			F_(0, 0)	F_(0, 0)	F_(0, 0)		F_(0, 0)	F_(0, 0)		F_(0, 0)	F_(0, 0)	F_(0, 0)	F_(0, 0) F_(0, 0) F_(0, 0) F_(0, 0)
#define IP0_27_24	FM(IRQ0)		FM(QPOLB)	F_(0, 0)		FM(DU_CDE)			FM(VI4_DATA0_B) FM(CAN0_TX_B)	FM(CANFD0_TX_B)		FM(MSIOF3_SS2_E) F_(0, 0)		F_(0, 0)	F_(0, 0)	F_(0, 0)	F_(0, 0) F_(0, 0) F_(0, 0) F_(0, 0)
#define IP0_31_28	FM(IRQ1)		FM(QPOLA)	F_(0, 0)		FM(DU_DISP)			FM(VI4_DATA1_B) FM(CAN0_RX_B)	FM(CANFD0_RX_B)		FM(MSIOF3_SS1_E) F_(0, 0)		F_(0, 0)	F_(0, 0)	F_(0, 0)	F_(0, 0) F_(0, 0) F_(0, 0) F_(0, 0)
#define IP1_3_0		FM(IRQ2)		FM(QCPV_QDE)	F_(0, 0)		FM(DU_EXODDF_DU_ODDF_DISP_CDE)	FM(VI4_DATA2_B) F_(0, 0)	F_(0, 0)		FM(MSIOF3_SYNC_E) F_(0, 0)		FM(PWM3_B)	F_(0, 0)	F_(0, 0)	F_(0, 0) F_(0, 0) F_(0, 0) F_(0, 0)
#define IP1_7_4		FM(IRQ3)		FM(QSTVB_QVE)	F_(0, 0)		FM(DU_DOTCLKOUT1)		FM(VI4_DATA3_B) F_(0, 0)	F_(0, 0)		FM(MSIOF3_SCK_E) F_(0, 0)		FM(PWM4_B)	F_(0, 0)	F_(0, 0)	F_(0, 0) F_(0, 0) F_(0, 0) F_(0, 0)
#define IP1_11_8	FM(IRQ4)		FM(QSTH_QHS)	F_(0, 0)		FM(DU_EXHSYNC_DU_HSYNC)		FM(VI4_DATA4_B) F_(0, 0)	F_(0, 0)		FM(MSIOF3_RXD_E) F_(0, 0)		FM(PWM5_B)	F_(0, 0)	F_(0, 0)	F_(0, 0) F_(0, 0) F_(0, 0) F_(0, 0)
#define IP1_15_12	FM(IRQ5)		FM(QSTB_QHE)	F_(0, 0)		FM(DU_EXVSYNC_DU_VSYNC)		FM(VI4_DATA5_B) F_(0, 0)	F_(0, 0)		FM(MSIOF3_TXD_E) F_(0, 0)		FM(PWM6_B)	F_(0, 0)	F_(0, 0)	F_(0, 0) F_(0, 0) F_(0, 0) F_(0, 0)
#define IP1_19_16	FM(PWM0)		FM(AVB_AVTP_PPS)F_(0, 0)		F_(0, 0)			FM(VI4_DATA6_B)	F_(0, 0)	F_(0, 0)		F_(0, 0)	F_(0, 0)		FM(IECLK_B)	F_(0, 0)	F_(0, 0)	F_(0, 0) F_(0, 0) F_(0, 0) F_(0, 0)
#define IP1_23_20	FM(PWM1_A)		F_(0, 0)	F_(0, 0)		FM(HRX3_D)			FM(VI4_DATA7_B)	F_(0, 0)	F_(0, 0)		F_(0, 0)	F_(0, 0)		FM(IERX_B)	F_(0, 0)	F_(0, 0)	F_(0, 0) F_(0, 0) F_(0, 0) F_(0, 0)
#define IP1_27_24	FM(PWM2_A)		F_(0, 0)	F_(0, 0)		FM(HTX3_D)			F_(0, 0)	F_(0, 0)	F_(0, 0)		F_(0, 0)	F_(0, 0)		FM(IETX_B)	F_(0, 0)	F_(0, 0)	F_(0, 0) F_(0, 0) F_(0, 0) F_(0, 0)
#define IP1_31_28	FM(A0)			FM(LCDOUT16)	FM(MSIOF3_SYNC_B)	F_(0, 0)			FM(VI4_DATA8)	F_(0, 0)	FM(DU_DB0)		F_(0, 0)	F_(0, 0)		FM(PWM3_A)	F_(0, 0)	F_(0, 0)	F_(0, 0) F_(0, 0) F_(0, 0) F_(0, 0)
#define IP2_3_0		FM(A1)			FM(LCDOUT17)	FM(MSIOF3_TXD_B)	F_(0, 0)			FM(VI4_DATA9)	F_(0, 0)	FM(DU_DB1)		F_(0, 0)	F_(0, 0)		FM(PWM4_A)	F_(0, 0)	F_(0, 0)	F_(0, 0) F_(0, 0) F_(0, 0) F_(0, 0)
#define IP2_7_4		FM(A2)			FM(LCDOUT18)	FM(MSIOF3_SCK_B)	F_(0, 0)			FM(VI4_DATA10)	F_(0, 0)	FM(DU_DB2)		F_(0, 0)	F_(0, 0)		FM(PWM5_A)	F_(0, 0)	F_(0, 0)	F_(0, 0) F_(0, 0) F_(0, 0) F_(0, 0)
#define IP2_11_8	FM(A3)			FM(LCDOUT19)	FM(MSIOF3_RXD_B)	F_(0, 0)			FM(VI4_DATA11)	F_(0, 0)	FM(DU_DB3)		F_(0, 0)	F_(0, 0)		FM(PWM6_A)	F_(0, 0)	F_(0, 0)	F_(0, 0) F_(0, 0) F_(0, 0) F_(0, 0)
#define IP2_15_12	FM(A4)			FM(LCDOUT20)	FM(MSIOF3_SS1_B)	F_(0, 0)			FM(VI4_DATA12)	FM(VI5_DATA12)	FM(DU_DB4)		F_(0, 0)	F_(0, 0)		F_(0, 0)	F_(0, 0)	F_(0, 0)	F_(0, 0) F_(0, 0) F_(0, 0) F_(0, 0)
#define IP2_19_16	FM(A5)			FM(LCDOUT21)	FM(MSIOF3_SS2_B)	FM(SCK4_B)			FM(VI4_DATA13)	FM(VI5_DATA13)	FM(DU_DB5)		F_(0, 0)	F_(0, 0)		F_(0, 0)	F_(0, 0)	F_(0, 0)	F_(0, 0) F_(0, 0) F_(0, 0) F_(0, 0)
#define IP2_23_20	FM(A6)			FM(LCDOUT22)	FM(MSIOF2_SS1_A)	FM(RX4_B)			FM(VI4_DATA14)	FM(VI5_DATA14)	FM(DU_DB6)		F_(0, 0)	F_(0, 0)		F_(0, 0)	F_(0, 0)	F_(0, 0)	F_(0, 0) F_(0, 0) F_(0, 0) F_(0, 0)
#define IP2_27_24	FM(A7)			FM(LCDOUT23)	FM(MSIOF2_SS2_A)	FM(TX4_B)			FM(VI4_DATA15)	FM(VI5_DATA15)	FM(DU_DB7)		F_(0, 0)	F_(0, 0)		F_(0, 0)	F_(0, 0)	F_(0, 0)	F_(0, 0) F_(0, 0) F_(0, 0) F_(0, 0)
#define IP2_31_28	FM(A8)			FM(RX3_B)	FM(MSIOF2_SYNC_A)	FM(HRX4_B)			F_(0, 0)	F_(0, 0)	F_(0, 0)		FM(SDA6_A)	FM(AVB_AVTP_MATCH_B)	FM(PWM1_B)	F_(0, 0)	F_(0, 0)	F_(0, 0) F_(0, 0) F_(0, 0) F_(0, 0)
#define IP3_3_0		FM(A9)			F_(0, 0)	FM(MSIOF2_SCK_A)	FM(CTS4_N_B)			F_(0, 0)	FM(VI5_VSYNC_N)	F_(0, 0)		F_(0, 0)	F_(0, 0)		F_(0, 0)	F_(0, 0)	F_(0, 0)	F_(0, 0) F_(0, 0) F_(0, 0) F_(0, 0)
#define IP3_7_4		FM(A10)			F_(0, 0)	FM(MSIOF2_RXD_A)	FM(RTS4_N_B)			F_(0, 0)	FM(VI5_HSYNC_N)	F_(0, 0)		F_(0, 0)	F_(0, 0)		F_(0, 0)	F_(0, 0)	F_(0, 0)	F_(0, 0) F_(0, 0) F_(0, 0) F_(0, 0)
#define IP3_11_8	FM(A11)			FM(TX3_B)	FM(MSIOF2_TXD_A)	FM(HTX4_B)			FM(HSCK4)	FM(VI5_FIELD)	F_(0, 0)		FM(SCL6_A)	FM(AVB_AVTP_CAPTURE_B)	FM(PWM2_B)	F_(0, 0)	F_(0, 0)	F_(0, 0) F_(0, 0) F_(0, 0) F_(0, 0)

/* IPSRx */		/* 0 */			/* 1 */		/* 2 */			/* 3 */				/* 4 */		/* 5 */		/* 6 */			/* 7 */		/* 8 */			/* 9 */		/* A */		/* B */		/* C - F */
#define IP3_15_12	FM(A12)			FM(LCDOUT12)	FM(MSIOF3_SCK_C)	F_(0, 0)			FM(HRX4_A)	FM(VI5_DATA8)	FM(DU_DG4)		F_(0, 0)	F_(0, 0)		F_(0, 0)	F_(0, 0)	F_(0, 0)	F_(0, 0) F_(0, 0) F_(0, 0) F_(0, 0)
#define IP3_19_16	FM(A13)			FM(LCDOUT13)	FM(MSIOF3_SYNC_C)	F_(0, 0)			FM(HTX4_A)	FM(VI5_DATA9)	FM(DU_DG5)		F_(0, 0)	F_(0, 0)		F_(0, 0)	F_(0, 0)	F_(0, 0)	F_(0, 0) F_(0, 0) F_(0, 0) F_(0, 0)
#define IP3_23_20	FM(A14)			FM(LCDOUT14)	FM(MSIOF3_RXD_C)	F_(0, 0)			FM(HCTS4_N)	FM(VI5_DATA10)	FM(DU_DG6)		F_(0, 0)	F_(0, 0)		F_(0, 0)	F_(0, 0)	F_(0, 0)	F_(0, 0) F_(0, 0) F_(0, 0) F_(0, 0)
#define IP3_27_24	FM(A15)			FM(LCDOUT15)	FM(MSIOF3_TXD_C)	F_(0, 0)			FM(HRTS4_N)	FM(VI5_DATA11)	FM(DU_DG7)		F_(0, 0)	F_(0, 0)		F_(0, 0)	F_(0, 0)	F_(0, 0)	F_(0, 0) F_(0, 0) F_(0, 0) F_(0, 0)
#define IP3_31_28	FM(A16)			FM(LCDOUT8)	F_(0, 0)		F_(0, 0)			FM(VI4_FIELD)	F_(0, 0)	FM(DU_DG0)		F_(0, 0)	F_(0, 0)		F_(0, 0)	F_(0, 0)	F_(0, 0)	F_(0, 0) F_(0, 0) F_(0, 0) F_(0, 0)
#define IP4_3_0		FM(A17)			FM(LCDOUT9)	F_(0, 0)		F_(0, 0)			FM(VI4_VSYNC_N)	F_(0, 0)	FM(DU_DG1)		F_(0, 0)	F_(0, 0)		F_(0, 0)	F_(0, 0)	F_(0, 0)	F_(0, 0) F_(0, 0) F_(0, 0) F_(0, 0)
#define IP4_7_4		FM(A18)			FM(LCDOUT10)	F_(0, 0)		F_(0, 0)			FM(VI4_HSYNC_N)	F_(0, 0)	FM(DU_DG2)		F_(0, 0)	F_(0, 0)		F_(0, 0)	F_(0, 0)	F_(0, 0)	F_(0, 0) F_(0, 0) F_(0, 0) F_(0, 0)
#define IP4_11_8	FM(A19)			FM(LCDOUT11)	F_(0, 0)		F_(0, 0)			FM(VI4_CLKENB)	F_(0, 0)	FM(DU_DG3)		F_(0, 0)	F_(0, 0)		F_(0, 0)	F_(0, 0)	F_(0, 0)	F_(0, 0) F_(0, 0) F_(0, 0) F_(0, 0)
#define IP4_15_12	FM(CS0_N)		F_(0, 0)	F_(0, 0)		F_(0, 0)			F_(0, 0)	FM(VI5_CLKENB)	F_(0, 0)		F_(0, 0)	F_(0, 0)		F_(0, 0)	F_(0, 0)	F_(0, 0)	F_(0, 0) F_(0, 0) F_(0, 0) F_(0, 0)
#define IP4_19_16	FM(CS1_N)		F_(0, 0)	F_(0, 0)		F_(0, 0)			F_(0, 0)	FM(VI5_CLK)	F_(0, 0)		FM(EX_WAIT0_B)	F_(0, 0)		F_(0, 0)	F_(0, 0)	F_(0, 0)	F_(0, 0) F_(0, 0) F_(0, 0) F_(0, 0)
#define IP4_23_20	FM(BS_N)		FM(QSTVA_QVS)	FM(MSIOF3_SCK_D)	FM(SCK3)			FM(HSCK3)	F_(0, 0)	F_(0, 0)		F_(0, 0)	FM(CAN1_TX)		FM(CANFD1_TX)	FM(IETX_A)	F_(0, 0)	F_(0, 0) F_(0, 0) F_(0, 0) F_(0, 0)
#define IP4_27_24	FM(RD_N)		F_(0, 0)	FM(MSIOF3_SYNC_D)	FM(RX3_A)			FM(HRX3_A)	F_(0, 0)	F_(0, 0)		F_(0, 0)	FM(CAN0_TX_A)		FM(CANFD0_TX_A)	F_(0, 0)	F_(0, 0)	F_(0, 0) F_(0, 0) F_(0, 0) F_(0, 0)
#define IP4_31_28	FM(RD_WR_N)		F_(0, 0)	FM(MSIOF3_RXD_D)	FM(TX3_A)			FM(HTX3_A)	F_(0, 0)	F_(0, 0)		F_(0, 0)	FM(CAN0_RX_A)		FM(CANFD0_RX_A)	F_(0, 0)	F_(0, 0)	F_(0, 0) F_(0, 0) F_(0, 0) F_(0, 0)
#define IP5_3_0		FM(WE0_N)		F_(0, 0)	FM(MSIOF3_TXD_D)	FM(CTS3_N)			FM(HCTS3_N)	F_(0, 0)	F_(0, 0)		FM(SCL6_B)	FM(CAN_CLK)		F_(0, 0)	FM(IECLK_A)	F_(0, 0)	F_(0, 0) F_(0, 0) F_(0, 0) F_(0, 0)
#define IP5_7_4		FM(WE1_N)		F_(0, 0)	FM(MSIOF3_SS1_D)	FM(RTS3_N)			FM(HRTS3_N)	F_(0, 0)	F_(0, 0)		FM(SDA6_B)	FM(CAN1_RX)		FM(CANFD1_RX)	FM(IERX_A)	F_(0, 0)	F_(0, 0) F_(0, 0) F_(0, 0) F_(0, 0)
#define IP5_11_8	FM(EX_WAIT0_A)		FM(QCLK)	F_(0, 0)		F_(0, 0)			FM(VI4_CLK)	F_(0, 0)	FM(DU_DOTCLKOUT0)	F_(0, 0)	F_(0, 0)		F_(0, 0)	F_(0, 0)	F_(0, 0)	F_(0, 0) F_(0, 0) F_(0, 0) F_(0, 0)
#define IP5_15_12	FM(D0)			FM(MSIOF2_SS1_B)FM(MSIOF3_SCK_A)	F_(0, 0)			FM(VI4_DATA16)	FM(VI5_DATA0)	F_(0, 0)		F_(0, 0)	F_(0, 0)		F_(0, 0)	F_(0, 0)	F_(0, 0)	F_(0, 0) F_(0, 0) F_(0, 0) F_(0, 0)
#define IP5_19_16	FM(D1)			FM(MSIOF2_SS2_B)FM(MSIOF3_SYNC_A)	F_(0, 0)			FM(VI4_DATA17)	FM(VI5_DATA1)	F_(0, 0)		F_(0, 0)	F_(0, 0)		F_(0, 0)	F_(0, 0)	F_(0, 0)	F_(0, 0) F_(0, 0) F_(0, 0) F_(0, 0)
#define IP5_23_20	FM(D2)			F_(0, 0)	FM(MSIOF3_RXD_A)	F_(0, 0)			FM(VI4_DATA18)	FM(VI5_DATA2)	F_(0, 0)		F_(0, 0)	F_(0, 0)		F_(0, 0)	F_(0, 0)	F_(0, 0)	F_(0, 0) F_(0, 0) F_(0, 0) F_(0, 0)
#define IP5_27_24	FM(D3)			F_(0, 0)	FM(MSIOF3_TXD_A)	F_(0, 0)			FM(VI4_DATA19)	FM(VI5_DATA3)	F_(0, 0)		F_(0, 0)	F_(0, 0)		F_(0, 0)	F_(0, 0)	F_(0, 0)	F_(0, 0) F_(0, 0) F_(0, 0) F_(0, 0)
#define IP5_31_28	FM(D4)			FM(MSIOF2_SCK_B)F_(0, 0)		F_(0, 0)			FM(VI4_DATA20)	FM(VI5_DATA4)	F_(0, 0)		F_(0, 0)	F_(0, 0)		F_(0, 0)	F_(0, 0)	F_(0, 0)	F_(0, 0) F_(0, 0) F_(0, 0) F_(0, 0)
#define IP6_3_0		FM(D5)			FM(MSIOF2_SYNC_B)F_(0, 0)		F_(0, 0)			FM(VI4_DATA21)	FM(VI5_DATA5)	F_(0, 0)		F_(0, 0)	F_(0, 0)		F_(0, 0)	F_(0, 0)	F_(0, 0)	F_(0, 0) F_(0, 0) F_(0, 0) F_(0, 0)
#define IP6_7_4		FM(D6)			FM(MSIOF2_RXD_B)F_(0, 0)		F_(0, 0)			FM(VI4_DATA22)	FM(VI5_DATA6)	F_(0, 0)		F_(0, 0)	F_(0, 0)		F_(0, 0)	F_(0, 0)	F_(0, 0)	F_(0, 0) F_(0, 0) F_(0, 0) F_(0, 0)
#define IP6_11_8	FM(D7)			FM(MSIOF2_TXD_B)F_(0, 0)		F_(0, 0)			FM(VI4_DATA23)	FM(VI5_DATA7)	F_(0, 0)		F_(0, 0)	F_(0, 0)		F_(0, 0)	F_(0, 0)	F_(0, 0)	F_(0, 0) F_(0, 0) F_(0, 0) F_(0, 0)
#define IP6_15_12	FM(D8)			FM(LCDOUT0)	FM(MSIOF2_SCK_D)	FM(SCK4_C)			FM(VI4_DATA0_A)	F_(0, 0)	FM(DU_DR0)		F_(0, 0)	F_(0, 0)		F_(0, 0)	F_(0, 0)	F_(0, 0)	F_(0, 0) F_(0, 0) F_(0, 0) F_(0, 0)
#define IP6_19_16	FM(D9)			FM(LCDOUT1)	FM(MSIOF2_SYNC_D)	F_(0, 0)			FM(VI4_DATA1_A)	F_(0, 0)	FM(DU_DR1)		F_(0, 0)	F_(0, 0)		F_(0, 0)	F_(0, 0)	F_(0, 0)	F_(0, 0) F_(0, 0) F_(0, 0) F_(0, 0)
#define IP6_23_20	FM(D10)			FM(LCDOUT2)	FM(MSIOF2_RXD_D)	FM(HRX3_B)			FM(VI4_DATA2_A)	FM(CTS4_N_C)	FM(DU_DR2)		F_(0, 0)	F_(0, 0)		F_(0, 0)	F_(0, 0)	F_(0, 0)	F_(0, 0) F_(0, 0) F_(0, 0) F_(0, 0)
#define IP6_27_24	FM(D11)			FM(LCDOUT3)	FM(MSIOF2_TXD_D)	FM(HTX3_B)			FM(VI4_DATA3_A)	FM(RTS4_N_C)	FM(DU_DR3)		F_(0, 0)	F_(0, 0)		F_(0, 0)	F_(0, 0)	F_(0, 0)	F_(0, 0) F_(0, 0) F_(0, 0) F_(0, 0)
#define IP6_31_28	FM(D12)			FM(LCDOUT4)	FM(MSIOF2_SS1_D)	FM(RX4_C)			FM(VI4_DATA4_A)	F_(0, 0)	FM(DU_DR4)		F_(0, 0)	F_(0, 0)		F_(0, 0)	F_(0, 0)	F_(0, 0)	F_(0, 0) F_(0, 0) F_(0, 0) F_(0, 0)

/* IPSRx */		/* 0 */			/* 1 */		/* 2 */			/* 3 */				/* 4 */		/* 5 */		/* 6 */			/* 7 */		/* 8 */			/* 9 */		/* A */		/* B */		/* C - F */
#define IP7_3_0		FM(D13)			FM(LCDOUT5)	FM(MSIOF2_SS2_D)	FM(TX4_C)			FM(VI4_DATA5_A)	F_(0, 0)	FM(DU_DR5)		F_(0, 0)	F_(0, 0)		F_(0, 0)	F_(0, 0)	F_(0, 0)	F_(0, 0) F_(0, 0) F_(0, 0) F_(0, 0)
#define IP7_7_4		FM(D14)			FM(LCDOUT6)	FM(MSIOF3_SS1_A)	FM(HRX3_C)			FM(VI4_DATA6_A)	F_(0, 0)	FM(DU_DR6)		FM(SCL6_C)	F_(0, 0)		F_(0, 0)	F_(0, 0)	F_(0, 0)	F_(0, 0) F_(0, 0) F_(0, 0) F_(0, 0)
#define IP7_11_8	FM(D15)			FM(LCDOUT7)	FM(MSIOF3_SS2_A)	FM(HTX3_C)			FM(VI4_DATA7_A)	F_(0, 0)	FM(DU_DR7)		FM(SDA6_C)	F_(0, 0)		F_(0, 0)	F_(0, 0)	F_(0, 0)	F_(0, 0) F_(0, 0) F_(0, 0) F_(0, 0)
#define IP7_19_16	FM(SD0_CLK)		F_(0, 0)	FM(MSIOF1_SCK_E)	F_(0, 0)			F_(0, 0)	F_(0, 0)	FM(STP_OPWM_0_B)	F_(0, 0)	F_(0, 0)		F_(0, 0)	F_(0, 0)	F_(0, 0)	F_(0, 0) F_(0, 0) F_(0, 0) F_(0, 0)
#define IP7_23_20	FM(SD0_CMD)		F_(0, 0)	FM(MSIOF1_SYNC_E)	F_(0, 0)			F_(0, 0)	F_(0, 0)	FM(STP_IVCXO27_0_B)	F_(0, 0)	F_(0, 0)		F_(0, 0)	F_(0, 0)	F_(0, 0)	F_(0, 0) F_(0, 0) F_(0, 0) F_(0, 0)
#define IP7_27_24	FM(SD0_DAT0)		F_(0, 0)	FM(MSIOF1_RXD_E)	F_(0, 0)			F_(0, 0)	FM(TS_SCK0_B)	FM(STP_ISCLK_0_B)	F_(0, 0)	F_(0, 0)		F_(0, 0)	F_(0, 0)	F_(0, 0)	F_(0, 0) F_(0, 0) F_(0, 0) F_(0, 0)
#define IP7_31_28	FM(SD0_DAT1)		F_(0, 0)	FM(MSIOF1_TXD_E)	F_(0, 0)			F_(0, 0)	FM(TS_SPSYNC0_B)FM(STP_ISSYNC_0_B)	F_(0, 0)	F_(0, 0)		F_(0, 0)	F_(0, 0)	F_(0, 0)	F_(0, 0) F_(0, 0) F_(0, 0) F_(0, 0)
#define IP8_3_0		FM(SD0_DAT2)		F_(0, 0)	FM(MSIOF1_SS1_E)	F_(0, 0)			F_(0, 0)	FM(TS_SDAT0_B)	FM(STP_ISD_0_B)		F_(0, 0)	F_(0, 0)		F_(0, 0)	F_(0, 0)	F_(0, 0)	F_(0, 0) F_(0, 0) F_(0, 0) F_(0, 0)
#define IP8_7_4		FM(SD0_DAT3)		F_(0, 0)	FM(MSIOF1_SS2_E)	F_(0, 0)			F_(0, 0)	FM(TS_SDEN0_B)	FM(STP_ISEN_0_B)	F_(0, 0)	F_(0, 0)		F_(0, 0)	F_(0, 0)	F_(0, 0)	F_(0, 0) F_(0, 0) F_(0, 0) F_(0, 0)
#define IP8_11_8	FM(SD1_CLK)		F_(0, 0)	FM(MSIOF1_SCK_G)	F_(0, 0)			F_(0, 0)	FM(SIM0_CLK_A)	F_(0, 0)		F_(0, 0)	F_(0, 0)		F_(0, 0)	F_(0, 0)	F_(0, 0)	F_(0, 0) F_(0, 0) F_(0, 0) F_(0, 0)
#define IP8_15_12	FM(SD1_CMD)		F_(0, 0)	FM(MSIOF1_SYNC_G)	FM(NFCE_N_B)			F_(0, 0)	FM(SIM0_D_A)	FM(STP_IVCXO27_1_B)	F_(0, 0)	F_(0, 0)		F_(0, 0)	F_(0, 0)	F_(0, 0)	F_(0, 0) F_(0, 0) F_(0, 0) F_(0, 0)
#define IP8_19_16	FM(SD1_DAT0)		FM(SD2_DAT4)	FM(MSIOF1_RXD_G)	FM(NFWP_N_B)			F_(0, 0)	FM(TS_SCK1_B)	FM(STP_ISCLK_1_B)	F_(0, 0)	F_(0, 0)		F_(0, 0)	F_(0, 0)	F_(0, 0)	F_(0, 0) F_(0, 0) F_(0, 0) F_(0, 0)
#define IP8_23_20	FM(SD1_DAT1)		FM(SD2_DAT5)	FM(MSIOF1_TXD_G)	FM(NFDATA14_B)			F_(0, 0)	FM(TS_SPSYNC1_B)FM(STP_ISSYNC_1_B)	F_(0, 0)	F_(0, 0)		F_(0, 0)	F_(0, 0)	F_(0, 0)	F_(0, 0) F_(0, 0) F_(0, 0) F_(0, 0)
#define IP8_27_24	FM(SD1_DAT2)		FM(SD2_DAT6)	FM(MSIOF1_SS1_G)	FM(NFDATA15_B)			F_(0, 0)	FM(TS_SDAT1_B)	FM(STP_ISD_1_B)		F_(0, 0)	F_(0, 0)		F_(0, 0)	F_(0, 0)	F_(0, 0)	F_(0, 0) F_(0, 0) F_(0, 0) F_(0, 0)
#define IP8_31_28	FM(SD1_DAT3)		FM(SD2_DAT7)	FM(MSIOF1_SS2_G)	FM(NFRB_N_B)			F_(0, 0)	FM(TS_SDEN1_B)	FM(STP_ISEN_1_B)	F_(0, 0)	F_(0, 0)		F_(0, 0)	F_(0, 0)	F_(0, 0)	F_(0, 0) F_(0, 0) F_(0, 0) F_(0, 0)
#define IP9_3_0		FM(SD2_CLK)		F_(0, 0)	FM(NFDATA8)		F_(0, 0)			F_(0, 0)	F_(0, 0)	F_(0, 0)		F_(0, 0)	F_(0, 0)		F_(0, 0)	F_(0, 0)	F_(0, 0)	F_(0, 0) F_(0, 0) F_(0, 0) F_(0, 0)
#define IP9_7_4		FM(SD2_CMD)		F_(0, 0)	FM(NFDATA9)		F_(0, 0)			F_(0, 0)	F_(0, 0)	F_(0, 0)		F_(0, 0)	F_(0, 0)		F_(0, 0)	F_(0, 0)	F_(0, 0)	F_(0, 0) F_(0, 0) F_(0, 0) F_(0, 0)
#define IP9_11_8	FM(SD2_DAT0)		F_(0, 0)	FM(NFDATA10)		F_(0, 0)			F_(0, 0)	F_(0, 0)	F_(0, 0)		F_(0, 0)	F_(0, 0)		F_(0, 0)	F_(0, 0)	F_(0, 0)	F_(0, 0) F_(0, 0) F_(0, 0) F_(0, 0)
#define IP9_15_12	FM(SD2_DAT1)		F_(0, 0)	FM(NFDATA11)		F_(0, 0)			F_(0, 0)	F_(0, 0)	F_(0, 0)		F_(0, 0)	F_(0, 0)		F_(0, 0)	F_(0, 0)	F_(0, 0)	F_(0, 0) F_(0, 0) F_(0, 0) F_(0, 0)
#define IP9_19_16	FM(SD2_DAT2)		F_(0, 0)	FM(NFDATA12)		F_(0, 0)			F_(0, 0)	F_(0, 0)	F_(0, 0)		F_(0, 0)	F_(0, 0)		F_(0, 0)	F_(0, 0)	F_(0, 0)	F_(0, 0) F_(0, 0) F_(0, 0) F_(0, 0)
#define IP9_23_20	FM(SD2_DAT3)		F_(0, 0)	FM(NFDATA13)		F_(0, 0)			F_(0, 0)	F_(0, 0)	F_(0, 0)		F_(0, 0)	F_(0, 0)		F_(0, 0)	F_(0, 0)	F_(0, 0)	F_(0, 0) F_(0, 0) F_(0, 0) F_(0, 0)
#define IP9_27_24	FM(SD2_DS)		F_(0, 0)	FM(NFALE)		F_(0, 0)			F_(0, 0)	F_(0, 0)	F_(0, 0)		F_(0, 0)	F_(0, 0)	F_(0, 0)	F_(0, 0)	F_(0, 0)	F_(0, 0) F_(0, 0) F_(0, 0) F_(0, 0)
#define IP9_31_28	FM(SD3_CLK)		F_(0, 0)	FM(NFWE_N)		F_(0, 0)			F_(0, 0)	F_(0, 0)	F_(0, 0)		F_(0, 0)	F_(0, 0)		F_(0, 0)	F_(0, 0)	F_(0, 0)	F_(0, 0) F_(0, 0) F_(0, 0) F_(0, 0)
#define IP10_3_0	FM(SD3_CMD)		F_(0, 0)	FM(NFRE_N)		F_(0, 0)			F_(0, 0)	F_(0, 0)	F_(0, 0)		F_(0, 0)	F_(0, 0)		F_(0, 0)	F_(0, 0)	F_(0, 0)	F_(0, 0) F_(0, 0) F_(0, 0) F_(0, 0)
#define IP10_7_4	FM(SD3_DAT0)		F_(0, 0)	FM(NFDATA0)		F_(0, 0)			F_(0, 0)	F_(0, 0)	F_(0, 0)		F_(0, 0)	F_(0, 0)		F_(0, 0)	F_(0, 0)	F_(0, 0)	F_(0, 0) F_(0, 0) F_(0, 0) F_(0, 0)
#define IP10_11_8	FM(SD3_DAT1)		F_(0, 0)	FM(NFDATA1)		F_(0, 0)			F_(0, 0)	F_(0, 0)	F_(0, 0)		F_(0, 0)	F_(0, 0)		F_(0, 0)	F_(0, 0)	F_(0, 0)	F_(0, 0) F_(0, 0) F_(0, 0) F_(0, 0)
#define IP10_15_12	FM(SD3_DAT2)		F_(0, 0)	FM(NFDATA2)		F_(0, 0)			F_(0, 0)	F_(0, 0)	F_(0, 0)		F_(0, 0)	F_(0, 0)		F_(0, 0)	F_(0, 0)	F_(0, 0)	F_(0, 0) F_(0, 0) F_(0, 0) F_(0, 0)
#define IP10_19_16	FM(SD3_DAT3)		F_(0, 0)	FM(NFDATA3)		F_(0, 0)			F_(0, 0)	F_(0, 0)	F_(0, 0)		F_(0, 0)	F_(0, 0)		F_(0, 0)	F_(0, 0)	F_(0, 0)	F_(0, 0) F_(0, 0) F_(0, 0) F_(0, 0)
#define IP10_23_20	FM(SD3_DAT4)		FM(SD2_CD_A)	FM(NFDATA4)		F_(0, 0)			F_(0, 0)	F_(0, 0)	F_(0, 0)		F_(0, 0)	F_(0, 0)		F_(0, 0)	F_(0, 0)	F_(0, 0)	F_(0, 0) F_(0, 0) F_(0, 0) F_(0, 0)
#define IP10_27_24	FM(SD3_DAT5)		FM(SD2_WP_A)	FM(NFDATA5)		F_(0, 0)			F_(0, 0)	F_(0, 0)	F_(0, 0)		F_(0, 0)	F_(0, 0)		F_(0, 0)	F_(0, 0)	F_(0, 0)	F_(0, 0) F_(0, 0) F_(0, 0) F_(0, 0)
#define IP10_31_28	FM(SD3_DAT6)		FM(SD3_CD)	FM(NFDATA6)		F_(0, 0)			F_(0, 0)	F_(0, 0)	F_(0, 0)		F_(0, 0)	F_(0, 0)		F_(0, 0)	F_(0, 0)	F_(0, 0)	F_(0, 0) F_(0, 0) F_(0, 0) F_(0, 0)
#define IP11_3_0	FM(SD3_DAT7)		FM(SD3_WP)	FM(NFDATA7)		F_(0, 0)			F_(0, 0)	F_(0, 0)	F_(0, 0)		F_(0, 0)	F_(0, 0)		F_(0, 0)	F_(0, 0)	F_(0, 0)	F_(0, 0) F_(0, 0) F_(0, 0) F_(0, 0)
#define IP11_7_4	FM(SD3_DS)		F_(0, 0)	FM(NFCLE)		F_(0, 0)			F_(0, 0)	F_(0, 0)	F_(0, 0)		F_(0, 0)	F_(0, 0)		F_(0, 0)	F_(0, 0)	F_(0, 0)	F_(0, 0) F_(0, 0) F_(0, 0) F_(0, 0)
#define IP11_11_8	FM(SD0_CD)		F_(0, 0)	FM(NFDATA14_A)		F_(0, 0)			FM(SCL2_B)	FM(SIM0_RST_A)	F_(0, 0)		F_(0, 0)	F_(0, 0)		F_(0, 0)	F_(0, 0)	F_(0, 0)	F_(0, 0) F_(0, 0) F_(0, 0) F_(0, 0)

/* IPSRx */		/* 0 */			/* 1 */		/* 2 */			/* 3 */				/* 4 */		/* 5 */		/* 6 */			/* 7 */		/* 8 */			/* 9 */		/* A */		/* B */		/* C - F */
#define IP11_15_12	FM(SD0_WP)		F_(0, 0)	FM(NFDATA15_A)		F_(0, 0)			FM(SDA2_B)	F_(0, 0)	F_(0, 0)		F_(0, 0)	F_(0, 0)		F_(0, 0)	F_(0, 0)	F_(0, 0)	F_(0, 0) F_(0, 0) F_(0, 0) F_(0, 0)
#define IP11_19_16	FM(SD1_CD)		F_(0, 0)	FM(NFRB_N_A)		F_(0, 0)			F_(0, 0)	FM(SIM0_CLK_B)	F_(0, 0)		F_(0, 0)	F_(0, 0)		F_(0, 0)	F_(0, 0)	F_(0, 0)	F_(0, 0) F_(0, 0) F_(0, 0) F_(0, 0)
#define IP11_23_20	FM(SD1_WP)		F_(0, 0)	FM(NFCE_N_A)		F_(0, 0)			F_(0, 0)	FM(SIM0_D_B)	F_(0, 0)		F_(0, 0)	F_(0, 0)		F_(0, 0)	F_(0, 0)	F_(0, 0)	F_(0, 0) F_(0, 0) F_(0, 0) F_(0, 0)
#define IP11_27_24	FM(SCK0)		FM(HSCK1_B)	FM(MSIOF1_SS2_B)	FM(AUDIO_CLKC_B)		FM(SDA2_A)	FM(SIM0_RST_B)	FM(STP_OPWM_0_C)	FM(RIF0_CLK_B)	F_(0, 0)		FM(ADICHS2)	FM(SCK5_B)	F_(0, 0)	F_(0, 0) F_(0, 0) F_(0, 0) F_(0, 0)
#define IP11_31_28	FM(RX0)			FM(HRX1_B)	F_(0, 0)		F_(0, 0)			F_(0, 0)	FM(TS_SCK0_C)	FM(STP_ISCLK_0_C)	FM(RIF0_D0_B)	F_(0, 0)		F_(0, 0)	F_(0, 0)	F_(0, 0)	F_(0, 0) F_(0, 0) F_(0, 0) F_(0, 0)
#define IP12_3_0	FM(TX0)			FM(HTX1_B)	F_(0, 0)		F_(0, 0)			F_(0, 0)	FM(TS_SPSYNC0_C)FM(STP_ISSYNC_0_C)	FM(RIF0_D1_B)	F_(0, 0)		F_(0, 0)	F_(0, 0)	F_(0, 0)	F_(0, 0) F_(0, 0) F_(0, 0) F_(0, 0)
#define IP12_7_4	FM(CTS0_N)		FM(HCTS1_N_B)	FM(MSIOF1_SYNC_B)	F_(0, 0)			F_(0, 0)	FM(TS_SPSYNC1_C)FM(STP_ISSYNC_1_C)	FM(RIF1_SYNC_B)	FM(AUDIO_CLKOUT_C)	FM(ADICS_SAMP)	F_(0, 0)	F_(0, 0)	F_(0, 0) F_(0, 0) F_(0, 0) F_(0, 0)
#define IP12_11_8	FM(RTS0_N)		FM(HRTS1_N_B)	FM(MSIOF1_SS1_B)	FM(AUDIO_CLKA_B)		FM(SCL2_A)	F_(0, 0)	FM(STP_IVCXO27_1_C)	FM(RIF0_SYNC_B)	F_(0, 0)		FM(ADICHS1)	F_(0, 0)	F_(0, 0)	F_(0, 0) F_(0, 0) F_(0, 0) F_(0, 0)
#define IP12_15_12	FM(RX1_A)		FM(HRX1_A)	F_(0, 0)		F_(0, 0)			F_(0, 0)	FM(TS_SDAT0_C)	FM(STP_ISD_0_C)		FM(RIF1_CLK_C)	F_(0, 0)		F_(0, 0)	F_(0, 0)	F_(0, 0)	F_(0, 0) F_(0, 0) F_(0, 0) F_(0, 0)
#define IP12_19_16	FM(TX1_A)		FM(HTX1_A)	F_(0, 0)		F_(0, 0)			F_(0, 0)	FM(TS_SDEN0_C)	FM(STP_ISEN_0_C)	FM(RIF1_D0_C)	F_(0, 0)		F_(0, 0)	F_(0, 0)	F_(0, 0)	F_(0, 0) F_(0, 0) F_(0, 0) F_(0, 0)
#define IP12_23_20	FM(CTS1_N)		FM(HCTS1_N_A)	FM(MSIOF1_RXD_B)	F_(0, 0)			F_(0, 0)	FM(TS_SDEN1_C)	FM(STP_ISEN_1_C)	FM(RIF1_D0_B)	F_(0, 0)		FM(ADIDATA)	F_(0, 0)	F_(0, 0)	F_(0, 0) F_(0, 0) F_(0, 0) F_(0, 0)
#define IP12_27_24	FM(RTS1_N)		FM(HRTS1_N_A)	FM(MSIOF1_TXD_B)	F_(0, 0)			F_(0, 0)	FM(TS_SDAT1_C)	FM(STP_ISD_1_C)		FM(RIF1_D1_B)	F_(0, 0)		FM(ADICHS0)	F_(0, 0)	F_(0, 0)	F_(0, 0) F_(0, 0) F_(0, 0) F_(0, 0)
#define IP12_31_28	FM(SCK2)		FM(SCIF_CLK_B)	FM(MSIOF1_SCK_B)	F_(0, 0)			F_(0, 0)	FM(TS_SCK1_C)	FM(STP_ISCLK_1_C)	FM(RIF1_CLK_B)	F_(0, 0)		FM(ADICLK)	F_(0, 0)	F_(0, 0)	F_(0, 0) F_(0, 0) F_(0, 0) F_(0, 0)
#define IP13_3_0	FM(TX2_A)		F_(0, 0)	F_(0, 0)		FM(SD2_CD_B)			FM(SCL1_A)	F_(0, 0)	FM(FMCLK_A)		FM(RIF1_D1_C)	F_(0, 0)		FM(FSO_CFE_0_N)	F_(0, 0)	F_(0, 0)	F_(0, 0) F_(0, 0) F_(0, 0) F_(0, 0)
#define IP13_7_4	FM(RX2_A)		F_(0, 0)	F_(0, 0)		FM(SD2_WP_B)			FM(SDA1_A)	F_(0, 0)	FM(FMIN_A)		FM(RIF1_SYNC_C)	F_(0, 0)		FM(FSO_CFE_1_N)	F_(0, 0)	F_(0, 0)	F_(0, 0) F_(0, 0) F_(0, 0) F_(0, 0)
#define IP13_11_8	FM(HSCK0)		F_(0, 0)	FM(MSIOF1_SCK_D)	FM(AUDIO_CLKB_A)		FM(SSI_SDATA1_B)FM(TS_SCK0_D)	FM(STP_ISCLK_0_D)	FM(RIF0_CLK_C)	F_(0, 0)		F_(0, 0)	FM(RX5_B)	F_(0, 0)	F_(0, 0) F_(0, 0) F_(0, 0) F_(0, 0)
#define IP13_15_12	FM(HRX0)		F_(0, 0)	FM(MSIOF1_RXD_D)	F_(0, 0)			FM(SSI_SDATA2_B)FM(TS_SDEN0_D)	FM(STP_ISEN_0_D)	FM(RIF0_D0_C)	F_(0, 0)		F_(0, 0)	F_(0, 0)	F_(0, 0)	F_(0, 0) F_(0, 0) F_(0, 0) F_(0, 0)
#define IP13_19_16	FM(HTX0)		F_(0, 0)	FM(MSIOF1_TXD_D)	F_(0, 0)			FM(SSI_SDATA9_B)FM(TS_SDAT0_D)	FM(STP_ISD_0_D)		FM(RIF0_D1_C)	F_(0, 0)		F_(0, 0)	F_(0, 0)	F_(0, 0)	F_(0, 0) F_(0, 0) F_(0, 0) F_(0, 0)
#define IP13_23_20	FM(HCTS0_N)		FM(RX2_B)	FM(MSIOF1_SYNC_D)	F_(0, 0)			FM(SSI_SCK9_A)	FM(TS_SPSYNC0_D)FM(STP_ISSYNC_0_D)	FM(RIF0_SYNC_C)	FM(AUDIO_CLKOUT1_A)	F_(0, 0)	F_(0, 0)	F_(0, 0)	F_(0, 0) F_(0, 0) F_(0, 0) F_(0, 0)
#define IP13_27_24	FM(HRTS0_N)		FM(TX2_B)	FM(MSIOF1_SS1_D)	F_(0, 0)			FM(SSI_WS9_A)	F_(0, 0)	FM(STP_IVCXO27_0_D)	FM(BPFCLK_A)	FM(AUDIO_CLKOUT2_A)	F_(0, 0)	F_(0, 0)	F_(0, 0)	F_(0, 0) F_(0, 0) F_(0, 0) F_(0, 0)
#define IP13_31_28	FM(MSIOF0_SYNC)		F_(0, 0)	F_(0, 0)		F_(0, 0)			F_(0, 0)	F_(0, 0)	F_(0, 0)		F_(0, 0)	FM(AUDIO_CLKOUT_A)	F_(0, 0)	FM(TX5_B)	F_(0, 0)	F_(0, 0) FM(BPFCLK_D) F_(0, 0) F_(0, 0)
#define IP14_3_0	FM(MSIOF0_SS1)		FM(RX5_A)	FM(NFWP_N_A)		FM(AUDIO_CLKA_C)		FM(SSI_SCK2_A)	F_(0, 0)	FM(STP_IVCXO27_0_C)	F_(0, 0)	FM(AUDIO_CLKOUT3_A)	F_(0, 0)	FM(TCLK1_B)	F_(0, 0)	F_(0, 0) F_(0, 0) F_(0, 0) F_(0, 0)
#define IP14_7_4	FM(MSIOF0_SS2)		FM(TX5_A)	FM(MSIOF1_SS2_D)	FM(AUDIO_CLKC_A)		FM(SSI_WS2_A)	F_(0, 0)	FM(STP_OPWM_0_D)	F_(0, 0)	FM(AUDIO_CLKOUT_D)	F_(0, 0)	FM(SPEEDIN_B)	F_(0, 0)	F_(0, 0) F_(0, 0) F_(0, 0) F_(0, 0)
#define IP14_11_8	FM(MLB_CLK)		F_(0, 0)	FM(MSIOF1_SCK_F)	F_(0, 0)			FM(SCL1_B)	F_(0, 0)	F_(0, 0)		F_(0, 0)	F_(0, 0)		F_(0, 0)	F_(0, 0)	F_(0, 0)	F_(0, 0) F_(0, 0) F_(0, 0) F_(0, 0)
#define IP14_15_12	FM(MLB_SIG)		FM(RX1_B)	FM(MSIOF1_SYNC_F)	F_(0, 0)			FM(SDA1_B)	F_(0, 0)	F_(0, 0)		F_(0, 0)	F_(0, 0)		F_(0, 0)	F_(0, 0)	F_(0, 0)	F_(0, 0) F_(0, 0) F_(0, 0) F_(0, 0)
#define IP14_19_16	FM(MLB_DAT)		FM(TX1_B)	FM(MSIOF1_RXD_F)	F_(0, 0)			F_(0, 0)	F_(0, 0)	F_(0, 0)		F_(0, 0)	F_(0, 0)		F_(0, 0)	F_(0, 0)	F_(0, 0)	F_(0, 0) F_(0, 0) F_(0, 0) F_(0, 0)
#define IP14_23_20	FM(SSI_SCK01239)	F_(0, 0)	FM(MSIOF1_TXD_F)	F_(0, 0)			F_(0, 0)	F_(0, 0)	F_(0, 0)		F_(0, 0)	F_(0, 0)		F_(0, 0)	F_(0, 0)	F_(0, 0)	F_(0, 0) F_(0, 0) F_(0, 0) F_(0, 0)
#define IP14_27_24	FM(SSI_WS01239)		F_(0, 0)	FM(MSIOF1_SS1_F)	F_(0, 0)			F_(0, 0)	F_(0, 0)	F_(0, 0)		F_(0, 0)	F_(0, 0)		F_(0, 0)	F_(0, 0)	F_(0, 0)	F_(0, 0) F_(0, 0) F_(0, 0) F_(0, 0)

/* IPSRx */		/* 0 */			/* 1 */		/* 2 */			/* 3 */				/* 4 */		/* 5 */		/* 6 */			/* 7 */		/* 8 */			/* 9 */		/* A */		/* B */		/* C - F */
#define IP14_31_28	FM(SSI_SDATA0)		F_(0, 0)	FM(MSIOF1_SS2_F)	F_(0, 0)			F_(0, 0)	F_(0, 0)	F_(0, 0)		F_(0, 0)	F_(0, 0)		F_(0, 0)	F_(0, 0)	F_(0, 0)	F_(0, 0) F_(0, 0) F_(0, 0) F_(0, 0)
#define IP15_3_0	FM(SSI_SDATA1_A)	F_(0, 0)	F_(0, 0)		F_(0, 0)			F_(0, 0)	F_(0, 0)	F_(0, 0)		F_(0, 0)	F_(0, 0)		F_(0, 0)	F_(0, 0)	F_(0, 0)	F_(0, 0) F_(0, 0) F_(0, 0) F_(0, 0)
#define IP15_7_4	FM(SSI_SDATA2_A)	F_(0, 0)	F_(0, 0)		F_(0, 0)			FM(SSI_SCK1_B)	F_(0, 0)	F_(0, 0)		F_(0, 0)	F_(0, 0)		F_(0, 0)	F_(0, 0)	F_(0, 0)	F_(0, 0) F_(0, 0) F_(0, 0) F_(0, 0)
#define IP15_11_8	FM(SSI_SCK349)		F_(0, 0)	FM(MSIOF1_SS1_A)	F_(0, 0)			F_(0, 0)	F_(0, 0)	FM(STP_OPWM_0_A)	F_(0, 0)	F_(0, 0)		F_(0, 0)	F_(0, 0)	F_(0, 0)	F_(0, 0) F_(0, 0) F_(0, 0) F_(0, 0)
#define IP15_15_12	FM(SSI_WS349)		FM(HCTS2_N_A)	FM(MSIOF1_SS2_A)	F_(0, 0)			F_(0, 0)	F_(0, 0)	FM(STP_IVCXO27_0_A)	F_(0, 0)	F_(0, 0)		F_(0, 0)	F_(0, 0)	F_(0, 0)	F_(0, 0) F_(0, 0) F_(0, 0) F_(0, 0)
#define IP15_19_16	FM(SSI_SDATA3)		FM(HRTS2_N_A)	FM(MSIOF1_TXD_A)	F_(0, 0)			F_(0, 0)	FM(TS_SCK0_A)	FM(STP_ISCLK_0_A)	FM(RIF0_D1_A)	FM(RIF2_D0_A)		F_(0, 0)	F_(0, 0)	F_(0, 0)	F_(0, 0) F_(0, 0) F_(0, 0) F_(0, 0)
#define IP15_23_20	FM(SSI_SCK4)		FM(HRX2_A)	FM(MSIOF1_SCK_A)	F_(0, 0)			F_(0, 0)	FM(TS_SDAT0_A)	FM(STP_ISD_0_A)		FM(RIF0_CLK_A)	FM(RIF2_CLK_A)		F_(0, 0)	F_(0, 0)	F_(0, 0)	F_(0, 0) F_(0, 0) F_(0, 0) F_(0, 0)
#define IP15_27_24	FM(SSI_WS4)		FM(HTX2_A)	FM(MSIOF1_SYNC_A)	F_(0, 0)			F_(0, 0)	FM(TS_SDEN0_A)	FM(STP_ISEN_0_A)	FM(RIF0_SYNC_A)	FM(RIF2_SYNC_A)		F_(0, 0)	F_(0, 0)	F_(0, 0)	F_(0, 0) F_(0, 0) F_(0, 0) F_(0, 0)
#define IP15_31_28	FM(SSI_SDATA4)		FM(HSCK2_A)	FM(MSIOF1_RXD_A)	F_(0, 0)			F_(0, 0)	FM(TS_SPSYNC0_A)FM(STP_ISSYNC_0_A)	FM(RIF0_D0_A)	FM(RIF2_D1_A)		F_(0, 0)	F_(0, 0)	F_(0, 0)	F_(0, 0) F_(0, 0) F_(0, 0) F_(0, 0)
#define IP16_3_0	FM(SSI_SCK6)		F_(0, 0)	F_(0, 0)		FM(SIM0_RST_D)			F_(0, 0)	F_(0, 0)	F_(0, 0)		F_(0, 0)	F_(0, 0)		F_(0, 0)	F_(0, 0)	F_(0, 0)	F_(0, 0) F_(0, 0) F_(0, 0) F_(0, 0)
#define IP16_7_4	FM(SSI_WS6)		F_(0, 0)	F_(0, 0)		FM(SIM0_D_D)			F_(0, 0)	F_(0, 0)	F_(0, 0)		F_(0, 0)	F_(0, 0)		F_(0, 0)	F_(0, 0)	F_(0, 0)	F_(0, 0) F_(0, 0) F_(0, 0) F_(0, 0)
#define IP16_11_8	FM(SSI_SDATA6)		F_(0, 0)	F_(0, 0)		FM(SIM0_CLK_D)			F_(0, 0)	F_(0, 0)	F_(0, 0)		F_(0, 0)	F_(0, 0)		F_(0, 0)	F_(0, 0)	F_(0, 0)	F_(0, 0) F_(0, 0) F_(0, 0) F_(0, 0)
#define IP16_15_12	FM(SSI_SCK78)		FM(HRX2_B)	FM(MSIOF1_SCK_C)	F_(0, 0)			F_(0, 0)	FM(TS_SCK1_A)	FM(STP_ISCLK_1_A)	FM(RIF1_CLK_A)	FM(RIF3_CLK_A)		F_(0, 0)	F_(0, 0)	F_(0, 0)	F_(0, 0) F_(0, 0) F_(0, 0) F_(0, 0)
#define IP16_19_16	FM(SSI_WS78)		FM(HTX2_B)	FM(MSIOF1_SYNC_C)	F_(0, 0)			F_(0, 0)	FM(TS_SDAT1_A)	FM(STP_ISD_1_A)		FM(RIF1_SYNC_A)	FM(RIF3_SYNC_A)		F_(0, 0)	F_(0, 0)	F_(0, 0)	F_(0, 0) F_(0, 0) F_(0, 0) F_(0, 0)
#define IP16_23_20	FM(SSI_SDATA7)		FM(HCTS2_N_B)	FM(MSIOF1_RXD_C)	F_(0, 0)			F_(0, 0)	FM(TS_SDEN1_A)	FM(STP_ISEN_1_A)	FM(RIF1_D0_A)	FM(RIF3_D0_A)		F_(0, 0)	FM(TCLK2_A)	F_(0, 0)	F_(0, 0) F_(0, 0) F_(0, 0) F_(0, 0)
#define IP16_27_24	FM(SSI_SDATA8)		FM(HRTS2_N_B)	FM(MSIOF1_TXD_C)	F_(0, 0)			F_(0, 0)	FM(TS_SPSYNC1_A)FM(STP_ISSYNC_1_A)	FM(RIF1_D1_A)	FM(RIF3_D1_A)		F_(0, 0)	F_(0, 0)	F_(0, 0)	F_(0, 0) F_(0, 0) F_(0, 0) F_(0, 0)
#define IP16_31_28	FM(SSI_SDATA9_A)	FM(HSCK2_B)	FM(MSIOF1_SS1_C)	FM(HSCK1_A)			FM(SSI_WS1_B)	FM(SCK1)	FM(STP_IVCXO27_1_A)	FM(SCK5_A)	F_(0, 0)		F_(0, 0)	F_(0, 0)	F_(0, 0)	F_(0, 0) F_(0, 0) F_(0, 0) F_(0, 0)
#define IP17_3_0	FM(AUDIO_CLKA_A)	F_(0, 0)	F_(0, 0)		F_(0, 0)			F_(0, 0)	F_(0, 0)	F_(0, 0)		F_(0, 0)	F_(0, 0)		F_(0, 0)	F_(0, 0)	FM(CC5_OSCOUT)	F_(0, 0) F_(0, 0) F_(0, 0) F_(0, 0)
#define IP17_7_4	FM(AUDIO_CLKB_B)	FM(SCIF_CLK_A)	F_(0, 0)		F_(0, 0)			F_(0, 0)	F_(0, 0)	FM(STP_IVCXO27_1_D)	FM(REMOCON_A)	F_(0, 0)		F_(0, 0)	FM(TCLK1_A)	F_(0, 0)	F_(0, 0) F_(0, 0) F_(0, 0) F_(0, 0)
#define IP17_11_8	FM(USB0_PWEN)		F_(0, 0)	F_(0, 0)		FM(SIM0_RST_C)			F_(0, 0)	FM(TS_SCK1_D)	FM(STP_ISCLK_1_D)	FM(BPFCLK_B)	FM(RIF3_CLK_B)		F_(0, 0)	F_(0, 0)	F_(0, 0)	F_(0, 0) FM(HSCK2_C) F_(0, 0) F_(0, 0)
#define IP17_15_12	FM(USB0_OVC)		F_(0, 0)	F_(0, 0)		FM(SIM0_D_C)			F_(0, 0)	FM(TS_SDAT1_D)	FM(STP_ISD_1_D)		F_(0, 0)	FM(RIF3_SYNC_B)		F_(0, 0)	F_(0, 0)	F_(0, 0)	F_(0, 0) FM(HRX2_C) F_(0, 0) F_(0, 0)
#define IP17_19_16	FM(USB1_PWEN)		F_(0, 0)	F_(0, 0)		FM(SIM0_CLK_C)			FM(SSI_SCK1_A)	FM(TS_SCK0_E)	FM(STP_ISCLK_0_E)	FM(FMCLK_B)	FM(RIF2_CLK_B)		F_(0, 0)	FM(SPEEDIN_A)	F_(0, 0)	F_(0, 0) FM(HTX2_C) F_(0, 0) F_(0, 0)
#define IP17_23_20	FM(USB1_OVC)		F_(0, 0)	FM(MSIOF1_SS2_C)	F_(0, 0)			FM(SSI_WS1_A)	FM(TS_SDAT0_E)	FM(STP_ISD_0_E)		FM(FMIN_B)	FM(RIF2_SYNC_B)		F_(0, 0)	FM(REMOCON_B)	F_(0, 0)	F_(0, 0) FM(HCTS2_N_C) F_(0, 0) F_(0, 0)
#define IP17_27_24	FM(USB30_PWEN)		F_(0, 0)	F_(0, 0)		FM(AUDIO_CLKOUT_B)		FM(SSI_SCK2_B)	FM(TS_SDEN1_D)	FM(STP_ISEN_1_D)	FM(STP_OPWM_0_E)FM(RIF3_D0_B)		F_(0, 0)	FM(TCLK2_B)	FM(TPU0TO0)	FM(BPFCLK_C) FM(HRTS2_N_C) F_(0, 0) F_(0, 0)
#define IP17_31_28	FM(USB30_OVC)		F_(0, 0)	F_(0, 0)		FM(AUDIO_CLKOUT1_B)		FM(SSI_WS2_B)	FM(TS_SPSYNC1_D)FM(STP_ISSYNC_1_D)	FM(STP_IVCXO27_0_E)FM(RIF3_D1_B)	F_(0, 0)	FM(FSO_TOE_N)	FM(TPU0TO1)	F_(0, 0) F_(0, 0) F_(0, 0) F_(0, 0)
#define IP18_3_0	FM(GP6_30)		F_(0, 0)	F_(0, 0)		FM(AUDIO_CLKOUT2_B)		FM(SSI_SCK9_B)	FM(TS_SDEN0_E)	FM(STP_ISEN_0_E)	F_(0, 0)	FM(RIF2_D0_B)		F_(0, 0)	F_(0, 0)	FM(TPU0TO2)	FM(FMCLK_C) FM(FMCLK_D) F_(0, 0) F_(0, 0)
#define IP18_7_4	FM(GP6_31)		F_(0, 0)	F_(0, 0)		FM(AUDIO_CLKOUT3_B)		FM(SSI_WS9_B)	FM(TS_SPSYNC0_E)FM(STP_ISSYNC_0_E)	F_(0, 0)	FM(RIF2_D1_B)		F_(0, 0)	F_(0, 0)	FM(TPU0TO3)	FM(FMIN_C) FM(FMIN_D) F_(0, 0) F_(0, 0)

#define PINMUX_GPSR	\
\
												GPSR6_31 \
												GPSR6_30 \
												GPSR6_29 \
		GPSR1_28									GPSR6_28 \
		GPSR1_27									GPSR6_27 \
		GPSR1_26									GPSR6_26 \
		GPSR1_25							GPSR5_25	GPSR6_25 \
		GPSR1_24							GPSR5_24	GPSR6_24 \
		GPSR1_23							GPSR5_23	GPSR6_23 \
		GPSR1_22							GPSR5_22	GPSR6_22 \
		GPSR1_21							GPSR5_21	GPSR6_21 \
		GPSR1_20							GPSR5_20	GPSR6_20 \
		GPSR1_19							GPSR5_19	GPSR6_19 \
		GPSR1_18							GPSR5_18	GPSR6_18 \
		GPSR1_17					GPSR4_17	GPSR5_17	GPSR6_17 \
		GPSR1_16					GPSR4_16	GPSR5_16	GPSR6_16 \
GPSR0_15	GPSR1_15			GPSR3_15	GPSR4_15	GPSR5_15	GPSR6_15 \
GPSR0_14	GPSR1_14	GPSR2_14	GPSR3_14	GPSR4_14	GPSR5_14	GPSR6_14 \
GPSR0_13	GPSR1_13	GPSR2_13	GPSR3_13	GPSR4_13	GPSR5_13	GPSR6_13 \
GPSR0_12	GPSR1_12	GPSR2_12	GPSR3_12	GPSR4_12	GPSR5_12	GPSR6_12 \
GPSR0_11	GPSR1_11	GPSR2_11	GPSR3_11	GPSR4_11	GPSR5_11	GPSR6_11 \
GPSR0_10	GPSR1_10	GPSR2_10	GPSR3_10	GPSR4_10	GPSR5_10	GPSR6_10 \
GPSR0_9		GPSR1_9		GPSR2_9		GPSR3_9		GPSR4_9		GPSR5_9		GPSR6_9 \
GPSR0_8		GPSR1_8		GPSR2_8		GPSR3_8		GPSR4_8		GPSR5_8		GPSR6_8 \
GPSR0_7		GPSR1_7		GPSR2_7		GPSR3_7		GPSR4_7		GPSR5_7		GPSR6_7 \
GPSR0_6		GPSR1_6		GPSR2_6		GPSR3_6		GPSR4_6		GPSR5_6		GPSR6_6 \
GPSR0_5		GPSR1_5		GPSR2_5		GPSR3_5		GPSR4_5		GPSR5_5		GPSR6_5 \
GPSR0_4		GPSR1_4		GPSR2_4		GPSR3_4		GPSR4_4		GPSR5_4		GPSR6_4 \
GPSR0_3		GPSR1_3		GPSR2_3		GPSR3_3		GPSR4_3		GPSR5_3		GPSR6_3		GPSR7_3 \
GPSR0_2		GPSR1_2		GPSR2_2		GPSR3_2		GPSR4_2		GPSR5_2		GPSR6_2		GPSR7_2 \
GPSR0_1		GPSR1_1		GPSR2_1		GPSR3_1		GPSR4_1		GPSR5_1		GPSR6_1		GPSR7_1 \
GPSR0_0		GPSR1_0		GPSR2_0		GPSR3_0		GPSR4_0		GPSR5_0		GPSR6_0		GPSR7_0

#define PINMUX_IPSR				\
\
FM(IP0_3_0)	IP0_3_0		FM(IP1_3_0)	IP1_3_0		FM(IP2_3_0)	IP2_3_0		FM(IP3_3_0)	IP3_3_0 \
FM(IP0_7_4)	IP0_7_4		FM(IP1_7_4)	IP1_7_4		FM(IP2_7_4)	IP2_7_4		FM(IP3_7_4)	IP3_7_4 \
FM(IP0_11_8)	IP0_11_8	FM(IP1_11_8)	IP1_11_8	FM(IP2_11_8)	IP2_11_8	FM(IP3_11_8)	IP3_11_8 \
FM(IP0_15_12)	IP0_15_12	FM(IP1_15_12)	IP1_15_12	FM(IP2_15_12)	IP2_15_12	FM(IP3_15_12)	IP3_15_12 \
FM(IP0_19_16)	IP0_19_16	FM(IP1_19_16)	IP1_19_16	FM(IP2_19_16)	IP2_19_16	FM(IP3_19_16)	IP3_19_16 \
FM(IP0_23_20)	IP0_23_20	FM(IP1_23_20)	IP1_23_20	FM(IP2_23_20)	IP2_23_20	FM(IP3_23_20)	IP3_23_20 \
FM(IP0_27_24)	IP0_27_24	FM(IP1_27_24)	IP1_27_24	FM(IP2_27_24)	IP2_27_24	FM(IP3_27_24)	IP3_27_24 \
FM(IP0_31_28)	IP0_31_28	FM(IP1_31_28)	IP1_31_28	FM(IP2_31_28)	IP2_31_28	FM(IP3_31_28)	IP3_31_28 \
\
FM(IP4_3_0)	IP4_3_0		FM(IP5_3_0)	IP5_3_0		FM(IP6_3_0)	IP6_3_0		FM(IP7_3_0)	IP7_3_0 \
FM(IP4_7_4)	IP4_7_4		FM(IP5_7_4)	IP5_7_4		FM(IP6_7_4)	IP6_7_4		FM(IP7_7_4)	IP7_7_4 \
FM(IP4_11_8)	IP4_11_8	FM(IP5_11_8)	IP5_11_8	FM(IP6_11_8)	IP6_11_8	FM(IP7_11_8)	IP7_11_8 \
FM(IP4_15_12)	IP4_15_12	FM(IP5_15_12)	IP5_15_12	FM(IP6_15_12)	IP6_15_12 \
FM(IP4_19_16)	IP4_19_16	FM(IP5_19_16)	IP5_19_16	FM(IP6_19_16)	IP6_19_16	FM(IP7_19_16)	IP7_19_16 \
FM(IP4_23_20)	IP4_23_20	FM(IP5_23_20)	IP5_23_20	FM(IP6_23_20)	IP6_23_20	FM(IP7_23_20)	IP7_23_20 \
FM(IP4_27_24)	IP4_27_24	FM(IP5_27_24)	IP5_27_24	FM(IP6_27_24)	IP6_27_24	FM(IP7_27_24)	IP7_27_24 \
FM(IP4_31_28)	IP4_31_28	FM(IP5_31_28)	IP5_31_28	FM(IP6_31_28)	IP6_31_28	FM(IP7_31_28)	IP7_31_28 \
\
FM(IP8_3_0)	IP8_3_0		FM(IP9_3_0)	IP9_3_0		FM(IP10_3_0)	IP10_3_0	FM(IP11_3_0)	IP11_3_0 \
FM(IP8_7_4)	IP8_7_4		FM(IP9_7_4)	IP9_7_4		FM(IP10_7_4)	IP10_7_4	FM(IP11_7_4)	IP11_7_4 \
FM(IP8_11_8)	IP8_11_8	FM(IP9_11_8)	IP9_11_8	FM(IP10_11_8)	IP10_11_8	FM(IP11_11_8)	IP11_11_8 \
FM(IP8_15_12)	IP8_15_12	FM(IP9_15_12)	IP9_15_12	FM(IP10_15_12)	IP10_15_12	FM(IP11_15_12)	IP11_15_12 \
FM(IP8_19_16)	IP8_19_16	FM(IP9_19_16)	IP9_19_16	FM(IP10_19_16)	IP10_19_16	FM(IP11_19_16)	IP11_19_16 \
FM(IP8_23_20)	IP8_23_20	FM(IP9_23_20)	IP9_23_20	FM(IP10_23_20)	IP10_23_20	FM(IP11_23_20)	IP11_23_20 \
FM(IP8_27_24)	IP8_27_24	FM(IP9_27_24)	IP9_27_24	FM(IP10_27_24)	IP10_27_24	FM(IP11_27_24)	IP11_27_24 \
FM(IP8_31_28)	IP8_31_28	FM(IP9_31_28)	IP9_31_28	FM(IP10_31_28)	IP10_31_28	FM(IP11_31_28)	IP11_31_28 \
\
FM(IP12_3_0)	IP12_3_0	FM(IP13_3_0)	IP13_3_0	FM(IP14_3_0)	IP14_3_0	FM(IP15_3_0)	IP15_3_0 \
FM(IP12_7_4)	IP12_7_4	FM(IP13_7_4)	IP13_7_4	FM(IP14_7_4)	IP14_7_4	FM(IP15_7_4)	IP15_7_4 \
FM(IP12_11_8)	IP12_11_8	FM(IP13_11_8)	IP13_11_8	FM(IP14_11_8)	IP14_11_8	FM(IP15_11_8)	IP15_11_8 \
FM(IP12_15_12)	IP12_15_12	FM(IP13_15_12)	IP13_15_12	FM(IP14_15_12)	IP14_15_12	FM(IP15_15_12)	IP15_15_12 \
FM(IP12_19_16)	IP12_19_16	FM(IP13_19_16)	IP13_19_16	FM(IP14_19_16)	IP14_19_16	FM(IP15_19_16)	IP15_19_16 \
FM(IP12_23_20)	IP12_23_20	FM(IP13_23_20)	IP13_23_20	FM(IP14_23_20)	IP14_23_20	FM(IP15_23_20)	IP15_23_20 \
FM(IP12_27_24)	IP12_27_24	FM(IP13_27_24)	IP13_27_24	FM(IP14_27_24)	IP14_27_24	FM(IP15_27_24)	IP15_27_24 \
FM(IP12_31_28)	IP12_31_28	FM(IP13_31_28)	IP13_31_28	FM(IP14_31_28)	IP14_31_28	FM(IP15_31_28)	IP15_31_28 \
\
FM(IP16_3_0)	IP16_3_0	FM(IP17_3_0)	IP17_3_0	FM(IP18_3_0)	IP18_3_0 \
FM(IP16_7_4)	IP16_7_4	FM(IP17_7_4)	IP17_7_4	FM(IP18_7_4)	IP18_7_4 \
FM(IP16_11_8)	IP16_11_8	FM(IP17_11_8)	IP17_11_8 \
FM(IP16_15_12)	IP16_15_12	FM(IP17_15_12)	IP17_15_12 \
FM(IP16_19_16)	IP16_19_16	FM(IP17_19_16)	IP17_19_16 \
FM(IP16_23_20)	IP16_23_20	FM(IP17_23_20)	IP17_23_20 \
FM(IP16_27_24)	IP16_27_24	FM(IP17_27_24)	IP17_27_24 \
FM(IP16_31_28)	IP16_31_28	FM(IP17_31_28)	IP17_31_28

/* MOD_SEL0 */			/* 0 */			/* 1 */			/* 2 */			/* 3 */			/* 4 */			/* 5 */			/* 6 */			/* 7 */
#define MOD_SEL0_31_30_29	FM(SEL_MSIOF3_0)	FM(SEL_MSIOF3_1)	FM(SEL_MSIOF3_2)	FM(SEL_MSIOF3_3)	FM(SEL_MSIOF3_4)	F_(0, 0)		F_(0, 0)		F_(0, 0)
#define MOD_SEL0_28_27		FM(SEL_MSIOF2_0)	FM(SEL_MSIOF2_1)	FM(SEL_MSIOF2_2)	FM(SEL_MSIOF2_3)
#define MOD_SEL0_26_25_24	FM(SEL_MSIOF1_0)	FM(SEL_MSIOF1_1)	FM(SEL_MSIOF1_2)	FM(SEL_MSIOF1_3)	FM(SEL_MSIOF1_4)	FM(SEL_MSIOF1_5)	FM(SEL_MSIOF1_6)	F_(0, 0)
#define MOD_SEL0_23		FM(SEL_LBSC_0)		FM(SEL_LBSC_1)
#define MOD_SEL0_22		FM(SEL_IEBUS_0)		FM(SEL_IEBUS_1)
#define MOD_SEL0_21		FM(SEL_I2C2_0)		FM(SEL_I2C2_1)
#define MOD_SEL0_20		FM(SEL_I2C1_0)		FM(SEL_I2C1_1)
#define MOD_SEL0_19		FM(SEL_HSCIF4_0)	FM(SEL_HSCIF4_1)
#define MOD_SEL0_18_17		FM(SEL_HSCIF3_0)	FM(SEL_HSCIF3_1)	FM(SEL_HSCIF3_2)	FM(SEL_HSCIF3_3)
#define MOD_SEL0_16		FM(SEL_HSCIF1_0)	FM(SEL_HSCIF1_1)
#define MOD_SEL0_14_13		FM(SEL_HSCIF2_0)	FM(SEL_HSCIF2_1)	FM(SEL_HSCIF2_2)	F_(0, 0)
#define MOD_SEL0_12		FM(SEL_ETHERAVB_0)	FM(SEL_ETHERAVB_1)
#define MOD_SEL0_11		FM(SEL_DRIF3_0)		FM(SEL_DRIF3_1)
#define MOD_SEL0_10		FM(SEL_DRIF2_0)		FM(SEL_DRIF2_1)
#define MOD_SEL0_9_8		FM(SEL_DRIF1_0)		FM(SEL_DRIF1_1)		FM(SEL_DRIF1_2)		F_(0, 0)
#define MOD_SEL0_7_6		FM(SEL_DRIF0_0)		FM(SEL_DRIF0_1)		FM(SEL_DRIF0_2)		F_(0, 0)
#define MOD_SEL0_5		FM(SEL_CANFD0_0)	FM(SEL_CANFD0_1)
#define MOD_SEL0_4_3		FM(SEL_ADG_A_0)		FM(SEL_ADG_A_1)		FM(SEL_ADG_A_2)		FM(SEL_ADG_A_3)

/* MOD_SEL1 */			/* 0 */			/* 1 */			/* 2 */			/* 3 */			/* 4 */			/* 5 */			/* 6 */			/* 7 */
#define MOD_SEL1_31_30		FM(SEL_TSIF1_0)		FM(SEL_TSIF1_1)		FM(SEL_TSIF1_2)		FM(SEL_TSIF1_3)
#define MOD_SEL1_29_28_27	FM(SEL_TSIF0_0)		FM(SEL_TSIF0_1)		FM(SEL_TSIF0_2)		FM(SEL_TSIF0_3)		FM(SEL_TSIF0_4)		F_(0, 0)		F_(0, 0)		F_(0, 0)
#define MOD_SEL1_26		FM(SEL_TIMER_TMU_0)	FM(SEL_TIMER_TMU_1)
#define MOD_SEL1_25_24		FM(SEL_SSP1_1_0)	FM(SEL_SSP1_1_1)	FM(SEL_SSP1_1_2)	FM(SEL_SSP1_1_3)
#define MOD_SEL1_23_22_21	FM(SEL_SSP1_0_0)	FM(SEL_SSP1_0_1)	FM(SEL_SSP1_0_2)	FM(SEL_SSP1_0_3)	FM(SEL_SSP1_0_4)	F_(0, 0)		F_(0, 0)		F_(0, 0)
#define MOD_SEL1_20		FM(SEL_SSI_0)		FM(SEL_SSI_1)
#define MOD_SEL1_19		FM(SEL_SPEED_PULSE_0)	FM(SEL_SPEED_PULSE_1)
#define MOD_SEL1_18_17		FM(SEL_SIMCARD_0)	FM(SEL_SIMCARD_1)	FM(SEL_SIMCARD_2)	FM(SEL_SIMCARD_3)
#define MOD_SEL1_16		FM(SEL_SDHI2_0)		FM(SEL_SDHI2_1)
#define MOD_SEL1_15_14		FM(SEL_SCIF4_0)		FM(SEL_SCIF4_1)		FM(SEL_SCIF4_2)		F_(0, 0)
#define MOD_SEL1_13		FM(SEL_SCIF3_0)		FM(SEL_SCIF3_1)
#define MOD_SEL1_12		FM(SEL_SCIF2_0)		FM(SEL_SCIF2_1)
#define MOD_SEL1_11		FM(SEL_SCIF1_0)		FM(SEL_SCIF1_1)
#define MOD_SEL1_10		FM(SEL_SCIF_0)		FM(SEL_SCIF_1)
#define MOD_SEL1_9		FM(SEL_REMOCON_0)	FM(SEL_REMOCON_1)
#define MOD_SEL1_6		FM(SEL_RCAN0_0)		FM(SEL_RCAN0_1)
#define MOD_SEL1_5		FM(SEL_PWM6_0)		FM(SEL_PWM6_1)
#define MOD_SEL1_4		FM(SEL_PWM5_0)		FM(SEL_PWM5_1)
#define MOD_SEL1_3		FM(SEL_PWM4_0)		FM(SEL_PWM4_1)
#define MOD_SEL1_2		FM(SEL_PWM3_0)		FM(SEL_PWM3_1)
#define MOD_SEL1_1		FM(SEL_PWM2_0)		FM(SEL_PWM2_1)
#define MOD_SEL1_0		FM(SEL_PWM1_0)		FM(SEL_PWM1_1)

/* MOD_SEL2 */			/* 0 */			/* 1 */			/* 2 */			/* 3 */			/* 4 */			/* 5 */			/* 6 */			/* 7 */
#define MOD_SEL2_31		FM(I2C_SEL_5_0)		FM(I2C_SEL_5_1)
#define MOD_SEL2_30		FM(I2C_SEL_3_0)		FM(I2C_SEL_3_1)
#define MOD_SEL2_29		FM(I2C_SEL_0_0)		FM(I2C_SEL_0_1)
#define MOD_SEL2_28_27		FM(SEL_FM_0)		FM(SEL_FM_1)		FM(SEL_FM_2)		FM(SEL_FM_3)
#define MOD_SEL2_26		FM(SEL_SCIF5_0)		FM(SEL_SCIF5_1)
#define MOD_SEL2_25_24_23	FM(SEL_I2C6_0)		FM(SEL_I2C6_1)		FM(SEL_I2C6_2)		F_(0, 0)		F_(0, 0)		F_(0, 0)		F_(0, 0)		F_(0, 0)
#define MOD_SEL2_22		FM(SEL_NDF_0)		FM(SEL_NDF_1)
#define MOD_SEL2_21		FM(SEL_SSI2_0)		FM(SEL_SSI2_1)
#define MOD_SEL2_20		FM(SEL_SSI9_0)		FM(SEL_SSI9_1)
#define MOD_SEL2_19		FM(SEL_TIMER_TMU2_0)	FM(SEL_TIMER_TMU2_1)
#define MOD_SEL2_18		FM(SEL_ADG_B_0)		FM(SEL_ADG_B_1)
#define MOD_SEL2_17		FM(SEL_ADG_C_0)		FM(SEL_ADG_C_1)
#define MOD_SEL2_0		FM(SEL_VIN4_0)		FM(SEL_VIN4_1)

#define PINMUX_MOD_SELS	\
\
MOD_SEL0_31_30_29	MOD_SEL1_31_30		MOD_SEL2_31 \
						MOD_SEL2_30 \
			MOD_SEL1_29_28_27	MOD_SEL2_29 \
MOD_SEL0_28_27					MOD_SEL2_28_27 \
MOD_SEL0_26_25_24	MOD_SEL1_26		MOD_SEL2_26 \
			MOD_SEL1_25_24		MOD_SEL2_25_24_23 \
MOD_SEL0_23		MOD_SEL1_23_22_21 \
MOD_SEL0_22					MOD_SEL2_22 \
MOD_SEL0_21					MOD_SEL2_21 \
MOD_SEL0_20		MOD_SEL1_20		MOD_SEL2_20 \
MOD_SEL0_19		MOD_SEL1_19		MOD_SEL2_19 \
MOD_SEL0_18_17		MOD_SEL1_18_17		MOD_SEL2_18 \
						MOD_SEL2_17 \
MOD_SEL0_16		MOD_SEL1_16 \
			MOD_SEL1_15_14 \
MOD_SEL0_14_13 \
			MOD_SEL1_13 \
MOD_SEL0_12		MOD_SEL1_12 \
MOD_SEL0_11		MOD_SEL1_11 \
MOD_SEL0_10		MOD_SEL1_10 \
MOD_SEL0_9_8		MOD_SEL1_9 \
MOD_SEL0_7_6 \
			MOD_SEL1_6 \
MOD_SEL0_5		MOD_SEL1_5 \
MOD_SEL0_4_3		MOD_SEL1_4 \
			MOD_SEL1_3 \
			MOD_SEL1_2 \
			MOD_SEL1_1 \
			MOD_SEL1_0		MOD_SEL2_0

/*
 * These pins are not able to be muxed but have other properties
 * that can be set, such as drive-strength or pull-up/pull-down enable.
 */
#define PINMUX_STATIC \
	FM(QSPI0_SPCLK) FM(QSPI0_SSL) FM(QSPI0_MOSI_IO0) FM(QSPI0_MISO_IO1) \
	FM(QSPI0_IO2) FM(QSPI0_IO3) \
	FM(QSPI1_SPCLK) FM(QSPI1_SSL) FM(QSPI1_MOSI_IO0) FM(QSPI1_MISO_IO1) \
	FM(QSPI1_IO2) FM(QSPI1_IO3) \
	FM(RPC_INT) FM(RPC_WP) FM(RPC_RESET) \
	FM(AVB_TX_CTL) FM(AVB_TXC) FM(AVB_TD0) FM(AVB_TD1) FM(AVB_TD2) FM(AVB_TD3) \
	FM(AVB_RX_CTL) FM(AVB_RXC) FM(AVB_RD0) FM(AVB_RD1) FM(AVB_RD2) FM(AVB_RD3) \
	FM(AVB_TXCREFCLK) FM(AVB_MDIO) \
	FM(PRESETOUT) \
	FM(DU_DOTCLKIN0) FM(DU_DOTCLKIN1) FM(DU_DOTCLKIN2) \
	FM(TMS) FM(TDO) FM(ASEBRK) FM(MLB_REF) FM(TDI) FM(TCK) FM(TRST) FM(EXTALR)

enum {
	PINMUX_RESERVED = 0,

	PINMUX_DATA_BEGIN,
	GP_ALL(DATA),
	PINMUX_DATA_END,

#define F_(x, y)
#define FM(x)	FN_##x,
	PINMUX_FUNCTION_BEGIN,
	GP_ALL(FN),
	PINMUX_GPSR
	PINMUX_IPSR
	PINMUX_MOD_SELS
	PINMUX_FUNCTION_END,
#undef F_
#undef FM

#define F_(x, y)
#define FM(x)	x##_MARK,
	PINMUX_MARK_BEGIN,
	PINMUX_GPSR
	PINMUX_IPSR
	PINMUX_MOD_SELS
	PINMUX_STATIC
	PINMUX_MARK_END,
#undef F_
#undef FM
};

static const u16 pinmux_data[] = {
	PINMUX_DATA_GP_ALL(),

	PINMUX_SINGLE(AVS1),
	PINMUX_SINGLE(AVS2),
	PINMUX_SINGLE(CLKOUT),
	PINMUX_SINGLE(GP7_03),
	PINMUX_SINGLE(HDMI0_CEC),
	PINMUX_SINGLE(MSIOF0_RXD),
	PINMUX_SINGLE(MSIOF0_SCK),
	PINMUX_SINGLE(MSIOF0_TXD),
	PINMUX_SINGLE(SSI_SCK5),
	PINMUX_SINGLE(SSI_SDATA5),
	PINMUX_SINGLE(SSI_WS5),

	/* IPSR0 */
	PINMUX_IPSR_GPSR(IP0_3_0,	AVB_MDC),
	PINMUX_IPSR_MSEL(IP0_3_0,	MSIOF2_SS2_C,		SEL_MSIOF2_2),

	PINMUX_IPSR_GPSR(IP0_7_4,	AVB_MAGIC),
	PINMUX_IPSR_MSEL(IP0_7_4,	MSIOF2_SS1_C,		SEL_MSIOF2_2),
	PINMUX_IPSR_MSEL(IP0_7_4,	SCK4_A,			SEL_SCIF4_0),

	PINMUX_IPSR_GPSR(IP0_11_8,	AVB_PHY_INT),
	PINMUX_IPSR_MSEL(IP0_11_8,	MSIOF2_SYNC_C,		SEL_MSIOF2_2),
	PINMUX_IPSR_MSEL(IP0_11_8,	RX4_A,			SEL_SCIF4_0),

	PINMUX_IPSR_GPSR(IP0_15_12,	AVB_LINK),
	PINMUX_IPSR_MSEL(IP0_15_12,	MSIOF2_SCK_C,		SEL_MSIOF2_2),
	PINMUX_IPSR_MSEL(IP0_15_12,	TX4_A,			SEL_SCIF4_0),

	PINMUX_IPSR_MSEL(IP0_19_16,	AVB_AVTP_MATCH_A,	SEL_ETHERAVB_0),
	PINMUX_IPSR_MSEL(IP0_19_16,	MSIOF2_RXD_C,		SEL_MSIOF2_2),
	PINMUX_IPSR_MSEL(IP0_19_16,	CTS4_N_A,		SEL_SCIF4_0),

	PINMUX_IPSR_MSEL(IP0_23_20,	AVB_AVTP_CAPTURE_A,	SEL_ETHERAVB_0),
	PINMUX_IPSR_MSEL(IP0_23_20,	MSIOF2_TXD_C,		SEL_MSIOF2_2),
	PINMUX_IPSR_MSEL(IP0_23_20,	RTS4_N_A,		SEL_SCIF4_0),

	PINMUX_IPSR_GPSR(IP0_27_24,	IRQ0),
	PINMUX_IPSR_GPSR(IP0_27_24,	QPOLB),
	PINMUX_IPSR_GPSR(IP0_27_24,	DU_CDE),
	PINMUX_IPSR_MSEL(IP0_27_24,	VI4_DATA0_B,		SEL_VIN4_1),
	PINMUX_IPSR_MSEL(IP0_27_24,	CAN0_TX_B,		SEL_RCAN0_1),
	PINMUX_IPSR_MSEL(IP0_27_24,	CANFD0_TX_B,		SEL_CANFD0_1),
	PINMUX_IPSR_MSEL(IP0_27_24,	MSIOF3_SS2_E,		SEL_MSIOF3_4),

	PINMUX_IPSR_GPSR(IP0_31_28,	IRQ1),
	PINMUX_IPSR_GPSR(IP0_31_28,	QPOLA),
	PINMUX_IPSR_GPSR(IP0_31_28,	DU_DISP),
	PINMUX_IPSR_MSEL(IP0_31_28,	VI4_DATA1_B,		SEL_VIN4_1),
	PINMUX_IPSR_MSEL(IP0_31_28,	CAN0_RX_B,		SEL_RCAN0_1),
	PINMUX_IPSR_MSEL(IP0_31_28,	CANFD0_RX_B,		SEL_CANFD0_1),
	PINMUX_IPSR_MSEL(IP0_31_28,	MSIOF3_SS1_E,		SEL_MSIOF3_4),

	/* IPSR1 */
	PINMUX_IPSR_GPSR(IP1_3_0,	IRQ2),
	PINMUX_IPSR_GPSR(IP1_3_0,	QCPV_QDE),
	PINMUX_IPSR_GPSR(IP1_3_0,	DU_EXODDF_DU_ODDF_DISP_CDE),
	PINMUX_IPSR_MSEL(IP1_3_0,	VI4_DATA2_B,		SEL_VIN4_1),
	PINMUX_IPSR_MSEL(IP1_3_0,	PWM3_B,			SEL_PWM3_1),
	PINMUX_IPSR_MSEL(IP1_3_0,	MSIOF3_SYNC_E,		SEL_MSIOF3_4),

	PINMUX_IPSR_GPSR(IP1_7_4,	IRQ3),
	PINMUX_IPSR_GPSR(IP1_7_4,	QSTVB_QVE),
	PINMUX_IPSR_GPSR(IP1_7_4,	DU_DOTCLKOUT1),
	PINMUX_IPSR_MSEL(IP1_7_4,	VI4_DATA3_B,		SEL_VIN4_1),
	PINMUX_IPSR_MSEL(IP1_7_4,	PWM4_B,			SEL_PWM4_1),
	PINMUX_IPSR_MSEL(IP1_7_4,	MSIOF3_SCK_E,		SEL_MSIOF3_4),

	PINMUX_IPSR_GPSR(IP1_11_8,	IRQ4),
	PINMUX_IPSR_GPSR(IP1_11_8,	QSTH_QHS),
	PINMUX_IPSR_GPSR(IP1_11_8,	DU_EXHSYNC_DU_HSYNC),
	PINMUX_IPSR_MSEL(IP1_11_8,	VI4_DATA4_B,		SEL_VIN4_1),
	PINMUX_IPSR_MSEL(IP1_11_8,	PWM5_B,			SEL_PWM5_1),
	PINMUX_IPSR_MSEL(IP1_11_8,	MSIOF3_RXD_E,		SEL_MSIOF3_4),

	PINMUX_IPSR_GPSR(IP1_15_12,	IRQ5),
	PINMUX_IPSR_GPSR(IP1_15_12,	QSTB_QHE),
	PINMUX_IPSR_GPSR(IP1_15_12,	DU_EXVSYNC_DU_VSYNC),
	PINMUX_IPSR_MSEL(IP1_15_12,	VI4_DATA5_B,		SEL_VIN4_1),
	PINMUX_IPSR_MSEL(IP1_15_12,	PWM6_B,			SEL_PWM6_1),
	PINMUX_IPSR_MSEL(IP1_15_12,	MSIOF3_TXD_E,		SEL_MSIOF3_4),

	PINMUX_IPSR_GPSR(IP1_19_16,	PWM0),
	PINMUX_IPSR_GPSR(IP1_19_16,	AVB_AVTP_PPS),
	PINMUX_IPSR_MSEL(IP1_19_16,	VI4_DATA6_B,		SEL_VIN4_1),
	PINMUX_IPSR_MSEL(IP1_19_16,	IECLK_B,		SEL_IEBUS_1),

	PINMUX_IPSR_MSEL(IP1_23_20,	PWM1_A,			SEL_PWM1_0),
	PINMUX_IPSR_MSEL(IP1_23_20,	HRX3_D,			SEL_HSCIF3_3),
	PINMUX_IPSR_MSEL(IP1_23_20,	VI4_DATA7_B,		SEL_VIN4_1),
	PINMUX_IPSR_MSEL(IP1_23_20,	IERX_B,			SEL_IEBUS_1),

	PINMUX_IPSR_MSEL(IP1_27_24,	PWM2_A,			SEL_PWM2_0),
	PINMUX_IPSR_MSEL(IP1_27_24,	HTX3_D,			SEL_HSCIF3_3),
	PINMUX_IPSR_MSEL(IP1_27_24,	IETX_B,			SEL_IEBUS_1),

	PINMUX_IPSR_GPSR(IP1_31_28,	A0),
	PINMUX_IPSR_GPSR(IP1_31_28,	LCDOUT16),
	PINMUX_IPSR_MSEL(IP1_31_28,	MSIOF3_SYNC_B,		SEL_MSIOF3_1),
	PINMUX_IPSR_GPSR(IP1_31_28,	VI4_DATA8),
	PINMUX_IPSR_GPSR(IP1_31_28,	DU_DB0),
	PINMUX_IPSR_MSEL(IP1_31_28,	PWM3_A,			SEL_PWM3_0),

	/* IPSR2 */
	PINMUX_IPSR_GPSR(IP2_3_0,	A1),
	PINMUX_IPSR_GPSR(IP2_3_0,	LCDOUT17),
	PINMUX_IPSR_MSEL(IP2_3_0,	MSIOF3_TXD_B,		SEL_MSIOF3_1),
	PINMUX_IPSR_GPSR(IP2_3_0,	VI4_DATA9),
	PINMUX_IPSR_GPSR(IP2_3_0,	DU_DB1),
	PINMUX_IPSR_MSEL(IP2_3_0,	PWM4_A,			SEL_PWM4_0),

	PINMUX_IPSR_GPSR(IP2_7_4,	A2),
	PINMUX_IPSR_GPSR(IP2_7_4,	LCDOUT18),
	PINMUX_IPSR_MSEL(IP2_7_4,	MSIOF3_SCK_B,		SEL_MSIOF3_1),
	PINMUX_IPSR_GPSR(IP2_7_4,	VI4_DATA10),
	PINMUX_IPSR_GPSR(IP2_7_4,	DU_DB2),
	PINMUX_IPSR_MSEL(IP2_7_4,	PWM5_A,			SEL_PWM5_0),

	PINMUX_IPSR_GPSR(IP2_11_8,	A3),
	PINMUX_IPSR_GPSR(IP2_11_8,	LCDOUT19),
	PINMUX_IPSR_MSEL(IP2_11_8,	MSIOF3_RXD_B,		SEL_MSIOF3_1),
	PINMUX_IPSR_GPSR(IP2_11_8,	VI4_DATA11),
	PINMUX_IPSR_GPSR(IP2_11_8,	DU_DB3),
	PINMUX_IPSR_MSEL(IP2_11_8,	PWM6_A,			SEL_PWM6_0),

	PINMUX_IPSR_GPSR(IP2_15_12,	A4),
	PINMUX_IPSR_GPSR(IP2_15_12,	LCDOUT20),
	PINMUX_IPSR_MSEL(IP2_15_12,	MSIOF3_SS1_B,		SEL_MSIOF3_1),
	PINMUX_IPSR_GPSR(IP2_15_12,	VI4_DATA12),
	PINMUX_IPSR_GPSR(IP2_15_12,	VI5_DATA12),
	PINMUX_IPSR_GPSR(IP2_15_12,	DU_DB4),

	PINMUX_IPSR_GPSR(IP2_19_16,	A5),
	PINMUX_IPSR_GPSR(IP2_19_16,	LCDOUT21),
	PINMUX_IPSR_MSEL(IP2_19_16,	MSIOF3_SS2_B,		SEL_MSIOF3_1),
	PINMUX_IPSR_MSEL(IP2_19_16,	SCK4_B,			SEL_SCIF4_1),
	PINMUX_IPSR_GPSR(IP2_19_16,	VI4_DATA13),
	PINMUX_IPSR_GPSR(IP2_19_16,	VI5_DATA13),
	PINMUX_IPSR_GPSR(IP2_19_16,	DU_DB5),

	PINMUX_IPSR_GPSR(IP2_23_20,	A6),
	PINMUX_IPSR_GPSR(IP2_23_20,	LCDOUT22),
	PINMUX_IPSR_MSEL(IP2_23_20,	MSIOF2_SS1_A,		SEL_MSIOF2_0),
	PINMUX_IPSR_MSEL(IP2_23_20,	RX4_B,			SEL_SCIF4_1),
	PINMUX_IPSR_GPSR(IP2_23_20,	VI4_DATA14),
	PINMUX_IPSR_GPSR(IP2_23_20,	VI5_DATA14),
	PINMUX_IPSR_GPSR(IP2_23_20,	DU_DB6),

	PINMUX_IPSR_GPSR(IP2_27_24,	A7),
	PINMUX_IPSR_GPSR(IP2_27_24,	LCDOUT23),
	PINMUX_IPSR_MSEL(IP2_27_24,	MSIOF2_SS2_A,		SEL_MSIOF2_0),
	PINMUX_IPSR_MSEL(IP2_27_24,	TX4_B,			SEL_SCIF4_1),
	PINMUX_IPSR_GPSR(IP2_27_24,	VI4_DATA15),
	PINMUX_IPSR_GPSR(IP2_27_24,	VI5_DATA15),
	PINMUX_IPSR_GPSR(IP2_27_24,	DU_DB7),

	PINMUX_IPSR_GPSR(IP2_31_28,	A8),
	PINMUX_IPSR_MSEL(IP2_31_28,	RX3_B,			SEL_SCIF3_1),
	PINMUX_IPSR_MSEL(IP2_31_28,	MSIOF2_SYNC_A,		SEL_MSIOF2_0),
	PINMUX_IPSR_MSEL(IP2_31_28,	HRX4_B,			SEL_HSCIF4_1),
	PINMUX_IPSR_MSEL(IP2_31_28,	SDA6_A,			SEL_I2C6_0),
	PINMUX_IPSR_MSEL(IP2_31_28,	AVB_AVTP_MATCH_B,	SEL_ETHERAVB_1),
	PINMUX_IPSR_MSEL(IP2_31_28,	PWM1_B,			SEL_PWM1_1),

	/* IPSR3 */
	PINMUX_IPSR_GPSR(IP3_3_0,	A9),
	PINMUX_IPSR_MSEL(IP3_3_0,	MSIOF2_SCK_A,		SEL_MSIOF2_0),
	PINMUX_IPSR_MSEL(IP3_3_0,	CTS4_N_B,		SEL_SCIF4_1),
	PINMUX_IPSR_GPSR(IP3_3_0,	VI5_VSYNC_N),

	PINMUX_IPSR_GPSR(IP3_7_4,	A10),
	PINMUX_IPSR_MSEL(IP3_7_4,	MSIOF2_RXD_A,		SEL_MSIOF2_0),
	PINMUX_IPSR_MSEL(IP3_7_4,	RTS4_N_B,		SEL_SCIF4_1),
	PINMUX_IPSR_GPSR(IP3_7_4,	VI5_HSYNC_N),

	PINMUX_IPSR_GPSR(IP3_11_8,	A11),
	PINMUX_IPSR_MSEL(IP3_11_8,	TX3_B,			SEL_SCIF3_1),
	PINMUX_IPSR_MSEL(IP3_11_8,	MSIOF2_TXD_A,		SEL_MSIOF2_0),
	PINMUX_IPSR_MSEL(IP3_11_8,	HTX4_B,			SEL_HSCIF4_1),
	PINMUX_IPSR_GPSR(IP3_11_8,	HSCK4),
	PINMUX_IPSR_GPSR(IP3_11_8,	VI5_FIELD),
	PINMUX_IPSR_MSEL(IP3_11_8,	SCL6_A,			SEL_I2C6_0),
	PINMUX_IPSR_MSEL(IP3_11_8,	AVB_AVTP_CAPTURE_B,	SEL_ETHERAVB_1),
	PINMUX_IPSR_MSEL(IP3_11_8,	PWM2_B,			SEL_PWM2_1),

	PINMUX_IPSR_GPSR(IP3_15_12,	A12),
	PINMUX_IPSR_GPSR(IP3_15_12,	LCDOUT12),
	PINMUX_IPSR_MSEL(IP3_15_12,	MSIOF3_SCK_C,		SEL_MSIOF3_2),
	PINMUX_IPSR_MSEL(IP3_15_12,	HRX4_A,			SEL_HSCIF4_0),
	PINMUX_IPSR_GPSR(IP3_15_12,	VI5_DATA8),
	PINMUX_IPSR_GPSR(IP3_15_12,	DU_DG4),

	PINMUX_IPSR_GPSR(IP3_19_16,	A13),
	PINMUX_IPSR_GPSR(IP3_19_16,	LCDOUT13),
	PINMUX_IPSR_MSEL(IP3_19_16,	MSIOF3_SYNC_C,		SEL_MSIOF3_2),
	PINMUX_IPSR_MSEL(IP3_19_16,	HTX4_A,			SEL_HSCIF4_0),
	PINMUX_IPSR_GPSR(IP3_19_16,	VI5_DATA9),
	PINMUX_IPSR_GPSR(IP3_19_16,	DU_DG5),

	PINMUX_IPSR_GPSR(IP3_23_20,	A14),
	PINMUX_IPSR_GPSR(IP3_23_20,	LCDOUT14),
	PINMUX_IPSR_MSEL(IP3_23_20,	MSIOF3_RXD_C,		SEL_MSIOF3_2),
	PINMUX_IPSR_GPSR(IP3_23_20,	HCTS4_N),
	PINMUX_IPSR_GPSR(IP3_23_20,	VI5_DATA10),
	PINMUX_IPSR_GPSR(IP3_23_20,	DU_DG6),

	PINMUX_IPSR_GPSR(IP3_27_24,	A15),
	PINMUX_IPSR_GPSR(IP3_27_24,	LCDOUT15),
	PINMUX_IPSR_MSEL(IP3_27_24,	MSIOF3_TXD_C,		SEL_MSIOF3_2),
	PINMUX_IPSR_GPSR(IP3_27_24,	HRTS4_N),
	PINMUX_IPSR_GPSR(IP3_27_24,	VI5_DATA11),
	PINMUX_IPSR_GPSR(IP3_27_24,	DU_DG7),

	PINMUX_IPSR_GPSR(IP3_31_28,	A16),
	PINMUX_IPSR_GPSR(IP3_31_28,	LCDOUT8),
	PINMUX_IPSR_GPSR(IP3_31_28,	VI4_FIELD),
	PINMUX_IPSR_GPSR(IP3_31_28,	DU_DG0),

	/* IPSR4 */
	PINMUX_IPSR_GPSR(IP4_3_0,	A17),
	PINMUX_IPSR_GPSR(IP4_3_0,	LCDOUT9),
	PINMUX_IPSR_GPSR(IP4_3_0,	VI4_VSYNC_N),
	PINMUX_IPSR_GPSR(IP4_3_0,	DU_DG1),

	PINMUX_IPSR_GPSR(IP4_7_4,	A18),
	PINMUX_IPSR_GPSR(IP4_7_4,	LCDOUT10),
	PINMUX_IPSR_GPSR(IP4_7_4,	VI4_HSYNC_N),
	PINMUX_IPSR_GPSR(IP4_7_4,	DU_DG2),

	PINMUX_IPSR_GPSR(IP4_11_8,	A19),
	PINMUX_IPSR_GPSR(IP4_11_8,	LCDOUT11),
	PINMUX_IPSR_GPSR(IP4_11_8,	VI4_CLKENB),
	PINMUX_IPSR_GPSR(IP4_11_8,	DU_DG3),

	PINMUX_IPSR_GPSR(IP4_15_12,	CS0_N),
	PINMUX_IPSR_GPSR(IP4_15_12,	VI5_CLKENB),

	PINMUX_IPSR_GPSR(IP4_19_16,	CS1_N),
	PINMUX_IPSR_GPSR(IP4_19_16,	VI5_CLK),
	PINMUX_IPSR_MSEL(IP4_19_16,	EX_WAIT0_B,		SEL_LBSC_1),

	PINMUX_IPSR_GPSR(IP4_23_20,	BS_N),
	PINMUX_IPSR_GPSR(IP4_23_20,	QSTVA_QVS),
	PINMUX_IPSR_MSEL(IP4_23_20,	MSIOF3_SCK_D,		SEL_MSIOF3_3),
	PINMUX_IPSR_GPSR(IP4_23_20,	SCK3),
	PINMUX_IPSR_GPSR(IP4_23_20,	HSCK3),
	PINMUX_IPSR_GPSR(IP4_23_20,	CAN1_TX),
	PINMUX_IPSR_GPSR(IP4_23_20,	CANFD1_TX),
	PINMUX_IPSR_MSEL(IP4_23_20,	IETX_A,			SEL_IEBUS_0),

	PINMUX_IPSR_GPSR(IP4_27_24,	RD_N),
	PINMUX_IPSR_MSEL(IP4_27_24,	MSIOF3_SYNC_D,		SEL_MSIOF3_3),
	PINMUX_IPSR_MSEL(IP4_27_24,	RX3_A,			SEL_SCIF3_0),
	PINMUX_IPSR_MSEL(IP4_27_24,	HRX3_A,			SEL_HSCIF3_0),
	PINMUX_IPSR_MSEL(IP4_27_24,	CAN0_TX_A,		SEL_RCAN0_0),
	PINMUX_IPSR_MSEL(IP4_27_24,	CANFD0_TX_A,		SEL_CANFD0_0),

	PINMUX_IPSR_GPSR(IP4_31_28,	RD_WR_N),
	PINMUX_IPSR_MSEL(IP4_31_28,	MSIOF3_RXD_D,		SEL_MSIOF3_3),
	PINMUX_IPSR_MSEL(IP4_31_28,	TX3_A,			SEL_SCIF3_0),
	PINMUX_IPSR_MSEL(IP4_31_28,	HTX3_A,			SEL_HSCIF3_0),
	PINMUX_IPSR_MSEL(IP4_31_28,	CAN0_RX_A,		SEL_RCAN0_0),
	PINMUX_IPSR_MSEL(IP4_31_28,	CANFD0_RX_A,		SEL_CANFD0_0),

	/* IPSR5 */
	PINMUX_IPSR_GPSR(IP5_3_0,	WE0_N),
	PINMUX_IPSR_MSEL(IP5_3_0,	MSIOF3_TXD_D,		SEL_MSIOF3_3),
	PINMUX_IPSR_GPSR(IP5_3_0,	CTS3_N),
	PINMUX_IPSR_GPSR(IP5_3_0,	HCTS3_N),
	PINMUX_IPSR_MSEL(IP5_3_0,	SCL6_B,			SEL_I2C6_1),
	PINMUX_IPSR_GPSR(IP5_3_0,	CAN_CLK),
	PINMUX_IPSR_MSEL(IP5_3_0,	IECLK_A,		SEL_IEBUS_0),

	PINMUX_IPSR_GPSR(IP5_7_4,	WE1_N),
	PINMUX_IPSR_MSEL(IP5_7_4,	MSIOF3_SS1_D,		SEL_MSIOF3_3),
	PINMUX_IPSR_GPSR(IP5_7_4,	RTS3_N),
	PINMUX_IPSR_GPSR(IP5_7_4,	HRTS3_N),
	PINMUX_IPSR_MSEL(IP5_7_4,	SDA6_B,			SEL_I2C6_1),
	PINMUX_IPSR_GPSR(IP5_7_4,	CAN1_RX),
	PINMUX_IPSR_GPSR(IP5_7_4,	CANFD1_RX),
	PINMUX_IPSR_MSEL(IP5_7_4,	IERX_A,			SEL_IEBUS_0),

	PINMUX_IPSR_MSEL(IP5_11_8,	EX_WAIT0_A,		SEL_LBSC_0),
	PINMUX_IPSR_GPSR(IP5_11_8,	QCLK),
	PINMUX_IPSR_GPSR(IP5_11_8,	VI4_CLK),
	PINMUX_IPSR_GPSR(IP5_11_8,	DU_DOTCLKOUT0),

	PINMUX_IPSR_GPSR(IP5_15_12,	D0),
	PINMUX_IPSR_MSEL(IP5_15_12,	MSIOF2_SS1_B,		SEL_MSIOF2_1),
	PINMUX_IPSR_MSEL(IP5_15_12,	MSIOF3_SCK_A,		SEL_MSIOF3_0),
	PINMUX_IPSR_GPSR(IP5_15_12,	VI4_DATA16),
	PINMUX_IPSR_GPSR(IP5_15_12,	VI5_DATA0),

	PINMUX_IPSR_GPSR(IP5_19_16,	D1),
	PINMUX_IPSR_MSEL(IP5_19_16,	MSIOF2_SS2_B,		SEL_MSIOF2_1),
	PINMUX_IPSR_MSEL(IP5_19_16,	MSIOF3_SYNC_A,		SEL_MSIOF3_0),
	PINMUX_IPSR_GPSR(IP5_19_16,	VI4_DATA17),
	PINMUX_IPSR_GPSR(IP5_19_16,	VI5_DATA1),

	PINMUX_IPSR_GPSR(IP5_23_20,	D2),
	PINMUX_IPSR_MSEL(IP5_23_20,	MSIOF3_RXD_A,		SEL_MSIOF3_0),
	PINMUX_IPSR_GPSR(IP5_23_20,	VI4_DATA18),
	PINMUX_IPSR_GPSR(IP5_23_20,	VI5_DATA2),

	PINMUX_IPSR_GPSR(IP5_27_24,	D3),
	PINMUX_IPSR_MSEL(IP5_27_24,	MSIOF3_TXD_A,		SEL_MSIOF3_0),
	PINMUX_IPSR_GPSR(IP5_27_24,	VI4_DATA19),
	PINMUX_IPSR_GPSR(IP5_27_24,	VI5_DATA3),

	PINMUX_IPSR_GPSR(IP5_31_28,	D4),
	PINMUX_IPSR_MSEL(IP5_31_28,	MSIOF2_SCK_B,		SEL_MSIOF2_1),
	PINMUX_IPSR_GPSR(IP5_31_28,	VI4_DATA20),
	PINMUX_IPSR_GPSR(IP5_31_28,	VI5_DATA4),

	/* IPSR6 */
	PINMUX_IPSR_GPSR(IP6_3_0,	D5),
	PINMUX_IPSR_MSEL(IP6_3_0,	MSIOF2_SYNC_B,		SEL_MSIOF2_1),
	PINMUX_IPSR_GPSR(IP6_3_0,	VI4_DATA21),
	PINMUX_IPSR_GPSR(IP6_3_0,	VI5_DATA5),

	PINMUX_IPSR_GPSR(IP6_7_4,	D6),
	PINMUX_IPSR_MSEL(IP6_7_4,	MSIOF2_RXD_B,		SEL_MSIOF2_1),
	PINMUX_IPSR_GPSR(IP6_7_4,	VI4_DATA22),
	PINMUX_IPSR_GPSR(IP6_7_4,	VI5_DATA6),

	PINMUX_IPSR_GPSR(IP6_11_8,	D7),
	PINMUX_IPSR_MSEL(IP6_11_8,	MSIOF2_TXD_B,		SEL_MSIOF2_1),
	PINMUX_IPSR_GPSR(IP6_11_8,	VI4_DATA23),
	PINMUX_IPSR_GPSR(IP6_11_8,	VI5_DATA7),

	PINMUX_IPSR_GPSR(IP6_15_12,	D8),
	PINMUX_IPSR_GPSR(IP6_15_12,	LCDOUT0),
	PINMUX_IPSR_MSEL(IP6_15_12,	MSIOF2_SCK_D,		SEL_MSIOF2_3),
	PINMUX_IPSR_MSEL(IP6_15_12,	SCK4_C,			SEL_SCIF4_2),
	PINMUX_IPSR_MSEL(IP6_15_12,	VI4_DATA0_A,		SEL_VIN4_0),
	PINMUX_IPSR_GPSR(IP6_15_12,	DU_DR0),

	PINMUX_IPSR_GPSR(IP6_19_16,	D9),
	PINMUX_IPSR_GPSR(IP6_19_16,	LCDOUT1),
	PINMUX_IPSR_MSEL(IP6_19_16,	MSIOF2_SYNC_D,		SEL_MSIOF2_3),
	PINMUX_IPSR_MSEL(IP6_19_16,	VI4_DATA1_A,		SEL_VIN4_0),
	PINMUX_IPSR_GPSR(IP6_19_16,	DU_DR1),

	PINMUX_IPSR_GPSR(IP6_23_20,	D10),
	PINMUX_IPSR_GPSR(IP6_23_20,	LCDOUT2),
	PINMUX_IPSR_MSEL(IP6_23_20,	MSIOF2_RXD_D,		SEL_MSIOF2_3),
	PINMUX_IPSR_MSEL(IP6_23_20,	HRX3_B,			SEL_HSCIF3_1),
	PINMUX_IPSR_MSEL(IP6_23_20,	VI4_DATA2_A,		SEL_VIN4_0),
	PINMUX_IPSR_MSEL(IP6_23_20,	CTS4_N_C,		SEL_SCIF4_2),
	PINMUX_IPSR_GPSR(IP6_23_20,	DU_DR2),

	PINMUX_IPSR_GPSR(IP6_27_24,	D11),
	PINMUX_IPSR_GPSR(IP6_27_24,	LCDOUT3),
	PINMUX_IPSR_MSEL(IP6_27_24,	MSIOF2_TXD_D,		SEL_MSIOF2_3),
	PINMUX_IPSR_MSEL(IP6_27_24,	HTX3_B,			SEL_HSCIF3_1),
	PINMUX_IPSR_MSEL(IP6_27_24,	VI4_DATA3_A,		SEL_VIN4_0),
	PINMUX_IPSR_MSEL(IP6_27_24,	RTS4_N_C,		SEL_SCIF4_2),
	PINMUX_IPSR_GPSR(IP6_27_24,	DU_DR3),

	PINMUX_IPSR_GPSR(IP6_31_28,	D12),
	PINMUX_IPSR_GPSR(IP6_31_28,	LCDOUT4),
	PINMUX_IPSR_MSEL(IP6_31_28,	MSIOF2_SS1_D,		SEL_MSIOF2_3),
	PINMUX_IPSR_MSEL(IP6_31_28,	RX4_C,			SEL_SCIF4_2),
	PINMUX_IPSR_MSEL(IP6_31_28,	VI4_DATA4_A,		SEL_VIN4_0),
	PINMUX_IPSR_GPSR(IP6_31_28,	DU_DR4),

	/* IPSR7 */
	PINMUX_IPSR_GPSR(IP7_3_0,	D13),
	PINMUX_IPSR_GPSR(IP7_3_0,	LCDOUT5),
	PINMUX_IPSR_MSEL(IP7_3_0,	MSIOF2_SS2_D,		SEL_MSIOF2_3),
	PINMUX_IPSR_MSEL(IP7_3_0,	TX4_C,			SEL_SCIF4_2),
	PINMUX_IPSR_MSEL(IP7_3_0,	VI4_DATA5_A,		SEL_VIN4_0),
	PINMUX_IPSR_GPSR(IP7_3_0,	DU_DR5),

	PINMUX_IPSR_GPSR(IP7_7_4,	D14),
	PINMUX_IPSR_GPSR(IP7_7_4,	LCDOUT6),
	PINMUX_IPSR_MSEL(IP7_7_4,	MSIOF3_SS1_A,		SEL_MSIOF3_0),
	PINMUX_IPSR_MSEL(IP7_7_4,	HRX3_C,			SEL_HSCIF3_2),
	PINMUX_IPSR_MSEL(IP7_7_4,	VI4_DATA6_A,		SEL_VIN4_0),
	PINMUX_IPSR_GPSR(IP7_7_4,	DU_DR6),
	PINMUX_IPSR_MSEL(IP7_7_4,	SCL6_C,			SEL_I2C6_2),

	PINMUX_IPSR_GPSR(IP7_11_8,	D15),
	PINMUX_IPSR_GPSR(IP7_11_8,	LCDOUT7),
	PINMUX_IPSR_MSEL(IP7_11_8,	MSIOF3_SS2_A,		SEL_MSIOF3_0),
	PINMUX_IPSR_MSEL(IP7_11_8,	HTX3_C,			SEL_HSCIF3_2),
	PINMUX_IPSR_MSEL(IP7_11_8,	VI4_DATA7_A,		SEL_VIN4_0),
	PINMUX_IPSR_GPSR(IP7_11_8,	DU_DR7),
	PINMUX_IPSR_MSEL(IP7_11_8,	SDA6_C,			SEL_I2C6_2),

	PINMUX_IPSR_GPSR(IP7_19_16,	SD0_CLK),
	PINMUX_IPSR_MSEL(IP7_19_16,	MSIOF1_SCK_E,		SEL_MSIOF1_4),
	PINMUX_IPSR_MSEL(IP7_19_16,	STP_OPWM_0_B,		SEL_SSP1_0_1),

	PINMUX_IPSR_GPSR(IP7_23_20,	SD0_CMD),
	PINMUX_IPSR_MSEL(IP7_23_20,	MSIOF1_SYNC_E,		SEL_MSIOF1_4),
	PINMUX_IPSR_MSEL(IP7_23_20,	STP_IVCXO27_0_B,	SEL_SSP1_0_1),

	PINMUX_IPSR_GPSR(IP7_27_24,	SD0_DAT0),
	PINMUX_IPSR_MSEL(IP7_27_24,	MSIOF1_RXD_E,		SEL_MSIOF1_4),
	PINMUX_IPSR_MSEL(IP7_27_24,	TS_SCK0_B,		SEL_TSIF0_1),
	PINMUX_IPSR_MSEL(IP7_27_24,	STP_ISCLK_0_B,		SEL_SSP1_0_1),

	PINMUX_IPSR_GPSR(IP7_31_28,	SD0_DAT1),
	PINMUX_IPSR_MSEL(IP7_31_28,	MSIOF1_TXD_E,		SEL_MSIOF1_4),
	PINMUX_IPSR_MSEL(IP7_31_28,	TS_SPSYNC0_B,		SEL_TSIF0_1),
	PINMUX_IPSR_MSEL(IP7_31_28,	STP_ISSYNC_0_B,		SEL_SSP1_0_1),

	/* IPSR8 */
	PINMUX_IPSR_GPSR(IP8_3_0,	SD0_DAT2),
	PINMUX_IPSR_MSEL(IP8_3_0,	MSIOF1_SS1_E,		SEL_MSIOF1_4),
	PINMUX_IPSR_MSEL(IP8_3_0,	TS_SDAT0_B,		SEL_TSIF0_1),
	PINMUX_IPSR_MSEL(IP8_3_0,	STP_ISD_0_B,		SEL_SSP1_0_1),

	PINMUX_IPSR_GPSR(IP8_7_4,	SD0_DAT3),
	PINMUX_IPSR_MSEL(IP8_7_4,	MSIOF1_SS2_E,		SEL_MSIOF1_4),
	PINMUX_IPSR_MSEL(IP8_7_4,	TS_SDEN0_B,		SEL_TSIF0_1),
	PINMUX_IPSR_MSEL(IP8_7_4,	STP_ISEN_0_B,		SEL_SSP1_0_1),

	PINMUX_IPSR_GPSR(IP8_11_8,	SD1_CLK),
	PINMUX_IPSR_MSEL(IP8_11_8,	MSIOF1_SCK_G,		SEL_MSIOF1_6),
	PINMUX_IPSR_MSEL(IP8_11_8,	SIM0_CLK_A,		SEL_SIMCARD_0),

	PINMUX_IPSR_GPSR(IP8_15_12,	SD1_CMD),
	PINMUX_IPSR_MSEL(IP8_15_12,	MSIOF1_SYNC_G,		SEL_MSIOF1_6),
	PINMUX_IPSR_MSEL(IP8_15_12,	NFCE_N_B,		SEL_NDF_1),
	PINMUX_IPSR_MSEL(IP8_15_12,	SIM0_D_A,		SEL_SIMCARD_0),
	PINMUX_IPSR_MSEL(IP8_15_12,	STP_IVCXO27_1_B,	SEL_SSP1_1_1),

	PINMUX_IPSR_GPSR(IP8_19_16,	SD1_DAT0),
	PINMUX_IPSR_GPSR(IP8_19_16,	SD2_DAT4),
	PINMUX_IPSR_MSEL(IP8_19_16,	MSIOF1_RXD_G,		SEL_MSIOF1_6),
	PINMUX_IPSR_MSEL(IP8_19_16,	NFWP_N_B,		SEL_NDF_1),
	PINMUX_IPSR_MSEL(IP8_19_16,	TS_SCK1_B,		SEL_TSIF1_1),
	PINMUX_IPSR_MSEL(IP8_19_16,	STP_ISCLK_1_B,		SEL_SSP1_1_1),

	PINMUX_IPSR_GPSR(IP8_23_20,	SD1_DAT1),
	PINMUX_IPSR_GPSR(IP8_23_20,	SD2_DAT5),
	PINMUX_IPSR_MSEL(IP8_23_20,	MSIOF1_TXD_G,		SEL_MSIOF1_6),
	PINMUX_IPSR_MSEL(IP8_23_20,	NFDATA14_B,		SEL_NDF_1),
	PINMUX_IPSR_MSEL(IP8_23_20,	TS_SPSYNC1_B,		SEL_TSIF1_1),
	PINMUX_IPSR_MSEL(IP8_23_20,	STP_ISSYNC_1_B,		SEL_SSP1_1_1),

	PINMUX_IPSR_GPSR(IP8_27_24,	SD1_DAT2),
	PINMUX_IPSR_GPSR(IP8_27_24,	SD2_DAT6),
	PINMUX_IPSR_MSEL(IP8_27_24,	MSIOF1_SS1_G,		SEL_MSIOF1_6),
	PINMUX_IPSR_MSEL(IP8_27_24,	NFDATA15_B,		SEL_NDF_1),
	PINMUX_IPSR_MSEL(IP8_27_24,	TS_SDAT1_B,		SEL_TSIF1_1),
	PINMUX_IPSR_MSEL(IP8_27_24,	STP_ISD_1_B,		SEL_SSP1_1_1),

	PINMUX_IPSR_GPSR(IP8_31_28,	SD1_DAT3),
	PINMUX_IPSR_GPSR(IP8_31_28,	SD2_DAT7),
	PINMUX_IPSR_MSEL(IP8_31_28,	MSIOF1_SS2_G,		SEL_MSIOF1_6),
	PINMUX_IPSR_MSEL(IP8_31_28,	NFRB_N_B,		SEL_NDF_1),
	PINMUX_IPSR_MSEL(IP8_31_28,	TS_SDEN1_B,		SEL_TSIF1_1),
	PINMUX_IPSR_MSEL(IP8_31_28,	STP_ISEN_1_B,		SEL_SSP1_1_1),

	/* IPSR9 */
	PINMUX_IPSR_GPSR(IP9_3_0,	SD2_CLK),
	PINMUX_IPSR_GPSR(IP9_3_0,	NFDATA8),

	PINMUX_IPSR_GPSR(IP9_7_4,	SD2_CMD),
	PINMUX_IPSR_GPSR(IP9_7_4,	NFDATA9),

	PINMUX_IPSR_GPSR(IP9_11_8,	SD2_DAT0),
	PINMUX_IPSR_GPSR(IP9_11_8,	NFDATA10),

	PINMUX_IPSR_GPSR(IP9_15_12,	SD2_DAT1),
	PINMUX_IPSR_GPSR(IP9_15_12,	NFDATA11),

	PINMUX_IPSR_GPSR(IP9_19_16,	SD2_DAT2),
	PINMUX_IPSR_GPSR(IP9_19_16,	NFDATA12),

	PINMUX_IPSR_GPSR(IP9_23_20,	SD2_DAT3),
	PINMUX_IPSR_GPSR(IP9_23_20,	NFDATA13),

	PINMUX_IPSR_GPSR(IP9_27_24,	SD2_DS),
	PINMUX_IPSR_GPSR(IP9_27_24,	NFALE),

	PINMUX_IPSR_GPSR(IP9_31_28,	SD3_CLK),
	PINMUX_IPSR_GPSR(IP9_31_28,	NFWE_N),

	/* IPSR10 */
	PINMUX_IPSR_GPSR(IP10_3_0,	SD3_CMD),
	PINMUX_IPSR_GPSR(IP10_3_0,	NFRE_N),

	PINMUX_IPSR_GPSR(IP10_7_4,	SD3_DAT0),
	PINMUX_IPSR_GPSR(IP10_7_4,	NFDATA0),

	PINMUX_IPSR_GPSR(IP10_11_8,	SD3_DAT1),
	PINMUX_IPSR_GPSR(IP10_11_8,	NFDATA1),

	PINMUX_IPSR_GPSR(IP10_15_12,	SD3_DAT2),
	PINMUX_IPSR_GPSR(IP10_15_12,	NFDATA2),

	PINMUX_IPSR_GPSR(IP10_19_16,	SD3_DAT3),
	PINMUX_IPSR_GPSR(IP10_19_16,	NFDATA3),

	PINMUX_IPSR_GPSR(IP10_23_20,	SD3_DAT4),
	PINMUX_IPSR_MSEL(IP10_23_20,	SD2_CD_A,		SEL_SDHI2_0),
	PINMUX_IPSR_GPSR(IP10_23_20,	NFDATA4),

	PINMUX_IPSR_GPSR(IP10_27_24,	SD3_DAT5),
	PINMUX_IPSR_MSEL(IP10_27_24,	SD2_WP_A,		SEL_SDHI2_0),
	PINMUX_IPSR_GPSR(IP10_27_24,	NFDATA5),

	PINMUX_IPSR_GPSR(IP10_31_28,	SD3_DAT6),
	PINMUX_IPSR_GPSR(IP10_31_28,	SD3_CD),
	PINMUX_IPSR_GPSR(IP10_31_28,	NFDATA6),

	/* IPSR11 */
	PINMUX_IPSR_GPSR(IP11_3_0,	SD3_DAT7),
	PINMUX_IPSR_GPSR(IP11_3_0,	SD3_WP),
	PINMUX_IPSR_GPSR(IP11_3_0,	NFDATA7),

	PINMUX_IPSR_GPSR(IP11_7_4,	SD3_DS),
	PINMUX_IPSR_GPSR(IP11_7_4,	NFCLE),

	PINMUX_IPSR_GPSR(IP11_11_8,	SD0_CD),
	PINMUX_IPSR_MSEL(IP11_11_8,	SCL2_B,			SEL_I2C2_1),
	PINMUX_IPSR_MSEL(IP11_11_8,	SIM0_RST_A,		SEL_SIMCARD_0),

	PINMUX_IPSR_GPSR(IP11_15_12,	SD0_WP),
	PINMUX_IPSR_MSEL(IP11_15_12,	SDA2_B,			SEL_I2C2_1),

	PINMUX_IPSR_GPSR(IP11_19_16,	SD1_CD),
	PINMUX_IPSR_MSEL(IP11_19_16,	SIM0_CLK_B,		SEL_SIMCARD_1),

	PINMUX_IPSR_GPSR(IP11_23_20,	SD1_WP),
	PINMUX_IPSR_MSEL(IP11_23_20,	SIM0_D_B,		SEL_SIMCARD_1),

	PINMUX_IPSR_GPSR(IP11_27_24,	SCK0),
	PINMUX_IPSR_MSEL(IP11_27_24,	HSCK1_B,		SEL_HSCIF1_1),
	PINMUX_IPSR_MSEL(IP11_27_24,	MSIOF1_SS2_B,		SEL_MSIOF1_1),
	PINMUX_IPSR_MSEL(IP11_27_24,	AUDIO_CLKC_B,		SEL_ADG_C_1),
	PINMUX_IPSR_MSEL(IP11_27_24,	SDA2_A,			SEL_I2C2_0),
	PINMUX_IPSR_MSEL(IP11_27_24,	SIM0_RST_B,		SEL_SIMCARD_1),
	PINMUX_IPSR_MSEL(IP11_27_24,	STP_OPWM_0_C,		SEL_SSP1_0_2),
	PINMUX_IPSR_MSEL(IP11_27_24,	RIF0_CLK_B,		SEL_DRIF0_1),
	PINMUX_IPSR_GPSR(IP11_27_24,	ADICHS2),
	PINMUX_IPSR_MSEL(IP11_27_24,	SCK5_B,			SEL_SCIF5_1),

	PINMUX_IPSR_GPSR(IP11_31_28,	RX0),
	PINMUX_IPSR_MSEL(IP11_31_28,	HRX1_B,			SEL_HSCIF1_1),
	PINMUX_IPSR_MSEL(IP11_31_28,	TS_SCK0_C,		SEL_TSIF0_2),
	PINMUX_IPSR_MSEL(IP11_31_28,	STP_ISCLK_0_C,		SEL_SSP1_0_2),
	PINMUX_IPSR_MSEL(IP11_31_28,	RIF0_D0_B,		SEL_DRIF0_1),

	/* IPSR12 */
	PINMUX_IPSR_GPSR(IP12_3_0,	TX0),
	PINMUX_IPSR_MSEL(IP12_3_0,	HTX1_B,			SEL_HSCIF1_1),
	PINMUX_IPSR_MSEL(IP12_3_0,	TS_SPSYNC0_C,		SEL_TSIF0_2),
	PINMUX_IPSR_MSEL(IP12_3_0,	STP_ISSYNC_0_C,		SEL_SSP1_0_2),
	PINMUX_IPSR_MSEL(IP12_3_0,	RIF0_D1_B,		SEL_DRIF0_1),

	PINMUX_IPSR_GPSR(IP12_7_4,	CTS0_N),
	PINMUX_IPSR_MSEL(IP12_7_4,	HCTS1_N_B,		SEL_HSCIF1_1),
	PINMUX_IPSR_MSEL(IP12_7_4,	MSIOF1_SYNC_B,		SEL_MSIOF1_1),
	PINMUX_IPSR_MSEL(IP12_7_4,	TS_SPSYNC1_C,		SEL_TSIF1_2),
	PINMUX_IPSR_MSEL(IP12_7_4,	STP_ISSYNC_1_C,		SEL_SSP1_1_2),
	PINMUX_IPSR_MSEL(IP12_7_4,	RIF1_SYNC_B,		SEL_DRIF1_1),
	PINMUX_IPSR_GPSR(IP12_7_4,	AUDIO_CLKOUT_C),
	PINMUX_IPSR_GPSR(IP12_7_4,	ADICS_SAMP),

	PINMUX_IPSR_GPSR(IP12_11_8,	RTS0_N),
	PINMUX_IPSR_MSEL(IP12_11_8,	HRTS1_N_B,		SEL_HSCIF1_1),
	PINMUX_IPSR_MSEL(IP12_11_8,	MSIOF1_SS1_B,		SEL_MSIOF1_1),
	PINMUX_IPSR_MSEL(IP12_11_8,	AUDIO_CLKA_B,		SEL_ADG_A_1),
	PINMUX_IPSR_MSEL(IP12_11_8,	SCL2_A,			SEL_I2C2_0),
	PINMUX_IPSR_MSEL(IP12_11_8,	STP_IVCXO27_1_C,	SEL_SSP1_1_2),
	PINMUX_IPSR_MSEL(IP12_11_8,	RIF0_SYNC_B,		SEL_DRIF0_1),
	PINMUX_IPSR_GPSR(IP12_11_8,	ADICHS1),

	PINMUX_IPSR_MSEL(IP12_15_12,	RX1_A,			SEL_SCIF1_0),
	PINMUX_IPSR_MSEL(IP12_15_12,	HRX1_A,			SEL_HSCIF1_0),
	PINMUX_IPSR_MSEL(IP12_15_12,	TS_SDAT0_C,		SEL_TSIF0_2),
	PINMUX_IPSR_MSEL(IP12_15_12,	STP_ISD_0_C,		SEL_SSP1_0_2),
	PINMUX_IPSR_MSEL(IP12_15_12,	RIF1_CLK_C,		SEL_DRIF1_2),

	PINMUX_IPSR_MSEL(IP12_19_16,	TX1_A,			SEL_SCIF1_0),
	PINMUX_IPSR_MSEL(IP12_19_16,	HTX1_A,			SEL_HSCIF1_0),
	PINMUX_IPSR_MSEL(IP12_19_16,	TS_SDEN0_C,		SEL_TSIF0_2),
	PINMUX_IPSR_MSEL(IP12_19_16,	STP_ISEN_0_C,		SEL_SSP1_0_2),
	PINMUX_IPSR_MSEL(IP12_19_16,	RIF1_D0_C,		SEL_DRIF1_2),

	PINMUX_IPSR_GPSR(IP12_23_20,	CTS1_N),
	PINMUX_IPSR_MSEL(IP12_23_20,	HCTS1_N_A,		SEL_HSCIF1_0),
	PINMUX_IPSR_MSEL(IP12_23_20,	MSIOF1_RXD_B,		SEL_MSIOF1_1),
	PINMUX_IPSR_MSEL(IP12_23_20,	TS_SDEN1_C,		SEL_TSIF1_2),
	PINMUX_IPSR_MSEL(IP12_23_20,	STP_ISEN_1_C,		SEL_SSP1_1_2),
	PINMUX_IPSR_MSEL(IP12_23_20,	RIF1_D0_B,		SEL_DRIF1_1),
	PINMUX_IPSR_GPSR(IP12_23_20,	ADIDATA),

	PINMUX_IPSR_GPSR(IP12_27_24,	RTS1_N),
	PINMUX_IPSR_MSEL(IP12_27_24,	HRTS1_N_A,		SEL_HSCIF1_0),
	PINMUX_IPSR_MSEL(IP12_27_24,	MSIOF1_TXD_B,		SEL_MSIOF1_1),
	PINMUX_IPSR_MSEL(IP12_27_24,	TS_SDAT1_C,		SEL_TSIF1_2),
	PINMUX_IPSR_MSEL(IP12_27_24,	STP_ISD_1_C,		SEL_SSP1_1_2),
	PINMUX_IPSR_MSEL(IP12_27_24,	RIF1_D1_B,		SEL_DRIF1_1),
	PINMUX_IPSR_GPSR(IP12_27_24,	ADICHS0),

	PINMUX_IPSR_GPSR(IP12_31_28,	SCK2),
	PINMUX_IPSR_MSEL(IP12_31_28,	SCIF_CLK_B,		SEL_SCIF_1),
	PINMUX_IPSR_MSEL(IP12_31_28,	MSIOF1_SCK_B,		SEL_MSIOF1_1),
	PINMUX_IPSR_MSEL(IP12_31_28,	TS_SCK1_C,		SEL_TSIF1_2),
	PINMUX_IPSR_MSEL(IP12_31_28,	STP_ISCLK_1_C,		SEL_SSP1_1_2),
	PINMUX_IPSR_MSEL(IP12_31_28,	RIF1_CLK_B,		SEL_DRIF1_1),
	PINMUX_IPSR_GPSR(IP12_31_28,	ADICLK),

	/* IPSR13 */
	PINMUX_IPSR_MSEL(IP13_3_0,	TX2_A,			SEL_SCIF2_0),
	PINMUX_IPSR_MSEL(IP13_3_0,	SD2_CD_B,		SEL_SDHI2_1),
	PINMUX_IPSR_MSEL(IP13_3_0,	SCL1_A,			SEL_I2C1_0),
	PINMUX_IPSR_MSEL(IP13_3_0,	FMCLK_A,		SEL_FM_0),
	PINMUX_IPSR_MSEL(IP13_3_0,	RIF1_D1_C,		SEL_DRIF1_2),
	PINMUX_IPSR_GPSR(IP13_3_0,	FSO_CFE_0_N),

	PINMUX_IPSR_MSEL(IP13_7_4,	RX2_A,			SEL_SCIF2_0),
	PINMUX_IPSR_MSEL(IP13_7_4,	SD2_WP_B,		SEL_SDHI2_1),
	PINMUX_IPSR_MSEL(IP13_7_4,	SDA1_A,			SEL_I2C1_0),
	PINMUX_IPSR_MSEL(IP13_7_4,	FMIN_A,			SEL_FM_0),
	PINMUX_IPSR_MSEL(IP13_7_4,	RIF1_SYNC_C,		SEL_DRIF1_2),
	PINMUX_IPSR_GPSR(IP13_7_4,	FSO_CFE_1_N),

	PINMUX_IPSR_GPSR(IP13_11_8,	HSCK0),
	PINMUX_IPSR_MSEL(IP13_11_8,	MSIOF1_SCK_D,		SEL_MSIOF1_3),
	PINMUX_IPSR_MSEL(IP13_11_8,	AUDIO_CLKB_A,		SEL_ADG_B_0),
	PINMUX_IPSR_MSEL(IP13_11_8,	SSI_SDATA1_B,		SEL_SSI_1),
	PINMUX_IPSR_MSEL(IP13_11_8,	TS_SCK0_D,		SEL_TSIF0_3),
	PINMUX_IPSR_MSEL(IP13_11_8,	STP_ISCLK_0_D,		SEL_SSP1_0_3),
	PINMUX_IPSR_MSEL(IP13_11_8,	RIF0_CLK_C,		SEL_DRIF0_2),
	PINMUX_IPSR_MSEL(IP13_11_8,	RX5_B,			SEL_SCIF5_1),

	PINMUX_IPSR_GPSR(IP13_15_12,	HRX0),
	PINMUX_IPSR_MSEL(IP13_15_12,	MSIOF1_RXD_D,		SEL_MSIOF1_3),
	PINMUX_IPSR_MSEL(IP13_15_12,	SSI_SDATA2_B,		SEL_SSI_1),
	PINMUX_IPSR_MSEL(IP13_15_12,	TS_SDEN0_D,		SEL_TSIF0_3),
	PINMUX_IPSR_MSEL(IP13_15_12,	STP_ISEN_0_D,		SEL_SSP1_0_3),
	PINMUX_IPSR_MSEL(IP13_15_12,	RIF0_D0_C,		SEL_DRIF0_2),

	PINMUX_IPSR_GPSR(IP13_19_16,	HTX0),
	PINMUX_IPSR_MSEL(IP13_19_16,	MSIOF1_TXD_D,		SEL_MSIOF1_3),
	PINMUX_IPSR_MSEL(IP13_19_16,	SSI_SDATA9_B,		SEL_SSI_1),
	PINMUX_IPSR_MSEL(IP13_19_16,	TS_SDAT0_D,		SEL_TSIF0_3),
	PINMUX_IPSR_MSEL(IP13_19_16,	STP_ISD_0_D,		SEL_SSP1_0_3),
	PINMUX_IPSR_MSEL(IP13_19_16,	RIF0_D1_C,		SEL_DRIF0_2),

	PINMUX_IPSR_GPSR(IP13_23_20,	HCTS0_N),
	PINMUX_IPSR_MSEL(IP13_23_20,	RX2_B,			SEL_SCIF2_1),
	PINMUX_IPSR_MSEL(IP13_23_20,	MSIOF1_SYNC_D,		SEL_MSIOF1_3),
	PINMUX_IPSR_MSEL(IP13_23_20,	SSI_SCK9_A,		SEL_SSI_0),
	PINMUX_IPSR_MSEL(IP13_23_20,	TS_SPSYNC0_D,		SEL_TSIF0_3),
	PINMUX_IPSR_MSEL(IP13_23_20,	STP_ISSYNC_0_D,		SEL_SSP1_0_3),
	PINMUX_IPSR_MSEL(IP13_23_20,	RIF0_SYNC_C,		SEL_DRIF0_2),
	PINMUX_IPSR_GPSR(IP13_23_20,	AUDIO_CLKOUT1_A),

	PINMUX_IPSR_GPSR(IP13_27_24,	HRTS0_N),
	PINMUX_IPSR_MSEL(IP13_27_24,	TX2_B,			SEL_SCIF2_1),
	PINMUX_IPSR_MSEL(IP13_27_24,	MSIOF1_SS1_D,		SEL_MSIOF1_3),
	PINMUX_IPSR_MSEL(IP13_27_24,	SSI_WS9_A,		SEL_SSI_0),
	PINMUX_IPSR_MSEL(IP13_27_24,	STP_IVCXO27_0_D,	SEL_SSP1_0_3),
	PINMUX_IPSR_MSEL(IP13_27_24,	BPFCLK_A,		SEL_FM_0),
	PINMUX_IPSR_GPSR(IP13_27_24,	AUDIO_CLKOUT2_A),

	PINMUX_IPSR_GPSR(IP13_31_28,	MSIOF0_SYNC),
	PINMUX_IPSR_GPSR(IP13_31_28,	AUDIO_CLKOUT_A),
	PINMUX_IPSR_MSEL(IP13_31_28,	TX5_B,			SEL_SCIF5_1),
	PINMUX_IPSR_MSEL(IP13_31_28,	BPFCLK_D,		SEL_FM_3),

	/* IPSR14 */
	PINMUX_IPSR_GPSR(IP14_3_0,	MSIOF0_SS1),
	PINMUX_IPSR_MSEL(IP14_3_0,	RX5_A,			SEL_SCIF5_0),
	PINMUX_IPSR_MSEL(IP14_3_0,	NFWP_N_A,		SEL_NDF_0),
	PINMUX_IPSR_MSEL(IP14_3_0,	AUDIO_CLKA_C,		SEL_ADG_A_2),
	PINMUX_IPSR_MSEL(IP14_3_0,	SSI_SCK2_A,		SEL_SSI_0),
	PINMUX_IPSR_MSEL(IP14_3_0,	STP_IVCXO27_0_C,	SEL_SSP1_0_2),
	PINMUX_IPSR_GPSR(IP14_3_0,	AUDIO_CLKOUT3_A),
	PINMUX_IPSR_MSEL(IP14_3_0,	TCLK1_B,		SEL_TIMER_TMU_1),

	PINMUX_IPSR_GPSR(IP14_7_4,	MSIOF0_SS2),
	PINMUX_IPSR_MSEL(IP14_7_4,	TX5_A,			SEL_SCIF5_0),
	PINMUX_IPSR_MSEL(IP14_7_4,	MSIOF1_SS2_D,		SEL_MSIOF1_3),
	PINMUX_IPSR_MSEL(IP14_7_4,	AUDIO_CLKC_A,		SEL_ADG_C_0),
	PINMUX_IPSR_MSEL(IP14_7_4,	SSI_WS2_A,		SEL_SSI_0),
	PINMUX_IPSR_MSEL(IP14_7_4,	STP_OPWM_0_D,		SEL_SSP1_0_3),
	PINMUX_IPSR_GPSR(IP14_7_4,	AUDIO_CLKOUT_D),
	PINMUX_IPSR_MSEL(IP14_7_4,	SPEEDIN_B,		SEL_SPEED_PULSE_1),

	PINMUX_IPSR_GPSR(IP14_11_8,	MLB_CLK),
	PINMUX_IPSR_MSEL(IP14_11_8,	MSIOF1_SCK_F,		SEL_MSIOF1_5),
	PINMUX_IPSR_MSEL(IP14_11_8,	SCL1_B,			SEL_I2C1_1),

	PINMUX_IPSR_GPSR(IP14_15_12,	MLB_SIG),
	PINMUX_IPSR_MSEL(IP14_15_12,	RX1_B,			SEL_SCIF1_1),
	PINMUX_IPSR_MSEL(IP14_15_12,	MSIOF1_SYNC_F,		SEL_MSIOF1_5),
	PINMUX_IPSR_MSEL(IP14_15_12,	SDA1_B,			SEL_I2C1_1),

	PINMUX_IPSR_GPSR(IP14_19_16,	MLB_DAT),
	PINMUX_IPSR_MSEL(IP14_19_16,	TX1_B,			SEL_SCIF1_1),
	PINMUX_IPSR_MSEL(IP14_19_16,	MSIOF1_RXD_F,		SEL_MSIOF1_5),

	PINMUX_IPSR_GPSR(IP14_23_20,	SSI_SCK01239),
	PINMUX_IPSR_MSEL(IP14_23_20,	MSIOF1_TXD_F,		SEL_MSIOF1_5),

	PINMUX_IPSR_GPSR(IP14_27_24,	SSI_WS01239),
	PINMUX_IPSR_MSEL(IP14_27_24,	MSIOF1_SS1_F,		SEL_MSIOF1_5),

	PINMUX_IPSR_GPSR(IP14_31_28,	SSI_SDATA0),
	PINMUX_IPSR_MSEL(IP14_31_28,	MSIOF1_SS2_F,		SEL_MSIOF1_5),

	/* IPSR15 */
	PINMUX_IPSR_MSEL(IP15_3_0,	SSI_SDATA1_A,		SEL_SSI_0),

	PINMUX_IPSR_MSEL(IP15_7_4,	SSI_SDATA2_A,		SEL_SSI_0),
	PINMUX_IPSR_MSEL(IP15_7_4,	SSI_SCK1_B,		SEL_SSI_1),

	PINMUX_IPSR_GPSR(IP15_11_8,	SSI_SCK349),
	PINMUX_IPSR_MSEL(IP15_11_8,	MSIOF1_SS1_A,		SEL_MSIOF1_0),
	PINMUX_IPSR_MSEL(IP15_11_8,	STP_OPWM_0_A,		SEL_SSP1_0_0),

	PINMUX_IPSR_GPSR(IP15_15_12,	SSI_WS349),
	PINMUX_IPSR_MSEL(IP15_15_12,	HCTS2_N_A,		SEL_HSCIF2_0),
	PINMUX_IPSR_MSEL(IP15_15_12,	MSIOF1_SS2_A,		SEL_MSIOF1_0),
	PINMUX_IPSR_MSEL(IP15_15_12,	STP_IVCXO27_0_A,	SEL_SSP1_0_0),

	PINMUX_IPSR_GPSR(IP15_19_16,	SSI_SDATA3),
	PINMUX_IPSR_MSEL(IP15_19_16,	HRTS2_N_A,		SEL_HSCIF2_0),
	PINMUX_IPSR_MSEL(IP15_19_16,	MSIOF1_TXD_A,		SEL_MSIOF1_0),
	PINMUX_IPSR_MSEL(IP15_19_16,	TS_SCK0_A,		SEL_TSIF0_0),
	PINMUX_IPSR_MSEL(IP15_19_16,	STP_ISCLK_0_A,		SEL_SSP1_0_0),
	PINMUX_IPSR_MSEL(IP15_19_16,	RIF0_D1_A,		SEL_DRIF0_0),
	PINMUX_IPSR_MSEL(IP15_19_16,	RIF2_D0_A,		SEL_DRIF2_0),

	PINMUX_IPSR_GPSR(IP15_23_20,	SSI_SCK4),
	PINMUX_IPSR_MSEL(IP15_23_20,	HRX2_A,			SEL_HSCIF2_0),
	PINMUX_IPSR_MSEL(IP15_23_20,	MSIOF1_SCK_A,		SEL_MSIOF1_0),
	PINMUX_IPSR_MSEL(IP15_23_20,	TS_SDAT0_A,		SEL_TSIF0_0),
	PINMUX_IPSR_MSEL(IP15_23_20,	STP_ISD_0_A,		SEL_SSP1_0_0),
	PINMUX_IPSR_MSEL(IP15_23_20,	RIF0_CLK_A,		SEL_DRIF0_0),
	PINMUX_IPSR_MSEL(IP15_23_20,	RIF2_CLK_A,		SEL_DRIF2_0),

	PINMUX_IPSR_GPSR(IP15_27_24,	SSI_WS4),
	PINMUX_IPSR_MSEL(IP15_27_24,	HTX2_A,			SEL_HSCIF2_0),
	PINMUX_IPSR_MSEL(IP15_27_24,	MSIOF1_SYNC_A,		SEL_MSIOF1_0),
	PINMUX_IPSR_MSEL(IP15_27_24,	TS_SDEN0_A,		SEL_TSIF0_0),
	PINMUX_IPSR_MSEL(IP15_27_24,	STP_ISEN_0_A,		SEL_SSP1_0_0),
	PINMUX_IPSR_MSEL(IP15_27_24,	RIF0_SYNC_A,		SEL_DRIF0_0),
	PINMUX_IPSR_MSEL(IP15_27_24,	RIF2_SYNC_A,		SEL_DRIF2_0),

	PINMUX_IPSR_GPSR(IP15_31_28,	SSI_SDATA4),
	PINMUX_IPSR_MSEL(IP15_31_28,	HSCK2_A,		SEL_HSCIF2_0),
	PINMUX_IPSR_MSEL(IP15_31_28,	MSIOF1_RXD_A,		SEL_MSIOF1_0),
	PINMUX_IPSR_MSEL(IP15_31_28,	TS_SPSYNC0_A,		SEL_TSIF0_0),
	PINMUX_IPSR_MSEL(IP15_31_28,	STP_ISSYNC_0_A,		SEL_SSP1_0_0),
	PINMUX_IPSR_MSEL(IP15_31_28,	RIF0_D0_A,		SEL_DRIF0_0),
	PINMUX_IPSR_MSEL(IP15_31_28,	RIF2_D1_A,		SEL_DRIF2_0),

	/* IPSR16 */
	PINMUX_IPSR_GPSR(IP16_3_0,	SSI_SCK6),
	PINMUX_IPSR_MSEL(IP16_3_0,	SIM0_RST_D,		SEL_SIMCARD_3),

	PINMUX_IPSR_GPSR(IP16_7_4,	SSI_WS6),
	PINMUX_IPSR_MSEL(IP16_7_4,	SIM0_D_D,		SEL_SIMCARD_3),

	PINMUX_IPSR_GPSR(IP16_11_8,	SSI_SDATA6),
	PINMUX_IPSR_MSEL(IP16_11_8,	SIM0_CLK_D,		SEL_SIMCARD_3),

	PINMUX_IPSR_GPSR(IP16_15_12,	SSI_SCK78),
	PINMUX_IPSR_MSEL(IP16_15_12,	HRX2_B,			SEL_HSCIF2_1),
	PINMUX_IPSR_MSEL(IP16_15_12,	MSIOF1_SCK_C,		SEL_MSIOF1_2),
	PINMUX_IPSR_MSEL(IP16_15_12,	TS_SCK1_A,		SEL_TSIF1_0),
	PINMUX_IPSR_MSEL(IP16_15_12,	STP_ISCLK_1_A,		SEL_SSP1_1_0),
	PINMUX_IPSR_MSEL(IP16_15_12,	RIF1_CLK_A,		SEL_DRIF1_0),
	PINMUX_IPSR_MSEL(IP16_15_12,	RIF3_CLK_A,		SEL_DRIF3_0),

	PINMUX_IPSR_GPSR(IP16_19_16,	SSI_WS78),
	PINMUX_IPSR_MSEL(IP16_19_16,	HTX2_B,			SEL_HSCIF2_1),
	PINMUX_IPSR_MSEL(IP16_19_16,	MSIOF1_SYNC_C,		SEL_MSIOF1_2),
	PINMUX_IPSR_MSEL(IP16_19_16,	TS_SDAT1_A,		SEL_TSIF1_0),
	PINMUX_IPSR_MSEL(IP16_19_16,	STP_ISD_1_A,		SEL_SSP1_1_0),
	PINMUX_IPSR_MSEL(IP16_19_16,	RIF1_SYNC_A,		SEL_DRIF1_0),
	PINMUX_IPSR_MSEL(IP16_19_16,	RIF3_SYNC_A,		SEL_DRIF3_0),

	PINMUX_IPSR_GPSR(IP16_23_20,	SSI_SDATA7),
	PINMUX_IPSR_MSEL(IP16_23_20,	HCTS2_N_B,		SEL_HSCIF2_1),
	PINMUX_IPSR_MSEL(IP16_23_20,	MSIOF1_RXD_C,		SEL_MSIOF1_2),
	PINMUX_IPSR_MSEL(IP16_23_20,	TS_SDEN1_A,		SEL_TSIF1_0),
	PINMUX_IPSR_MSEL(IP16_23_20,	STP_ISEN_1_A,		SEL_SSP1_1_0),
	PINMUX_IPSR_MSEL(IP16_23_20,	RIF1_D0_A,		SEL_DRIF1_0),
	PINMUX_IPSR_MSEL(IP16_23_20,	RIF3_D0_A,		SEL_DRIF3_0),
	PINMUX_IPSR_MSEL(IP16_23_20,	TCLK2_A,		SEL_TIMER_TMU2_0),

	PINMUX_IPSR_GPSR(IP16_27_24,	SSI_SDATA8),
	PINMUX_IPSR_MSEL(IP16_27_24,	HRTS2_N_B,		SEL_HSCIF2_1),
	PINMUX_IPSR_MSEL(IP16_27_24,	MSIOF1_TXD_C,		SEL_MSIOF1_2),
	PINMUX_IPSR_MSEL(IP16_27_24,	TS_SPSYNC1_A,		SEL_TSIF1_0),
	PINMUX_IPSR_MSEL(IP16_27_24,	STP_ISSYNC_1_A,		SEL_SSP1_1_0),
	PINMUX_IPSR_MSEL(IP16_27_24,	RIF1_D1_A,		SEL_DRIF1_0),
	PINMUX_IPSR_MSEL(IP16_27_24,	RIF3_D1_A,		SEL_DRIF3_0),

	PINMUX_IPSR_MSEL(IP16_31_28,	SSI_SDATA9_A,		SEL_SSI_0),
	PINMUX_IPSR_MSEL(IP16_31_28,	HSCK2_B,		SEL_HSCIF2_1),
	PINMUX_IPSR_MSEL(IP16_31_28,	MSIOF1_SS1_C,		SEL_MSIOF1_2),
	PINMUX_IPSR_MSEL(IP16_31_28,	HSCK1_A,		SEL_HSCIF1_0),
	PINMUX_IPSR_MSEL(IP16_31_28,	SSI_WS1_B,		SEL_SSI_1),
	PINMUX_IPSR_GPSR(IP16_31_28,	SCK1),
	PINMUX_IPSR_MSEL(IP16_31_28,	STP_IVCXO27_1_A,	SEL_SSP1_1_0),
	PINMUX_IPSR_MSEL(IP16_31_28,	SCK5_A,			SEL_SCIF5_0),

	/* IPSR17 */
	PINMUX_IPSR_MSEL(IP17_3_0,	AUDIO_CLKA_A,		SEL_ADG_A_0),
	PINMUX_IPSR_GPSR(IP17_3_0,	CC5_OSCOUT),

	PINMUX_IPSR_MSEL(IP17_7_4,	AUDIO_CLKB_B,		SEL_ADG_B_1),
	PINMUX_IPSR_MSEL(IP17_7_4,	SCIF_CLK_A,		SEL_SCIF_0),
	PINMUX_IPSR_MSEL(IP17_7_4,	STP_IVCXO27_1_D,	SEL_SSP1_1_3),
	PINMUX_IPSR_MSEL(IP17_7_4,	REMOCON_A,		SEL_REMOCON_0),
	PINMUX_IPSR_MSEL(IP17_7_4,	TCLK1_A,		SEL_TIMER_TMU_0),

	PINMUX_IPSR_GPSR(IP17_11_8,	USB0_PWEN),
	PINMUX_IPSR_MSEL(IP17_11_8,	SIM0_RST_C,		SEL_SIMCARD_2),
	PINMUX_IPSR_MSEL(IP17_11_8,	TS_SCK1_D,		SEL_TSIF1_3),
	PINMUX_IPSR_MSEL(IP17_11_8,	STP_ISCLK_1_D,		SEL_SSP1_1_3),
	PINMUX_IPSR_MSEL(IP17_11_8,	BPFCLK_B,		SEL_FM_1),
	PINMUX_IPSR_MSEL(IP17_11_8,	RIF3_CLK_B,		SEL_DRIF3_1),
	PINMUX_IPSR_MSEL(IP17_11_8,	HSCK2_C,		SEL_HSCIF2_2),

	PINMUX_IPSR_GPSR(IP17_15_12,	USB0_OVC),
	PINMUX_IPSR_MSEL(IP17_15_12,	SIM0_D_C,		SEL_SIMCARD_2),
	PINMUX_IPSR_MSEL(IP17_15_12,	TS_SDAT1_D,		SEL_TSIF1_3),
	PINMUX_IPSR_MSEL(IP17_15_12,	STP_ISD_1_D,		SEL_SSP1_1_3),
	PINMUX_IPSR_MSEL(IP17_15_12,	RIF3_SYNC_B,		SEL_DRIF3_1),
	PINMUX_IPSR_MSEL(IP17_15_12,	HRX2_C,			SEL_HSCIF2_2),

	PINMUX_IPSR_GPSR(IP17_19_16,	USB1_PWEN),
	PINMUX_IPSR_MSEL(IP17_19_16,	SIM0_CLK_C,		SEL_SIMCARD_2),
	PINMUX_IPSR_MSEL(IP17_19_16,	SSI_SCK1_A,		SEL_SSI_0),
	PINMUX_IPSR_MSEL(IP17_19_16,	TS_SCK0_E,		SEL_TSIF0_4),
	PINMUX_IPSR_MSEL(IP17_19_16,	STP_ISCLK_0_E,		SEL_SSP1_0_4),
	PINMUX_IPSR_MSEL(IP17_19_16,	FMCLK_B,		SEL_FM_1),
	PINMUX_IPSR_MSEL(IP17_19_16,	RIF2_CLK_B,		SEL_DRIF2_1),
	PINMUX_IPSR_MSEL(IP17_19_16,	SPEEDIN_A,		SEL_SPEED_PULSE_0),
	PINMUX_IPSR_MSEL(IP17_19_16,	HTX2_C,			SEL_HSCIF2_2),

	PINMUX_IPSR_GPSR(IP17_23_20,	USB1_OVC),
	PINMUX_IPSR_MSEL(IP17_23_20,	MSIOF1_SS2_C,		SEL_MSIOF1_2),
	PINMUX_IPSR_MSEL(IP17_23_20,	SSI_WS1_A,		SEL_SSI_0),
	PINMUX_IPSR_MSEL(IP17_23_20,	TS_SDAT0_E,		SEL_TSIF0_4),
	PINMUX_IPSR_MSEL(IP17_23_20,	STP_ISD_0_E,		SEL_SSP1_0_4),
	PINMUX_IPSR_MSEL(IP17_23_20,	FMIN_B,			SEL_FM_1),
	PINMUX_IPSR_MSEL(IP17_23_20,	RIF2_SYNC_B,		SEL_DRIF2_1),
	PINMUX_IPSR_MSEL(IP17_23_20,	REMOCON_B,		SEL_REMOCON_1),
	PINMUX_IPSR_MSEL(IP17_23_20,	HCTS2_N_C,		SEL_HSCIF2_2),

	PINMUX_IPSR_GPSR(IP17_27_24,	USB30_PWEN),
	PINMUX_IPSR_GPSR(IP17_27_24,	AUDIO_CLKOUT_B),
	PINMUX_IPSR_MSEL(IP17_27_24,	SSI_SCK2_B,		SEL_SSI_1),
	PINMUX_IPSR_MSEL(IP17_27_24,	TS_SDEN1_D,		SEL_TSIF1_3),
	PINMUX_IPSR_MSEL(IP17_27_24,	STP_ISEN_1_D,		SEL_SSP1_1_3),
	PINMUX_IPSR_MSEL(IP17_27_24,	STP_OPWM_0_E,		SEL_SSP1_0_4),
	PINMUX_IPSR_MSEL(IP17_27_24,	RIF3_D0_B,		SEL_DRIF3_1),
	PINMUX_IPSR_MSEL(IP17_27_24,	TCLK2_B,		SEL_TIMER_TMU2_1),
	PINMUX_IPSR_GPSR(IP17_27_24,	TPU0TO0),
	PINMUX_IPSR_MSEL(IP17_27_24,	BPFCLK_C,		SEL_FM_2),
	PINMUX_IPSR_MSEL(IP17_27_24,	HRTS2_N_C,		SEL_HSCIF2_2),

	PINMUX_IPSR_GPSR(IP17_31_28,	USB30_OVC),
	PINMUX_IPSR_GPSR(IP17_31_28,	AUDIO_CLKOUT1_B),
	PINMUX_IPSR_MSEL(IP17_31_28,	SSI_WS2_B,		SEL_SSI_1),
	PINMUX_IPSR_MSEL(IP17_31_28,	TS_SPSYNC1_D,		SEL_TSIF1_3),
	PINMUX_IPSR_MSEL(IP17_31_28,	STP_ISSYNC_1_D,		SEL_SSP1_1_3),
	PINMUX_IPSR_MSEL(IP17_31_28,	STP_IVCXO27_0_E,	SEL_SSP1_0_4),
	PINMUX_IPSR_MSEL(IP17_31_28,	RIF3_D1_B,		SEL_DRIF3_1),
	PINMUX_IPSR_GPSR(IP17_31_28,	FSO_TOE_N),
	PINMUX_IPSR_GPSR(IP17_31_28,	TPU0TO1),

	/* IPSR18 */
	PINMUX_IPSR_GPSR(IP18_3_0,	GP6_30),
	PINMUX_IPSR_GPSR(IP18_3_0,	AUDIO_CLKOUT2_B),
	PINMUX_IPSR_MSEL(IP18_3_0,	SSI_SCK9_B,		SEL_SSI_1),
	PINMUX_IPSR_MSEL(IP18_3_0,	TS_SDEN0_E,		SEL_TSIF0_4),
	PINMUX_IPSR_MSEL(IP18_3_0,	STP_ISEN_0_E,		SEL_SSP1_0_4),
	PINMUX_IPSR_MSEL(IP18_3_0,	RIF2_D0_B,		SEL_DRIF2_1),
	PINMUX_IPSR_GPSR(IP18_3_0,	TPU0TO2),
	PINMUX_IPSR_MSEL(IP18_3_0,	FMCLK_C,		SEL_FM_2),
	PINMUX_IPSR_MSEL(IP18_3_0,	FMCLK_D,		SEL_FM_3),

	PINMUX_IPSR_GPSR(IP18_7_4,	GP6_31),
	PINMUX_IPSR_GPSR(IP18_7_4,	AUDIO_CLKOUT3_B),
	PINMUX_IPSR_MSEL(IP18_7_4,	SSI_WS9_B,		SEL_SSI_1),
	PINMUX_IPSR_MSEL(IP18_7_4,	TS_SPSYNC0_E,		SEL_TSIF0_4),
	PINMUX_IPSR_MSEL(IP18_7_4,	STP_ISSYNC_0_E,		SEL_SSP1_0_4),
	PINMUX_IPSR_MSEL(IP18_7_4,	RIF2_D1_B,		SEL_DRIF2_1),
	PINMUX_IPSR_GPSR(IP18_7_4,	TPU0TO3),
	PINMUX_IPSR_MSEL(IP18_7_4,	FMIN_C,			SEL_FM_2),
	PINMUX_IPSR_MSEL(IP18_7_4,	FMIN_D,			SEL_FM_3),

	/* I2C */
	PINMUX_IPSR_NOGP(0,		I2C_SEL_0_1),
	PINMUX_IPSR_NOGP(0,		I2C_SEL_3_1),
	PINMUX_IPSR_NOGP(0,		I2C_SEL_5_1),

/*
 * Static pins can not be muxed between different functions but
 * still needs a mark entry in the pinmux list. Add each static
 * pin to the list without an associated function. The sh-pfc
 * core will do the right thing and skip trying to mux then pin
 * while still applying configuration to it
 */
#define FM(x)   PINMUX_DATA(x##_MARK, 0),
	PINMUX_STATIC
#undef FM
};

/*
 * R8A7796 has 8 banks with 32 GPIOs in each => 256 GPIOs.
 * Physical layout rows: A - AW, cols: 1 - 39.
 */
#define ROW_GROUP_A(r) ('Z' - 'A' + 1 + (r))
#define PIN_NUMBER(r, c) (((r) - 'A') * 39 + (c) + 300)
#define PIN_A_NUMBER(r, c) PIN_NUMBER(ROW_GROUP_A(r), c)
#define PIN_NONE U16_MAX

static const struct sh_pfc_pin pinmux_pins[] = {
	PINMUX_GPIO_GP_ALL(),

	/*
	 * Pins not associated with a GPIO port.
	 *
	 * The pin positions are different between different r8a7796
	 * packages, all that is needed for the pfc driver is a unique
	 * number for each pin. To this end use the pin layout from
	 * R-Car M3SiP to calculate a unique number for each pin.
	 */
	SH_PFC_PIN_NAMED_CFG('A',  8, AVB_TX_CTL, CFG_FLAGS),
	SH_PFC_PIN_NAMED_CFG('A',  9, AVB_MDIO, CFG_FLAGS),
	SH_PFC_PIN_NAMED_CFG('A', 12, AVB_TXCREFCLK, CFG_FLAGS),
	SH_PFC_PIN_NAMED_CFG('A', 13, AVB_RD0, CFG_FLAGS),
	SH_PFC_PIN_NAMED_CFG('A', 14, AVB_RD2, CFG_FLAGS),
	SH_PFC_PIN_NAMED_CFG('A', 16, AVB_RX_CTL, CFG_FLAGS),
	SH_PFC_PIN_NAMED_CFG('A', 17, AVB_TD2, CFG_FLAGS),
	SH_PFC_PIN_NAMED_CFG('A', 18, AVB_TD0, CFG_FLAGS),
	SH_PFC_PIN_NAMED_CFG('A', 19, AVB_TXC, CFG_FLAGS),
	SH_PFC_PIN_NAMED_CFG('B', 13, AVB_RD1, CFG_FLAGS),
	SH_PFC_PIN_NAMED_CFG('B', 14, AVB_RD3, CFG_FLAGS),
	SH_PFC_PIN_NAMED_CFG('B', 17, AVB_TD3, CFG_FLAGS),
	SH_PFC_PIN_NAMED_CFG('B', 18, AVB_TD1, CFG_FLAGS),
	SH_PFC_PIN_NAMED_CFG('B', 19, AVB_RXC, CFG_FLAGS),
	SH_PFC_PIN_NAMED_CFG('C',  1, PRESETOUT#, CFG_FLAGS),
	SH_PFC_PIN_NAMED_CFG('H', 37, MLB_REF, CFG_FLAGS),
	SH_PFC_PIN_NAMED_CFG('V',  3, QSPI1_SPCLK, CFG_FLAGS),
	SH_PFC_PIN_NAMED_CFG('V',  5, QSPI1_SSL, CFG_FLAGS),
	SH_PFC_PIN_NAMED_CFG('V',  6, RPC_WP#, CFG_FLAGS),
	SH_PFC_PIN_NAMED_CFG('V',  7, RPC_RESET#, CFG_FLAGS),
	SH_PFC_PIN_NAMED_CFG('W',  3, QSPI0_SPCLK, CFG_FLAGS),
	SH_PFC_PIN_NAMED_CFG('Y',  3, QSPI0_SSL, CFG_FLAGS),
	SH_PFC_PIN_NAMED_CFG('Y',  6, QSPI0_IO2, CFG_FLAGS),
	SH_PFC_PIN_NAMED_CFG('Y',  7, RPC_INT#, CFG_FLAGS),
	SH_PFC_PIN_NAMED_CFG(ROW_GROUP_A('B'),  4, QSPI0_MISO_IO1, CFG_FLAGS),
	SH_PFC_PIN_NAMED_CFG(ROW_GROUP_A('B'),  6, QSPI0_IO3, CFG_FLAGS),
	SH_PFC_PIN_NAMED_CFG(ROW_GROUP_A('C'),  3, QSPI1_IO3, CFG_FLAGS),
	SH_PFC_PIN_NAMED_CFG(ROW_GROUP_A('C'),  5, QSPI0_MOSI_IO0, CFG_FLAGS),
	SH_PFC_PIN_NAMED_CFG(ROW_GROUP_A('C'),  7, QSPI1_MOSI_IO0, CFG_FLAGS),
	SH_PFC_PIN_NAMED_CFG(ROW_GROUP_A('D'), 38, FSCLKST, CFG_FLAGS),
	SH_PFC_PIN_NAMED_CFG(ROW_GROUP_A('D'), 39, EXTALR, SH_PFC_PIN_CFG_PULL_UP | SH_PFC_PIN_CFG_PULL_DOWN),
	SH_PFC_PIN_NAMED_CFG(ROW_GROUP_A('E'),  4, QSPI1_IO2, CFG_FLAGS),
	SH_PFC_PIN_NAMED_CFG(ROW_GROUP_A('E'),  5, QSPI1_MISO_IO1, CFG_FLAGS),
	SH_PFC_PIN_NAMED_CFG(ROW_GROUP_A('P'),  7, DU_DOTCLKIN0, CFG_FLAGS),
	SH_PFC_PIN_NAMED_CFG(ROW_GROUP_A('P'),  8, DU_DOTCLKIN1, CFG_FLAGS),
	SH_PFC_PIN_NAMED_CFG(ROW_GROUP_A('R'),  8, DU_DOTCLKIN2, CFG_FLAGS),
	SH_PFC_PIN_NAMED_CFG(ROW_GROUP_A('R'), 26, TRST#, SH_PFC_PIN_CFG_PULL_UP | SH_PFC_PIN_CFG_PULL_DOWN),
	SH_PFC_PIN_NAMED_CFG(ROW_GROUP_A('R'), 29, TDI, SH_PFC_PIN_CFG_PULL_UP | SH_PFC_PIN_CFG_PULL_DOWN),
	SH_PFC_PIN_NAMED_CFG(ROW_GROUP_A('R'), 30, TMS, CFG_FLAGS),
	SH_PFC_PIN_NAMED_CFG(ROW_GROUP_A('T'), 27, TCK, SH_PFC_PIN_CFG_PULL_UP | SH_PFC_PIN_CFG_PULL_DOWN),
	SH_PFC_PIN_NAMED_CFG(ROW_GROUP_A('T'), 28, TDO, SH_PFC_PIN_CFG_DRIVE_STRENGTH),
	SH_PFC_PIN_NAMED_CFG(ROW_GROUP_A('T'), 30, ASEBRK, CFG_FLAGS),
};

/* - AUDIO CLOCK ------------------------------------------------------------ */
static const unsigned int audio_clk_a_a_pins[] = {
	/* CLK A */
	RCAR_GP_PIN(6, 22),
};
static const unsigned int audio_clk_a_a_mux[] = {
	AUDIO_CLKA_A_MARK,
};
static const unsigned int audio_clk_a_b_pins[] = {
	/* CLK A */
	RCAR_GP_PIN(5, 4),
};
static const unsigned int audio_clk_a_b_mux[] = {
	AUDIO_CLKA_B_MARK,
};
static const unsigned int audio_clk_a_c_pins[] = {
	/* CLK A */
	RCAR_GP_PIN(5, 19),
};
static const unsigned int audio_clk_a_c_mux[] = {
	AUDIO_CLKA_C_MARK,
};
static const unsigned int audio_clk_b_a_pins[] = {
	/* CLK B */
	RCAR_GP_PIN(5, 12),
};
static const unsigned int audio_clk_b_a_mux[] = {
	AUDIO_CLKB_A_MARK,
};
static const unsigned int audio_clk_b_b_pins[] = {
	/* CLK B */
	RCAR_GP_PIN(6, 23),
};
static const unsigned int audio_clk_b_b_mux[] = {
	AUDIO_CLKB_B_MARK,
};
static const unsigned int audio_clk_c_a_pins[] = {
	/* CLK C */
	RCAR_GP_PIN(5, 21),
};
static const unsigned int audio_clk_c_a_mux[] = {
	AUDIO_CLKC_A_MARK,
};
static const unsigned int audio_clk_c_b_pins[] = {
	/* CLK C */
	RCAR_GP_PIN(5, 0),
};
static const unsigned int audio_clk_c_b_mux[] = {
	AUDIO_CLKC_B_MARK,
};
static const unsigned int audio_clkout_a_pins[] = {
	/* CLKOUT */
	RCAR_GP_PIN(5, 18),
};
static const unsigned int audio_clkout_a_mux[] = {
	AUDIO_CLKOUT_A_MARK,
};
static const unsigned int audio_clkout_b_pins[] = {
	/* CLKOUT */
	RCAR_GP_PIN(6, 28),
};
static const unsigned int audio_clkout_b_mux[] = {
	AUDIO_CLKOUT_B_MARK,
};
static const unsigned int audio_clkout_c_pins[] = {
	/* CLKOUT */
	RCAR_GP_PIN(5, 3),
};
static const unsigned int audio_clkout_c_mux[] = {
	AUDIO_CLKOUT_C_MARK,
};
static const unsigned int audio_clkout_d_pins[] = {
	/* CLKOUT */
	RCAR_GP_PIN(5, 21),
};
static const unsigned int audio_clkout_d_mux[] = {
	AUDIO_CLKOUT_D_MARK,
};
static const unsigned int audio_clkout1_a_pins[] = {
	/* CLKOUT1 */
	RCAR_GP_PIN(5, 15),
};
static const unsigned int audio_clkout1_a_mux[] = {
	AUDIO_CLKOUT1_A_MARK,
};
static const unsigned int audio_clkout1_b_pins[] = {
	/* CLKOUT1 */
	RCAR_GP_PIN(6, 29),
};
static const unsigned int audio_clkout1_b_mux[] = {
	AUDIO_CLKOUT1_B_MARK,
};
static const unsigned int audio_clkout2_a_pins[] = {
	/* CLKOUT2 */
	RCAR_GP_PIN(5, 16),
};
static const unsigned int audio_clkout2_a_mux[] = {
	AUDIO_CLKOUT2_A_MARK,
};
static const unsigned int audio_clkout2_b_pins[] = {
	/* CLKOUT2 */
	RCAR_GP_PIN(6, 30),
};
static const unsigned int audio_clkout2_b_mux[] = {
	AUDIO_CLKOUT2_B_MARK,
};

static const unsigned int audio_clkout3_a_pins[] = {
	/* CLKOUT3 */
	RCAR_GP_PIN(5, 19),
};
static const unsigned int audio_clkout3_a_mux[] = {
	AUDIO_CLKOUT3_A_MARK,
};
static const unsigned int audio_clkout3_b_pins[] = {
	/* CLKOUT3 */
	RCAR_GP_PIN(6, 31),
};
static const unsigned int audio_clkout3_b_mux[] = {
	AUDIO_CLKOUT3_B_MARK,
};

/* - EtherAVB --------------------------------------------------------------- */
static const unsigned int avb_link_pins[] = {
	/* AVB_LINK */
	RCAR_GP_PIN(2, 12),
};
static const unsigned int avb_link_mux[] = {
	AVB_LINK_MARK,
};
static const unsigned int avb_magic_pins[] = {
	/* AVB_MAGIC_ */
	RCAR_GP_PIN(2, 10),
};
static const unsigned int avb_magic_mux[] = {
	AVB_MAGIC_MARK,
};
static const unsigned int avb_phy_int_pins[] = {
	/* AVB_PHY_INT */
	RCAR_GP_PIN(2, 11),
};
static const unsigned int avb_phy_int_mux[] = {
	AVB_PHY_INT_MARK,
};
static const unsigned int avb_mdc_pins[] = {
	/* AVB_MDC, AVB_MDIO */
	RCAR_GP_PIN(2, 9), PIN_NUMBER('A', 9),
};
static const unsigned int avb_mdc_mux[] = {
	AVB_MDC_MARK, AVB_MDIO_MARK,
};
static const unsigned int avb_mii_pins[] = {
	/*
	 * AVB_TX_CTL, AVB_TXC, AVB_TD0,
	 * AVB_TD1, AVB_TD2, AVB_TD3,
	 * AVB_RX_CTL, AVB_RXC, AVB_RD0,
	 * AVB_RD1, AVB_RD2, AVB_RD3,
	 * AVB_TXCREFCLK
	 */
	PIN_NUMBER('A', 8), PIN_NUMBER('A', 19), PIN_NUMBER('A', 18),
	PIN_NUMBER('B', 18), PIN_NUMBER('A', 17), PIN_NUMBER('B', 17),
	PIN_NUMBER('A', 16), PIN_NUMBER('B', 19), PIN_NUMBER('A', 13),
	PIN_NUMBER('B', 13), PIN_NUMBER('A', 14), PIN_NUMBER('B', 14),
	PIN_NUMBER('A', 12),

};
static const unsigned int avb_mii_mux[] = {
	AVB_TX_CTL_MARK, AVB_TXC_MARK, AVB_TD0_MARK,
	AVB_TD1_MARK, AVB_TD2_MARK, AVB_TD3_MARK,
	AVB_RX_CTL_MARK, AVB_RXC_MARK, AVB_RD0_MARK,
	AVB_RD1_MARK, AVB_RD2_MARK, AVB_RD3_MARK,
	AVB_TXCREFCLK_MARK,
};
static const unsigned int avb_avtp_pps_pins[] = {
	/* AVB_AVTP_PPS */
	RCAR_GP_PIN(2, 6),
};
static const unsigned int avb_avtp_pps_mux[] = {
	AVB_AVTP_PPS_MARK,
};
static const unsigned int avb_avtp_match_a_pins[] = {
	/* AVB_AVTP_MATCH_A */
	RCAR_GP_PIN(2, 13),
};
static const unsigned int avb_avtp_match_a_mux[] = {
	AVB_AVTP_MATCH_A_MARK,
};
static const unsigned int avb_avtp_capture_a_pins[] = {
	/* AVB_AVTP_CAPTURE_A */
	RCAR_GP_PIN(2, 14),
};
static const unsigned int avb_avtp_capture_a_mux[] = {
	AVB_AVTP_CAPTURE_A_MARK,
};
static const unsigned int avb_avtp_match_b_pins[] = {
	/*  AVB_AVTP_MATCH_B */
	RCAR_GP_PIN(1, 8),
};
static const unsigned int avb_avtp_match_b_mux[] = {
	AVB_AVTP_MATCH_B_MARK,
};
static const unsigned int avb_avtp_capture_b_pins[] = {
	/* AVB_AVTP_CAPTURE_B */
	RCAR_GP_PIN(1, 11),
};
static const unsigned int avb_avtp_capture_b_mux[] = {
	AVB_AVTP_CAPTURE_B_MARK,
};

/* - CAN ------------------------------------------------------------------ */
static const unsigned int can0_data_a_pins[] = {
	/* TX, RX */
	RCAR_GP_PIN(1, 23),	RCAR_GP_PIN(1, 24),
};
static const unsigned int can0_data_a_mux[] = {
	CAN0_TX_A_MARK,		CAN0_RX_A_MARK,
};
static const unsigned int can0_data_b_pins[] = {
	/* TX, RX */
	RCAR_GP_PIN(2, 0),	RCAR_GP_PIN(2, 1),
};
static const unsigned int can0_data_b_mux[] = {
	CAN0_TX_B_MARK,		CAN0_RX_B_MARK,
};
static const unsigned int can1_data_pins[] = {
	/* TX, RX */
	RCAR_GP_PIN(1, 22),	RCAR_GP_PIN(1, 26),
};
static const unsigned int can1_data_mux[] = {
	CAN1_TX_MARK,		CAN1_RX_MARK,
};

/* - CAN Clock -------------------------------------------------------------- */
static const unsigned int can_clk_pins[] = {
	/* CLK */
	RCAR_GP_PIN(1, 25),
};
static const unsigned int can_clk_mux[] = {
	CAN_CLK_MARK,
};

/* - CAN FD --------------------------------------------------------------- */
static const unsigned int canfd0_data_a_pins[] = {
	/* TX, RX */
	RCAR_GP_PIN(1, 23),     RCAR_GP_PIN(1, 24),
};
static const unsigned int canfd0_data_a_mux[] = {
	CANFD0_TX_A_MARK,       CANFD0_RX_A_MARK,
};
static const unsigned int canfd0_data_b_pins[] = {
	/* TX, RX */
	RCAR_GP_PIN(2, 0),      RCAR_GP_PIN(2, 1),
};
static const unsigned int canfd0_data_b_mux[] = {
	CANFD0_TX_B_MARK,       CANFD0_RX_B_MARK,
};
static const unsigned int canfd1_data_pins[] = {
	/* TX, RX */
	RCAR_GP_PIN(1, 22),     RCAR_GP_PIN(1, 26),
};
static const unsigned int canfd1_data_mux[] = {
	CANFD1_TX_MARK,         CANFD1_RX_MARK,
};

/* - DRIF0 --------------------------------------------------------------- */
static const unsigned int drif0_ctrl_a_pins[] = {
	/* CLK, SYNC */
	RCAR_GP_PIN(6, 8), RCAR_GP_PIN(6, 9),
};
static const unsigned int drif0_ctrl_a_mux[] = {
	RIF0_CLK_A_MARK, RIF0_SYNC_A_MARK,
};
static const unsigned int drif0_data0_a_pins[] = {
	/* D0 */
	RCAR_GP_PIN(6, 10),
};
static const unsigned int drif0_data0_a_mux[] = {
	RIF0_D0_A_MARK,
};
static const unsigned int drif0_data1_a_pins[] = {
	/* D1 */
	RCAR_GP_PIN(6, 7),
};
static const unsigned int drif0_data1_a_mux[] = {
	RIF0_D1_A_MARK,
};
static const unsigned int drif0_ctrl_b_pins[] = {
	/* CLK, SYNC */
	RCAR_GP_PIN(5, 0), RCAR_GP_PIN(5, 4),
};
static const unsigned int drif0_ctrl_b_mux[] = {
	RIF0_CLK_B_MARK, RIF0_SYNC_B_MARK,
};
static const unsigned int drif0_data0_b_pins[] = {
	/* D0 */
	RCAR_GP_PIN(5, 1),
};
static const unsigned int drif0_data0_b_mux[] = {
	RIF0_D0_B_MARK,
};
static const unsigned int drif0_data1_b_pins[] = {
	/* D1 */
	RCAR_GP_PIN(5, 2),
};
static const unsigned int drif0_data1_b_mux[] = {
	RIF0_D1_B_MARK,
};
static const unsigned int drif0_ctrl_c_pins[] = {
	/* CLK, SYNC */
	RCAR_GP_PIN(5, 12), RCAR_GP_PIN(5, 15),
};
static const unsigned int drif0_ctrl_c_mux[] = {
	RIF0_CLK_C_MARK, RIF0_SYNC_C_MARK,
};
static const unsigned int drif0_data0_c_pins[] = {
	/* D0 */
	RCAR_GP_PIN(5, 13),
};
static const unsigned int drif0_data0_c_mux[] = {
	RIF0_D0_C_MARK,
};
static const unsigned int drif0_data1_c_pins[] = {
	/* D1 */
	RCAR_GP_PIN(5, 14),
};
static const unsigned int drif0_data1_c_mux[] = {
	RIF0_D1_C_MARK,
};
/* - DRIF1 --------------------------------------------------------------- */
static const unsigned int drif1_ctrl_a_pins[] = {
	/* CLK, SYNC */
	RCAR_GP_PIN(6, 17), RCAR_GP_PIN(6, 18),
};
static const unsigned int drif1_ctrl_a_mux[] = {
	RIF1_CLK_A_MARK, RIF1_SYNC_A_MARK,
};
static const unsigned int drif1_data0_a_pins[] = {
	/* D0 */
	RCAR_GP_PIN(6, 19),
};
static const unsigned int drif1_data0_a_mux[] = {
	RIF1_D0_A_MARK,
};
static const unsigned int drif1_data1_a_pins[] = {
	/* D1 */
	RCAR_GP_PIN(6, 20),
};
static const unsigned int drif1_data1_a_mux[] = {
	RIF1_D1_A_MARK,
};
static const unsigned int drif1_ctrl_b_pins[] = {
	/* CLK, SYNC */
	RCAR_GP_PIN(5, 9), RCAR_GP_PIN(5, 3),
};
static const unsigned int drif1_ctrl_b_mux[] = {
	RIF1_CLK_B_MARK, RIF1_SYNC_B_MARK,
};
static const unsigned int drif1_data0_b_pins[] = {
	/* D0 */
	RCAR_GP_PIN(5, 7),
};
static const unsigned int drif1_data0_b_mux[] = {
	RIF1_D0_B_MARK,
};
static const unsigned int drif1_data1_b_pins[] = {
	/* D1 */
	RCAR_GP_PIN(5, 8),
};
static const unsigned int drif1_data1_b_mux[] = {
	RIF1_D1_B_MARK,
};
static const unsigned int drif1_ctrl_c_pins[] = {
	/* CLK, SYNC */
	RCAR_GP_PIN(5, 5), RCAR_GP_PIN(5, 11),
};
static const unsigned int drif1_ctrl_c_mux[] = {
	RIF1_CLK_C_MARK, RIF1_SYNC_C_MARK,
};
static const unsigned int drif1_data0_c_pins[] = {
	/* D0 */
	RCAR_GP_PIN(5, 6),
};
static const unsigned int drif1_data0_c_mux[] = {
	RIF1_D0_C_MARK,
};
static const unsigned int drif1_data1_c_pins[] = {
	/* D1 */
	RCAR_GP_PIN(5, 10),
};
static const unsigned int drif1_data1_c_mux[] = {
	RIF1_D1_C_MARK,
};
/* - DRIF2 --------------------------------------------------------------- */
static const unsigned int drif2_ctrl_a_pins[] = {
	/* CLK, SYNC */
	RCAR_GP_PIN(6, 8), RCAR_GP_PIN(6, 9),
};
static const unsigned int drif2_ctrl_a_mux[] = {
	RIF2_CLK_A_MARK, RIF2_SYNC_A_MARK,
};
static const unsigned int drif2_data0_a_pins[] = {
	/* D0 */
	RCAR_GP_PIN(6, 7),
};
static const unsigned int drif2_data0_a_mux[] = {
	RIF2_D0_A_MARK,
};
static const unsigned int drif2_data1_a_pins[] = {
	/* D1 */
	RCAR_GP_PIN(6, 10),
};
static const unsigned int drif2_data1_a_mux[] = {
	RIF2_D1_A_MARK,
};
static const unsigned int drif2_ctrl_b_pins[] = {
	/* CLK, SYNC */
	RCAR_GP_PIN(6, 26), RCAR_GP_PIN(6, 27),
};
static const unsigned int drif2_ctrl_b_mux[] = {
	RIF2_CLK_B_MARK, RIF2_SYNC_B_MARK,
};
static const unsigned int drif2_data0_b_pins[] = {
	/* D0 */
	RCAR_GP_PIN(6, 30),
};
static const unsigned int drif2_data0_b_mux[] = {
	RIF2_D0_B_MARK,
};
static const unsigned int drif2_data1_b_pins[] = {
	/* D1 */
	RCAR_GP_PIN(6, 31),
};
static const unsigned int drif2_data1_b_mux[] = {
	RIF2_D1_B_MARK,
};
/* - DRIF3 --------------------------------------------------------------- */
static const unsigned int drif3_ctrl_a_pins[] = {
	/* CLK, SYNC */
	RCAR_GP_PIN(6, 17), RCAR_GP_PIN(6, 18),
};
static const unsigned int drif3_ctrl_a_mux[] = {
	RIF3_CLK_A_MARK, RIF3_SYNC_A_MARK,
};
static const unsigned int drif3_data0_a_pins[] = {
	/* D0 */
	RCAR_GP_PIN(6, 19),
};
static const unsigned int drif3_data0_a_mux[] = {
	RIF3_D0_A_MARK,
};
static const unsigned int drif3_data1_a_pins[] = {
	/* D1 */
	RCAR_GP_PIN(6, 20),
};
static const unsigned int drif3_data1_a_mux[] = {
	RIF3_D1_A_MARK,
};
static const unsigned int drif3_ctrl_b_pins[] = {
	/* CLK, SYNC */
	RCAR_GP_PIN(6, 24), RCAR_GP_PIN(6, 25),
};
static const unsigned int drif3_ctrl_b_mux[] = {
	RIF3_CLK_B_MARK, RIF3_SYNC_B_MARK,
};
static const unsigned int drif3_data0_b_pins[] = {
	/* D0 */
	RCAR_GP_PIN(6, 28),
};
static const unsigned int drif3_data0_b_mux[] = {
	RIF3_D0_B_MARK,
};
static const unsigned int drif3_data1_b_pins[] = {
	/* D1 */
	RCAR_GP_PIN(6, 29),
};
static const unsigned int drif3_data1_b_mux[] = {
	RIF3_D1_B_MARK,
};

/* - DU --------------------------------------------------------------------- */
static const unsigned int du_rgb666_pins[] = {
	/* R[7:2], G[7:2], B[7:2] */
	RCAR_GP_PIN(0, 15), RCAR_GP_PIN(0, 14), RCAR_GP_PIN(0, 13),
	RCAR_GP_PIN(0, 12), RCAR_GP_PIN(0, 11), RCAR_GP_PIN(0, 10),
	RCAR_GP_PIN(1, 15), RCAR_GP_PIN(1, 14), RCAR_GP_PIN(1, 13),
	RCAR_GP_PIN(1, 12), RCAR_GP_PIN(1, 19), RCAR_GP_PIN(1, 18),
	RCAR_GP_PIN(1, 7),  RCAR_GP_PIN(1, 6),  RCAR_GP_PIN(1, 5),
	RCAR_GP_PIN(1, 4),  RCAR_GP_PIN(1, 3),  RCAR_GP_PIN(1, 2),
};
static const unsigned int du_rgb666_mux[] = {
	DU_DR7_MARK, DU_DR6_MARK, DU_DR5_MARK, DU_DR4_MARK,
	DU_DR3_MARK, DU_DR2_MARK,
	DU_DG7_MARK, DU_DG6_MARK, DU_DG5_MARK, DU_DG4_MARK,
	DU_DG3_MARK, DU_DG2_MARK,
	DU_DB7_MARK, DU_DB6_MARK, DU_DB5_MARK, DU_DB4_MARK,
	DU_DB3_MARK, DU_DB2_MARK,
};
static const unsigned int du_rgb888_pins[] = {
	/* R[7:0], G[7:0], B[7:0] */
	RCAR_GP_PIN(0, 15), RCAR_GP_PIN(0, 14), RCAR_GP_PIN(0, 13),
	RCAR_GP_PIN(0, 12), RCAR_GP_PIN(0, 11), RCAR_GP_PIN(0, 10),
	RCAR_GP_PIN(0, 9),  RCAR_GP_PIN(0, 8),
	RCAR_GP_PIN(1, 15), RCAR_GP_PIN(1, 14), RCAR_GP_PIN(1, 13),
	RCAR_GP_PIN(1, 12), RCAR_GP_PIN(1, 19), RCAR_GP_PIN(1, 18),
	RCAR_GP_PIN(1, 17), RCAR_GP_PIN(1, 16),
	RCAR_GP_PIN(1, 7),  RCAR_GP_PIN(1, 6),  RCAR_GP_PIN(1, 5),
	RCAR_GP_PIN(1, 4),  RCAR_GP_PIN(1, 3),  RCAR_GP_PIN(1, 2),
	RCAR_GP_PIN(1, 1),  RCAR_GP_PIN(1, 0),
};
static const unsigned int du_rgb888_mux[] = {
	DU_DR7_MARK, DU_DR6_MARK, DU_DR5_MARK, DU_DR4_MARK,
	DU_DR3_MARK, DU_DR2_MARK, DU_DR1_MARK, DU_DR0_MARK,
	DU_DG7_MARK, DU_DG6_MARK, DU_DG5_MARK, DU_DG4_MARK,
	DU_DG3_MARK, DU_DG2_MARK, DU_DG1_MARK, DU_DG0_MARK,
	DU_DB7_MARK, DU_DB6_MARK, DU_DB5_MARK, DU_DB4_MARK,
	DU_DB3_MARK, DU_DB2_MARK, DU_DB1_MARK, DU_DB0_MARK,
};
static const unsigned int du_clk_out_0_pins[] = {
	/* CLKOUT */
	RCAR_GP_PIN(1, 27),
};
static const unsigned int du_clk_out_0_mux[] = {
	DU_DOTCLKOUT0_MARK
};
static const unsigned int du_clk_out_1_pins[] = {
	/* CLKOUT */
	RCAR_GP_PIN(2, 3),
};
static const unsigned int du_clk_out_1_mux[] = {
	DU_DOTCLKOUT1_MARK
};
static const unsigned int du_sync_pins[] = {
	/* EXVSYNC/VSYNC, EXHSYNC/HSYNC */
	RCAR_GP_PIN(2, 5), RCAR_GP_PIN(2, 4),
};
static const unsigned int du_sync_mux[] = {
	DU_EXVSYNC_DU_VSYNC_MARK, DU_EXHSYNC_DU_HSYNC_MARK
};
static const unsigned int du_oddf_pins[] = {
	/* EXDISP/EXODDF/EXCDE */
	RCAR_GP_PIN(2, 2),
};
static const unsigned int du_oddf_mux[] = {
	DU_EXODDF_DU_ODDF_DISP_CDE_MARK,
};
static const unsigned int du_cde_pins[] = {
	/* CDE */
	RCAR_GP_PIN(2, 0),
};
static const unsigned int du_cde_mux[] = {
	DU_CDE_MARK,
};
static const unsigned int du_disp_pins[] = {
	/* DISP */
	RCAR_GP_PIN(2, 1),
};
static const unsigned int du_disp_mux[] = {
	DU_DISP_MARK,
};

/* - HSCIF0 ----------------------------------------------------------------- */
static const unsigned int hscif0_data_pins[] = {
	/* RX, TX */
	RCAR_GP_PIN(5, 13), RCAR_GP_PIN(5, 14),
};
static const unsigned int hscif0_data_mux[] = {
	HRX0_MARK, HTX0_MARK,
};
static const unsigned int hscif0_clk_pins[] = {
	/* SCK */
	RCAR_GP_PIN(5, 12),
};
static const unsigned int hscif0_clk_mux[] = {
	HSCK0_MARK,
};
static const unsigned int hscif0_ctrl_pins[] = {
	/* RTS, CTS */
	RCAR_GP_PIN(5, 16), RCAR_GP_PIN(5, 15),
};
static const unsigned int hscif0_ctrl_mux[] = {
	HRTS0_N_MARK, HCTS0_N_MARK,
};
/* - HSCIF1 ----------------------------------------------------------------- */
static const unsigned int hscif1_data_a_pins[] = {
	/* RX, TX */
	RCAR_GP_PIN(5, 5), RCAR_GP_PIN(5, 6),
};
static const unsigned int hscif1_data_a_mux[] = {
	HRX1_A_MARK, HTX1_A_MARK,
};
static const unsigned int hscif1_clk_a_pins[] = {
	/* SCK */
	RCAR_GP_PIN(6, 21),
};
static const unsigned int hscif1_clk_a_mux[] = {
	HSCK1_A_MARK,
};
static const unsigned int hscif1_ctrl_a_pins[] = {
	/* RTS, CTS */
	RCAR_GP_PIN(5, 8), RCAR_GP_PIN(5, 7),
};
static const unsigned int hscif1_ctrl_a_mux[] = {
	HRTS1_N_A_MARK, HCTS1_N_A_MARK,
};

static const unsigned int hscif1_data_b_pins[] = {
	/* RX, TX */
	RCAR_GP_PIN(5, 1), RCAR_GP_PIN(5, 2),
};
static const unsigned int hscif1_data_b_mux[] = {
	HRX1_B_MARK, HTX1_B_MARK,
};
static const unsigned int hscif1_clk_b_pins[] = {
	/* SCK */
	RCAR_GP_PIN(5, 0),
};
static const unsigned int hscif1_clk_b_mux[] = {
	HSCK1_B_MARK,
};
static const unsigned int hscif1_ctrl_b_pins[] = {
	/* RTS, CTS */
	RCAR_GP_PIN(5, 4), RCAR_GP_PIN(5, 3),
};
static const unsigned int hscif1_ctrl_b_mux[] = {
	HRTS1_N_B_MARK, HCTS1_N_B_MARK,
};
/* - HSCIF2 ----------------------------------------------------------------- */
static const unsigned int hscif2_data_a_pins[] = {
	/* RX, TX */
	RCAR_GP_PIN(6, 8), RCAR_GP_PIN(6, 9),
};
static const unsigned int hscif2_data_a_mux[] = {
	HRX2_A_MARK, HTX2_A_MARK,
};
static const unsigned int hscif2_clk_a_pins[] = {
	/* SCK */
	RCAR_GP_PIN(6, 10),
};
static const unsigned int hscif2_clk_a_mux[] = {
	HSCK2_A_MARK,
};
static const unsigned int hscif2_ctrl_a_pins[] = {
	/* RTS, CTS */
	RCAR_GP_PIN(6, 7), RCAR_GP_PIN(6, 6),
};
static const unsigned int hscif2_ctrl_a_mux[] = {
	HRTS2_N_A_MARK, HCTS2_N_A_MARK,
};

static const unsigned int hscif2_data_b_pins[] = {
	/* RX, TX */
	RCAR_GP_PIN(6, 17), RCAR_GP_PIN(6, 18),
};
static const unsigned int hscif2_data_b_mux[] = {
	HRX2_B_MARK, HTX2_B_MARK,
};
static const unsigned int hscif2_clk_b_pins[] = {
	/* SCK */
	RCAR_GP_PIN(6, 21),
};
static const unsigned int hscif2_clk_b_mux[] = {
	HSCK2_B_MARK,
};
static const unsigned int hscif2_ctrl_b_pins[] = {
	/* RTS, CTS */
	RCAR_GP_PIN(6, 20), RCAR_GP_PIN(6, 19),
};
static const unsigned int hscif2_ctrl_b_mux[] = {
	HRTS2_N_B_MARK, HCTS2_N_B_MARK,
};

static const unsigned int hscif2_data_c_pins[] = {
	/* RX, TX */
	RCAR_GP_PIN(6, 25), RCAR_GP_PIN(6, 26),
};
static const unsigned int hscif2_data_c_mux[] = {
	HRX2_C_MARK, HTX2_C_MARK,
};
static const unsigned int hscif2_clk_c_pins[] = {
	/* SCK */
	RCAR_GP_PIN(6, 24),
};
static const unsigned int hscif2_clk_c_mux[] = {
	HSCK2_C_MARK,
};
static const unsigned int hscif2_ctrl_c_pins[] = {
	/* RTS, CTS */
	RCAR_GP_PIN(6, 28), RCAR_GP_PIN(6, 27),
};
static const unsigned int hscif2_ctrl_c_mux[] = {
	HRTS2_N_C_MARK, HCTS2_N_C_MARK,
};
/* - HSCIF3 ----------------------------------------------------------------- */
static const unsigned int hscif3_data_a_pins[] = {
	/* RX, TX */
	RCAR_GP_PIN(1, 23), RCAR_GP_PIN(1, 24),
};
static const unsigned int hscif3_data_a_mux[] = {
	HRX3_A_MARK, HTX3_A_MARK,
};
static const unsigned int hscif3_clk_pins[] = {
	/* SCK */
	RCAR_GP_PIN(1, 22),
};
static const unsigned int hscif3_clk_mux[] = {
	HSCK3_MARK,
};
static const unsigned int hscif3_ctrl_pins[] = {
	/* RTS, CTS */
	RCAR_GP_PIN(1, 26), RCAR_GP_PIN(1, 25),
};
static const unsigned int hscif3_ctrl_mux[] = {
	HRTS3_N_MARK, HCTS3_N_MARK,
};

static const unsigned int hscif3_data_b_pins[] = {
	/* RX, TX */
	RCAR_GP_PIN(0, 10), RCAR_GP_PIN(0, 11),
};
static const unsigned int hscif3_data_b_mux[] = {
	HRX3_B_MARK, HTX3_B_MARK,
};
static const unsigned int hscif3_data_c_pins[] = {
	/* RX, TX */
	RCAR_GP_PIN(0, 14), RCAR_GP_PIN(0, 15),
};
static const unsigned int hscif3_data_c_mux[] = {
	HRX3_C_MARK, HTX3_C_MARK,
};
static const unsigned int hscif3_data_d_pins[] = {
	/* RX, TX */
	RCAR_GP_PIN(2, 7), RCAR_GP_PIN(2, 8),
};
static const unsigned int hscif3_data_d_mux[] = {
	HRX3_D_MARK, HTX3_D_MARK,
};
/* - HSCIF4 ----------------------------------------------------------------- */
static const unsigned int hscif4_data_a_pins[] = {
	/* RX, TX */
	RCAR_GP_PIN(1, 12), RCAR_GP_PIN(1, 13),
};
static const unsigned int hscif4_data_a_mux[] = {
	HRX4_A_MARK, HTX4_A_MARK,
};
static const unsigned int hscif4_clk_pins[] = {
	/* SCK */
	RCAR_GP_PIN(1, 11),
};
static const unsigned int hscif4_clk_mux[] = {
	HSCK4_MARK,
};
static const unsigned int hscif4_ctrl_pins[] = {
	/* RTS, CTS */
	RCAR_GP_PIN(1, 15), RCAR_GP_PIN(1, 14),
};
static const unsigned int hscif4_ctrl_mux[] = {
	HRTS4_N_MARK, HCTS4_N_MARK,
};

static const unsigned int hscif4_data_b_pins[] = {
	/* RX, TX */
	RCAR_GP_PIN(1, 8), RCAR_GP_PIN(1, 11),
};
static const unsigned int hscif4_data_b_mux[] = {
	HRX4_B_MARK, HTX4_B_MARK,
};

/* - I2C -------------------------------------------------------------------- */
static const unsigned int i2c1_a_pins[] = {
	/* SDA, SCL */
	RCAR_GP_PIN(5, 11), RCAR_GP_PIN(5, 10),
};
static const unsigned int i2c1_a_mux[] = {
	SDA1_A_MARK, SCL1_A_MARK,
};
static const unsigned int i2c1_b_pins[] = {
	/* SDA, SCL */
	RCAR_GP_PIN(5, 24), RCAR_GP_PIN(5, 23),
};
static const unsigned int i2c1_b_mux[] = {
	SDA1_B_MARK, SCL1_B_MARK,
};
static const unsigned int i2c2_a_pins[] = {
	/* SDA, SCL */
	RCAR_GP_PIN(5, 0), RCAR_GP_PIN(5, 4),
};
static const unsigned int i2c2_a_mux[] = {
	SDA2_A_MARK, SCL2_A_MARK,
};
static const unsigned int i2c2_b_pins[] = {
	/* SDA, SCL */
	RCAR_GP_PIN(3, 13), RCAR_GP_PIN(3, 12),
};
static const unsigned int i2c2_b_mux[] = {
	SDA2_B_MARK, SCL2_B_MARK,
};
static const unsigned int i2c6_a_pins[] = {
	/* SDA, SCL */
	RCAR_GP_PIN(1, 8), RCAR_GP_PIN(1, 11),
};
static const unsigned int i2c6_a_mux[] = {
	SDA6_A_MARK, SCL6_A_MARK,
};
static const unsigned int i2c6_b_pins[] = {
	/* SDA, SCL */
	RCAR_GP_PIN(1, 26), RCAR_GP_PIN(1, 25),
};
static const unsigned int i2c6_b_mux[] = {
	SDA6_B_MARK, SCL6_B_MARK,
};
static const unsigned int i2c6_c_pins[] = {
	/* SDA, SCL */
	RCAR_GP_PIN(0, 15), RCAR_GP_PIN(0, 14),
};
static const unsigned int i2c6_c_mux[] = {
	SDA6_C_MARK, SCL6_C_MARK,
};

/* - INTC-EX ---------------------------------------------------------------- */
static const unsigned int intc_ex_irq0_pins[] = {
	/* IRQ0 */
	RCAR_GP_PIN(2, 0),
};
static const unsigned int intc_ex_irq0_mux[] = {
	IRQ0_MARK,
};
static const unsigned int intc_ex_irq1_pins[] = {
	/* IRQ1 */
	RCAR_GP_PIN(2, 1),
};
static const unsigned int intc_ex_irq1_mux[] = {
	IRQ1_MARK,
};
static const unsigned int intc_ex_irq2_pins[] = {
	/* IRQ2 */
	RCAR_GP_PIN(2, 2),
};
static const unsigned int intc_ex_irq2_mux[] = {
	IRQ2_MARK,
};
static const unsigned int intc_ex_irq3_pins[] = {
	/* IRQ3 */
	RCAR_GP_PIN(2, 3),
};
static const unsigned int intc_ex_irq3_mux[] = {
	IRQ3_MARK,
};
static const unsigned int intc_ex_irq4_pins[] = {
	/* IRQ4 */
	RCAR_GP_PIN(2, 4),
};
static const unsigned int intc_ex_irq4_mux[] = {
	IRQ4_MARK,
};
static const unsigned int intc_ex_irq5_pins[] = {
	/* IRQ5 */
	RCAR_GP_PIN(2, 5),
};
static const unsigned int intc_ex_irq5_mux[] = {
	IRQ5_MARK,
};

/* - MSIOF0 ----------------------------------------------------------------- */
static const unsigned int msiof0_clk_pins[] = {
	/* SCK */
	RCAR_GP_PIN(5, 17),
};
static const unsigned int msiof0_clk_mux[] = {
	MSIOF0_SCK_MARK,
};
static const unsigned int msiof0_sync_pins[] = {
	/* SYNC */
	RCAR_GP_PIN(5, 18),
};
static const unsigned int msiof0_sync_mux[] = {
	MSIOF0_SYNC_MARK,
};
static const unsigned int msiof0_ss1_pins[] = {
	/* SS1 */
	RCAR_GP_PIN(5, 19),
};
static const unsigned int msiof0_ss1_mux[] = {
	MSIOF0_SS1_MARK,
};
static const unsigned int msiof0_ss2_pins[] = {
	/* SS2 */
	RCAR_GP_PIN(5, 21),
};
static const unsigned int msiof0_ss2_mux[] = {
	MSIOF0_SS2_MARK,
};
static const unsigned int msiof0_txd_pins[] = {
	/* TXD */
	RCAR_GP_PIN(5, 20),
};
static const unsigned int msiof0_txd_mux[] = {
	MSIOF0_TXD_MARK,
};
static const unsigned int msiof0_rxd_pins[] = {
	/* RXD */
	RCAR_GP_PIN(5, 22),
};
static const unsigned int msiof0_rxd_mux[] = {
	MSIOF0_RXD_MARK,
};
/* - MSIOF1 ----------------------------------------------------------------- */
static const unsigned int msiof1_clk_a_pins[] = {
	/* SCK */
	RCAR_GP_PIN(6, 8),
};
static const unsigned int msiof1_clk_a_mux[] = {
	MSIOF1_SCK_A_MARK,
};
static const unsigned int msiof1_sync_a_pins[] = {
	/* SYNC */
	RCAR_GP_PIN(6, 9),
};
static const unsigned int msiof1_sync_a_mux[] = {
	MSIOF1_SYNC_A_MARK,
};
static const unsigned int msiof1_ss1_a_pins[] = {
	/* SS1 */
	RCAR_GP_PIN(6, 5),
};
static const unsigned int msiof1_ss1_a_mux[] = {
	MSIOF1_SS1_A_MARK,
};
static const unsigned int msiof1_ss2_a_pins[] = {
	/* SS2 */
	RCAR_GP_PIN(6, 6),
};
static const unsigned int msiof1_ss2_a_mux[] = {
	MSIOF1_SS2_A_MARK,
};
static const unsigned int msiof1_txd_a_pins[] = {
	/* TXD */
	RCAR_GP_PIN(6, 7),
};
static const unsigned int msiof1_txd_a_mux[] = {
	MSIOF1_TXD_A_MARK,
};
static const unsigned int msiof1_rxd_a_pins[] = {
	/* RXD */
	RCAR_GP_PIN(6, 10),
};
static const unsigned int msiof1_rxd_a_mux[] = {
	MSIOF1_RXD_A_MARK,
};
static const unsigned int msiof1_clk_b_pins[] = {
	/* SCK */
	RCAR_GP_PIN(5, 9),
};
static const unsigned int msiof1_clk_b_mux[] = {
	MSIOF1_SCK_B_MARK,
};
static const unsigned int msiof1_sync_b_pins[] = {
	/* SYNC */
	RCAR_GP_PIN(5, 3),
};
static const unsigned int msiof1_sync_b_mux[] = {
	MSIOF1_SYNC_B_MARK,
};
static const unsigned int msiof1_ss1_b_pins[] = {
	/* SS1 */
	RCAR_GP_PIN(5, 4),
};
static const unsigned int msiof1_ss1_b_mux[] = {
	MSIOF1_SS1_B_MARK,
};
static const unsigned int msiof1_ss2_b_pins[] = {
	/* SS2 */
	RCAR_GP_PIN(5, 0),
};
static const unsigned int msiof1_ss2_b_mux[] = {
	MSIOF1_SS2_B_MARK,
};
static const unsigned int msiof1_txd_b_pins[] = {
	/* TXD */
	RCAR_GP_PIN(5, 8),
};
static const unsigned int msiof1_txd_b_mux[] = {
	MSIOF1_TXD_B_MARK,
};
static const unsigned int msiof1_rxd_b_pins[] = {
	/* RXD */
	RCAR_GP_PIN(5, 7),
};
static const unsigned int msiof1_rxd_b_mux[] = {
	MSIOF1_RXD_B_MARK,
};
static const unsigned int msiof1_clk_c_pins[] = {
	/* SCK */
	RCAR_GP_PIN(6, 17),
};
static const unsigned int msiof1_clk_c_mux[] = {
	MSIOF1_SCK_C_MARK,
};
static const unsigned int msiof1_sync_c_pins[] = {
	/* SYNC */
	RCAR_GP_PIN(6, 18),
};
static const unsigned int msiof1_sync_c_mux[] = {
	MSIOF1_SYNC_C_MARK,
};
static const unsigned int msiof1_ss1_c_pins[] = {
	/* SS1 */
	RCAR_GP_PIN(6, 21),
};
static const unsigned int msiof1_ss1_c_mux[] = {
	MSIOF1_SS1_C_MARK,
};
static const unsigned int msiof1_ss2_c_pins[] = {
	/* SS2 */
	RCAR_GP_PIN(6, 27),
};
static const unsigned int msiof1_ss2_c_mux[] = {
	MSIOF1_SS2_C_MARK,
};
static const unsigned int msiof1_txd_c_pins[] = {
	/* TXD */
	RCAR_GP_PIN(6, 20),
};
static const unsigned int msiof1_txd_c_mux[] = {
	MSIOF1_TXD_C_MARK,
};
static const unsigned int msiof1_rxd_c_pins[] = {
	/* RXD */
	RCAR_GP_PIN(6, 19),
};
static const unsigned int msiof1_rxd_c_mux[] = {
	MSIOF1_RXD_C_MARK,
};
static const unsigned int msiof1_clk_d_pins[] = {
	/* SCK */
	RCAR_GP_PIN(5, 12),
};
static const unsigned int msiof1_clk_d_mux[] = {
	MSIOF1_SCK_D_MARK,
};
static const unsigned int msiof1_sync_d_pins[] = {
	/* SYNC */
	RCAR_GP_PIN(5, 15),
};
static const unsigned int msiof1_sync_d_mux[] = {
	MSIOF1_SYNC_D_MARK,
};
static const unsigned int msiof1_ss1_d_pins[] = {
	/* SS1 */
	RCAR_GP_PIN(5, 16),
};
static const unsigned int msiof1_ss1_d_mux[] = {
	MSIOF1_SS1_D_MARK,
};
static const unsigned int msiof1_ss2_d_pins[] = {
	/* SS2 */
	RCAR_GP_PIN(5, 21),
};
static const unsigned int msiof1_ss2_d_mux[] = {
	MSIOF1_SS2_D_MARK,
};
static const unsigned int msiof1_txd_d_pins[] = {
	/* TXD */
	RCAR_GP_PIN(5, 14),
};
static const unsigned int msiof1_txd_d_mux[] = {
	MSIOF1_TXD_D_MARK,
};
static const unsigned int msiof1_rxd_d_pins[] = {
	/* RXD */
	RCAR_GP_PIN(5, 13),
};
static const unsigned int msiof1_rxd_d_mux[] = {
	MSIOF1_RXD_D_MARK,
};
static const unsigned int msiof1_clk_e_pins[] = {
	/* SCK */
	RCAR_GP_PIN(3, 0),
};
static const unsigned int msiof1_clk_e_mux[] = {
	MSIOF1_SCK_E_MARK,
};
static const unsigned int msiof1_sync_e_pins[] = {
	/* SYNC */
	RCAR_GP_PIN(3, 1),
};
static const unsigned int msiof1_sync_e_mux[] = {
	MSIOF1_SYNC_E_MARK,
};
static const unsigned int msiof1_ss1_e_pins[] = {
	/* SS1 */
	RCAR_GP_PIN(3, 4),
};
static const unsigned int msiof1_ss1_e_mux[] = {
	MSIOF1_SS1_E_MARK,
};
static const unsigned int msiof1_ss2_e_pins[] = {
	/* SS2 */
	RCAR_GP_PIN(3, 5),
};
static const unsigned int msiof1_ss2_e_mux[] = {
	MSIOF1_SS2_E_MARK,
};
static const unsigned int msiof1_txd_e_pins[] = {
	/* TXD */
	RCAR_GP_PIN(3, 3),
};
static const unsigned int msiof1_txd_e_mux[] = {
	MSIOF1_TXD_E_MARK,
};
static const unsigned int msiof1_rxd_e_pins[] = {
	/* RXD */
	RCAR_GP_PIN(3, 2),
};
static const unsigned int msiof1_rxd_e_mux[] = {
	MSIOF1_RXD_E_MARK,
};
static const unsigned int msiof1_clk_f_pins[] = {
	/* SCK */
	RCAR_GP_PIN(5, 23),
};
static const unsigned int msiof1_clk_f_mux[] = {
	MSIOF1_SCK_F_MARK,
};
static const unsigned int msiof1_sync_f_pins[] = {
	/* SYNC */
	RCAR_GP_PIN(5, 24),
};
static const unsigned int msiof1_sync_f_mux[] = {
	MSIOF1_SYNC_F_MARK,
};
static const unsigned int msiof1_ss1_f_pins[] = {
	/* SS1 */
	RCAR_GP_PIN(6, 1),
};
static const unsigned int msiof1_ss1_f_mux[] = {
	MSIOF1_SS1_F_MARK,
};
static const unsigned int msiof1_ss2_f_pins[] = {
	/* SS2 */
	RCAR_GP_PIN(6, 2),
};
static const unsigned int msiof1_ss2_f_mux[] = {
	MSIOF1_SS2_F_MARK,
};
static const unsigned int msiof1_txd_f_pins[] = {
	/* TXD */
	RCAR_GP_PIN(6, 0),
};
static const unsigned int msiof1_txd_f_mux[] = {
	MSIOF1_TXD_F_MARK,
};
static const unsigned int msiof1_rxd_f_pins[] = {
	/* RXD */
	RCAR_GP_PIN(5, 25),
};
static const unsigned int msiof1_rxd_f_mux[] = {
	MSIOF1_RXD_F_MARK,
};
static const unsigned int msiof1_clk_g_pins[] = {
	/* SCK */
	RCAR_GP_PIN(3, 6),
};
static const unsigned int msiof1_clk_g_mux[] = {
	MSIOF1_SCK_G_MARK,
};
static const unsigned int msiof1_sync_g_pins[] = {
	/* SYNC */
	RCAR_GP_PIN(3, 7),
};
static const unsigned int msiof1_sync_g_mux[] = {
	MSIOF1_SYNC_G_MARK,
};
static const unsigned int msiof1_ss1_g_pins[] = {
	/* SS1 */
	RCAR_GP_PIN(3, 10),
};
static const unsigned int msiof1_ss1_g_mux[] = {
	MSIOF1_SS1_G_MARK,
};
static const unsigned int msiof1_ss2_g_pins[] = {
	/* SS2 */
	RCAR_GP_PIN(3, 11),
};
static const unsigned int msiof1_ss2_g_mux[] = {
	MSIOF1_SS2_G_MARK,
};
static const unsigned int msiof1_txd_g_pins[] = {
	/* TXD */
	RCAR_GP_PIN(3, 9),
};
static const unsigned int msiof1_txd_g_mux[] = {
	MSIOF1_TXD_G_MARK,
};
static const unsigned int msiof1_rxd_g_pins[] = {
	/* RXD */
	RCAR_GP_PIN(3, 8),
};
static const unsigned int msiof1_rxd_g_mux[] = {
	MSIOF1_RXD_G_MARK,
};
/* - MSIOF2 ----------------------------------------------------------------- */
static const unsigned int msiof2_clk_a_pins[] = {
	/* SCK */
	RCAR_GP_PIN(1, 9),
};
static const unsigned int msiof2_clk_a_mux[] = {
	MSIOF2_SCK_A_MARK,
};
static const unsigned int msiof2_sync_a_pins[] = {
	/* SYNC */
	RCAR_GP_PIN(1, 8),
};
static const unsigned int msiof2_sync_a_mux[] = {
	MSIOF2_SYNC_A_MARK,
};
static const unsigned int msiof2_ss1_a_pins[] = {
	/* SS1 */
	RCAR_GP_PIN(1, 6),
};
static const unsigned int msiof2_ss1_a_mux[] = {
	MSIOF2_SS1_A_MARK,
};
static const unsigned int msiof2_ss2_a_pins[] = {
	/* SS2 */
	RCAR_GP_PIN(1, 7),
};
static const unsigned int msiof2_ss2_a_mux[] = {
	MSIOF2_SS2_A_MARK,
};
static const unsigned int msiof2_txd_a_pins[] = {
	/* TXD */
	RCAR_GP_PIN(1, 11),
};
static const unsigned int msiof2_txd_a_mux[] = {
	MSIOF2_TXD_A_MARK,
};
static const unsigned int msiof2_rxd_a_pins[] = {
	/* RXD */
	RCAR_GP_PIN(1, 10),
};
static const unsigned int msiof2_rxd_a_mux[] = {
	MSIOF2_RXD_A_MARK,
};
static const unsigned int msiof2_clk_b_pins[] = {
	/* SCK */
	RCAR_GP_PIN(0, 4),
};
static const unsigned int msiof2_clk_b_mux[] = {
	MSIOF2_SCK_B_MARK,
};
static const unsigned int msiof2_sync_b_pins[] = {
	/* SYNC */
	RCAR_GP_PIN(0, 5),
};
static const unsigned int msiof2_sync_b_mux[] = {
	MSIOF2_SYNC_B_MARK,
};
static const unsigned int msiof2_ss1_b_pins[] = {
	/* SS1 */
	RCAR_GP_PIN(0, 0),
};
static const unsigned int msiof2_ss1_b_mux[] = {
	MSIOF2_SS1_B_MARK,
};
static const unsigned int msiof2_ss2_b_pins[] = {
	/* SS2 */
	RCAR_GP_PIN(0, 1),
};
static const unsigned int msiof2_ss2_b_mux[] = {
	MSIOF2_SS2_B_MARK,
};
static const unsigned int msiof2_txd_b_pins[] = {
	/* TXD */
	RCAR_GP_PIN(0, 7),
};
static const unsigned int msiof2_txd_b_mux[] = {
	MSIOF2_TXD_B_MARK,
};
static const unsigned int msiof2_rxd_b_pins[] = {
	/* RXD */
	RCAR_GP_PIN(0, 6),
};
static const unsigned int msiof2_rxd_b_mux[] = {
	MSIOF2_RXD_B_MARK,
};
static const unsigned int msiof2_clk_c_pins[] = {
	/* SCK */
	RCAR_GP_PIN(2, 12),
};
static const unsigned int msiof2_clk_c_mux[] = {
	MSIOF2_SCK_C_MARK,
};
static const unsigned int msiof2_sync_c_pins[] = {
	/* SYNC */
	RCAR_GP_PIN(2, 11),
};
static const unsigned int msiof2_sync_c_mux[] = {
	MSIOF2_SYNC_C_MARK,
};
static const unsigned int msiof2_ss1_c_pins[] = {
	/* SS1 */
	RCAR_GP_PIN(2, 10),
};
static const unsigned int msiof2_ss1_c_mux[] = {
	MSIOF2_SS1_C_MARK,
};
static const unsigned int msiof2_ss2_c_pins[] = {
	/* SS2 */
	RCAR_GP_PIN(2, 9),
};
static const unsigned int msiof2_ss2_c_mux[] = {
	MSIOF2_SS2_C_MARK,
};
static const unsigned int msiof2_txd_c_pins[] = {
	/* TXD */
	RCAR_GP_PIN(2, 14),
};
static const unsigned int msiof2_txd_c_mux[] = {
	MSIOF2_TXD_C_MARK,
};
static const unsigned int msiof2_rxd_c_pins[] = {
	/* RXD */
	RCAR_GP_PIN(2, 13),
};
static const unsigned int msiof2_rxd_c_mux[] = {
	MSIOF2_RXD_C_MARK,
};
static const unsigned int msiof2_clk_d_pins[] = {
	/* SCK */
	RCAR_GP_PIN(0, 8),
};
static const unsigned int msiof2_clk_d_mux[] = {
	MSIOF2_SCK_D_MARK,
};
static const unsigned int msiof2_sync_d_pins[] = {
	/* SYNC */
	RCAR_GP_PIN(0, 9),
};
static const unsigned int msiof2_sync_d_mux[] = {
	MSIOF2_SYNC_D_MARK,
};
static const unsigned int msiof2_ss1_d_pins[] = {
	/* SS1 */
	RCAR_GP_PIN(0, 12),
};
static const unsigned int msiof2_ss1_d_mux[] = {
	MSIOF2_SS1_D_MARK,
};
static const unsigned int msiof2_ss2_d_pins[] = {
	/* SS2 */
	RCAR_GP_PIN(0, 13),
};
static const unsigned int msiof2_ss2_d_mux[] = {
	MSIOF2_SS2_D_MARK,
};
static const unsigned int msiof2_txd_d_pins[] = {
	/* TXD */
	RCAR_GP_PIN(0, 11),
};
static const unsigned int msiof2_txd_d_mux[] = {
	MSIOF2_TXD_D_MARK,
};
static const unsigned int msiof2_rxd_d_pins[] = {
	/* RXD */
	RCAR_GP_PIN(0, 10),
};
static const unsigned int msiof2_rxd_d_mux[] = {
	MSIOF2_RXD_D_MARK,
};
/* - MSIOF3 ----------------------------------------------------------------- */
static const unsigned int msiof3_clk_a_pins[] = {
	/* SCK */
	RCAR_GP_PIN(0, 0),
};
static const unsigned int msiof3_clk_a_mux[] = {
	MSIOF3_SCK_A_MARK,
};
static const unsigned int msiof3_sync_a_pins[] = {
	/* SYNC */
	RCAR_GP_PIN(0, 1),
};
static const unsigned int msiof3_sync_a_mux[] = {
	MSIOF3_SYNC_A_MARK,
};
static const unsigned int msiof3_ss1_a_pins[] = {
	/* SS1 */
	RCAR_GP_PIN(0, 14),
};
static const unsigned int msiof3_ss1_a_mux[] = {
	MSIOF3_SS1_A_MARK,
};
static const unsigned int msiof3_ss2_a_pins[] = {
	/* SS2 */
	RCAR_GP_PIN(0, 15),
};
static const unsigned int msiof3_ss2_a_mux[] = {
	MSIOF3_SS2_A_MARK,
};
static const unsigned int msiof3_txd_a_pins[] = {
	/* TXD */
	RCAR_GP_PIN(0, 3),
};
static const unsigned int msiof3_txd_a_mux[] = {
	MSIOF3_TXD_A_MARK,
};
static const unsigned int msiof3_rxd_a_pins[] = {
	/* RXD */
	RCAR_GP_PIN(0, 2),
};
static const unsigned int msiof3_rxd_a_mux[] = {
	MSIOF3_RXD_A_MARK,
};
static const unsigned int msiof3_clk_b_pins[] = {
	/* SCK */
	RCAR_GP_PIN(1, 2),
};
static const unsigned int msiof3_clk_b_mux[] = {
	MSIOF3_SCK_B_MARK,
};
static const unsigned int msiof3_sync_b_pins[] = {
	/* SYNC */
	RCAR_GP_PIN(1, 0),
};
static const unsigned int msiof3_sync_b_mux[] = {
	MSIOF3_SYNC_B_MARK,
};
static const unsigned int msiof3_ss1_b_pins[] = {
	/* SS1 */
	RCAR_GP_PIN(1, 4),
};
static const unsigned int msiof3_ss1_b_mux[] = {
	MSIOF3_SS1_B_MARK,
};
static const unsigned int msiof3_ss2_b_pins[] = {
	/* SS2 */
	RCAR_GP_PIN(1, 5),
};
static const unsigned int msiof3_ss2_b_mux[] = {
	MSIOF3_SS2_B_MARK,
};
static const unsigned int msiof3_txd_b_pins[] = {
	/* TXD */
	RCAR_GP_PIN(1, 1),
};
static const unsigned int msiof3_txd_b_mux[] = {
	MSIOF3_TXD_B_MARK,
};
static const unsigned int msiof3_rxd_b_pins[] = {
	/* RXD */
	RCAR_GP_PIN(1, 3),
};
static const unsigned int msiof3_rxd_b_mux[] = {
	MSIOF3_RXD_B_MARK,
};
static const unsigned int msiof3_clk_c_pins[] = {
	/* SCK */
	RCAR_GP_PIN(1, 12),
};
static const unsigned int msiof3_clk_c_mux[] = {
	MSIOF3_SCK_C_MARK,
};
static const unsigned int msiof3_sync_c_pins[] = {
	/* SYNC */
	RCAR_GP_PIN(1, 13),
};
static const unsigned int msiof3_sync_c_mux[] = {
	MSIOF3_SYNC_C_MARK,
};
static const unsigned int msiof3_txd_c_pins[] = {
	/* TXD */
	RCAR_GP_PIN(1, 15),
};
static const unsigned int msiof3_txd_c_mux[] = {
	MSIOF3_TXD_C_MARK,
};
static const unsigned int msiof3_rxd_c_pins[] = {
	/* RXD */
	RCAR_GP_PIN(1, 14),
};
static const unsigned int msiof3_rxd_c_mux[] = {
	MSIOF3_RXD_C_MARK,
};
static const unsigned int msiof3_clk_d_pins[] = {
	/* SCK */
	RCAR_GP_PIN(1, 22),
};
static const unsigned int msiof3_clk_d_mux[] = {
	MSIOF3_SCK_D_MARK,
};
static const unsigned int msiof3_sync_d_pins[] = {
	/* SYNC */
	RCAR_GP_PIN(1, 23),
};
static const unsigned int msiof3_sync_d_mux[] = {
	MSIOF3_SYNC_D_MARK,
};
static const unsigned int msiof3_ss1_d_pins[] = {
	/* SS1 */
	RCAR_GP_PIN(1, 26),
};
static const unsigned int msiof3_ss1_d_mux[] = {
	MSIOF3_SS1_D_MARK,
};
static const unsigned int msiof3_txd_d_pins[] = {
	/* TXD */
	RCAR_GP_PIN(1, 25),
};
static const unsigned int msiof3_txd_d_mux[] = {
	MSIOF3_TXD_D_MARK,
};
static const unsigned int msiof3_rxd_d_pins[] = {
	/* RXD */
	RCAR_GP_PIN(1, 24),
};
static const unsigned int msiof3_rxd_d_mux[] = {
	MSIOF3_RXD_D_MARK,
};

static const unsigned int msiof3_clk_e_pins[] = {
	/* SCK */
	RCAR_GP_PIN(2, 3),
};
static const unsigned int msiof3_clk_e_mux[] = {
	MSIOF3_SCK_E_MARK,
};
static const unsigned int msiof3_sync_e_pins[] = {
	/* SYNC */
	RCAR_GP_PIN(2, 2),
};
static const unsigned int msiof3_sync_e_mux[] = {
	MSIOF3_SYNC_E_MARK,
};
static const unsigned int msiof3_ss1_e_pins[] = {
	/* SS1 */
	RCAR_GP_PIN(2, 1),
};
static const unsigned int msiof3_ss1_e_mux[] = {
	MSIOF3_SS1_E_MARK,
};
static const unsigned int msiof3_ss2_e_pins[] = {
	/* SS1 */
	RCAR_GP_PIN(2, 0),
};
static const unsigned int msiof3_ss2_e_mux[] = {
	MSIOF3_SS2_E_MARK,
};
static const unsigned int msiof3_txd_e_pins[] = {
	/* TXD */
	RCAR_GP_PIN(2, 5),
};
static const unsigned int msiof3_txd_e_mux[] = {
	MSIOF3_TXD_E_MARK,
};
static const unsigned int msiof3_rxd_e_pins[] = {
	/* RXD */
	RCAR_GP_PIN(2, 4),
};
static const unsigned int msiof3_rxd_e_mux[] = {
	MSIOF3_RXD_E_MARK,
};

/* - PWM0 --------------------------------------------------------------------*/
static const unsigned int pwm0_pins[] = {
	/* PWM */
	RCAR_GP_PIN(2, 6),
};
static const unsigned int pwm0_mux[] = {
	PWM0_MARK,
};
/* - PWM1 --------------------------------------------------------------------*/
static const unsigned int pwm1_a_pins[] = {
	/* PWM */
	RCAR_GP_PIN(2, 7),
};
static const unsigned int pwm1_a_mux[] = {
	PWM1_A_MARK,
};
static const unsigned int pwm1_b_pins[] = {
	/* PWM */
	RCAR_GP_PIN(1, 8),
};
static const unsigned int pwm1_b_mux[] = {
	PWM1_B_MARK,
};
/* - PWM2 --------------------------------------------------------------------*/
static const unsigned int pwm2_a_pins[] = {
	/* PWM */
	RCAR_GP_PIN(2, 8),
};
static const unsigned int pwm2_a_mux[] = {
	PWM2_A_MARK,
};
static const unsigned int pwm2_b_pins[] = {
	/* PWM */
	RCAR_GP_PIN(1, 11),
};
static const unsigned int pwm2_b_mux[] = {
	PWM2_B_MARK,
};
/* - PWM3 --------------------------------------------------------------------*/
static const unsigned int pwm3_a_pins[] = {
	/* PWM */
	RCAR_GP_PIN(1, 0),
};
static const unsigned int pwm3_a_mux[] = {
	PWM3_A_MARK,
};
static const unsigned int pwm3_b_pins[] = {
	/* PWM */
	RCAR_GP_PIN(2, 2),
};
static const unsigned int pwm3_b_mux[] = {
	PWM3_B_MARK,
};
/* - PWM4 --------------------------------------------------------------------*/
static const unsigned int pwm4_a_pins[] = {
	/* PWM */
	RCAR_GP_PIN(1, 1),
};
static const unsigned int pwm4_a_mux[] = {
	PWM4_A_MARK,
};
static const unsigned int pwm4_b_pins[] = {
	/* PWM */
	RCAR_GP_PIN(2, 3),
};
static const unsigned int pwm4_b_mux[] = {
	PWM4_B_MARK,
};
/* - PWM5 --------------------------------------------------------------------*/
static const unsigned int pwm5_a_pins[] = {
	/* PWM */
	RCAR_GP_PIN(1, 2),
};
static const unsigned int pwm5_a_mux[] = {
	PWM5_A_MARK,
};
static const unsigned int pwm5_b_pins[] = {
	/* PWM */
	RCAR_GP_PIN(2, 4),
};
static const unsigned int pwm5_b_mux[] = {
	PWM5_B_MARK,
};
/* - PWM6 --------------------------------------------------------------------*/
static const unsigned int pwm6_a_pins[] = {
	/* PWM */
	RCAR_GP_PIN(1, 3),
};
static const unsigned int pwm6_a_mux[] = {
	PWM6_A_MARK,
};
static const unsigned int pwm6_b_pins[] = {
	/* PWM */
	RCAR_GP_PIN(2, 5),
};
static const unsigned int pwm6_b_mux[] = {
	PWM6_B_MARK,
};

/* - SCIF0 ------------------------------------------------------------------ */
static const unsigned int scif0_data_pins[] = {
	/* RX, TX */
	RCAR_GP_PIN(5, 1), RCAR_GP_PIN(5, 2),
};
static const unsigned int scif0_data_mux[] = {
	RX0_MARK, TX0_MARK,
};
static const unsigned int scif0_clk_pins[] = {
	/* SCK */
	RCAR_GP_PIN(5, 0),
};
static const unsigned int scif0_clk_mux[] = {
	SCK0_MARK,
};
static const unsigned int scif0_ctrl_pins[] = {
	/* RTS, CTS */
	RCAR_GP_PIN(5, 4), RCAR_GP_PIN(5, 3),
};
static const unsigned int scif0_ctrl_mux[] = {
	RTS0_N_MARK, CTS0_N_MARK,
};
/* - SCIF1 ------------------------------------------------------------------ */
static const unsigned int scif1_data_a_pins[] = {
	/* RX, TX */
	RCAR_GP_PIN(5, 5), RCAR_GP_PIN(5, 6),
};
static const unsigned int scif1_data_a_mux[] = {
	RX1_A_MARK, TX1_A_MARK,
};
static const unsigned int scif1_clk_pins[] = {
	/* SCK */
	RCAR_GP_PIN(6, 21),
};
static const unsigned int scif1_clk_mux[] = {
	SCK1_MARK,
};
static const unsigned int scif1_ctrl_pins[] = {
	/* RTS, CTS */
	RCAR_GP_PIN(5, 8), RCAR_GP_PIN(5, 7),
};
static const unsigned int scif1_ctrl_mux[] = {
	RTS1_N_MARK, CTS1_N_MARK,
};

static const unsigned int scif1_data_b_pins[] = {
	/* RX, TX */
	RCAR_GP_PIN(5, 24), RCAR_GP_PIN(5, 25),
};
static const unsigned int scif1_data_b_mux[] = {
	RX1_B_MARK, TX1_B_MARK,
};
/* - SCIF2 ------------------------------------------------------------------ */
static const unsigned int scif2_data_a_pins[] = {
	/* RX, TX */
	RCAR_GP_PIN(5, 11), RCAR_GP_PIN(5, 10),
};
static const unsigned int scif2_data_a_mux[] = {
	RX2_A_MARK, TX2_A_MARK,
};
static const unsigned int scif2_clk_pins[] = {
	/* SCK */
	RCAR_GP_PIN(5, 9),
};
static const unsigned int scif2_clk_mux[] = {
	SCK2_MARK,
};
static const unsigned int scif2_data_b_pins[] = {
	/* RX, TX */
	RCAR_GP_PIN(5, 15), RCAR_GP_PIN(5, 16),
};
static const unsigned int scif2_data_b_mux[] = {
	RX2_B_MARK, TX2_B_MARK,
};
/* - SCIF3 ------------------------------------------------------------------ */
static const unsigned int scif3_data_a_pins[] = {
	/* RX, TX */
	RCAR_GP_PIN(1, 23), RCAR_GP_PIN(1, 24),
};
static const unsigned int scif3_data_a_mux[] = {
	RX3_A_MARK, TX3_A_MARK,
};
static const unsigned int scif3_clk_pins[] = {
	/* SCK */
	RCAR_GP_PIN(1, 22),
};
static const unsigned int scif3_clk_mux[] = {
	SCK3_MARK,
};
static const unsigned int scif3_ctrl_pins[] = {
	/* RTS, CTS */
	RCAR_GP_PIN(1, 26), RCAR_GP_PIN(1, 25),
};
static const unsigned int scif3_ctrl_mux[] = {
	RTS3_N_MARK, CTS3_N_MARK,
};
static const unsigned int scif3_data_b_pins[] = {
	/* RX, TX */
	RCAR_GP_PIN(1, 8), RCAR_GP_PIN(1, 11),
};
static const unsigned int scif3_data_b_mux[] = {
	RX3_B_MARK, TX3_B_MARK,
};
/* - SCIF4 ------------------------------------------------------------------ */
static const unsigned int scif4_data_a_pins[] = {
	/* RX, TX */
	RCAR_GP_PIN(2, 11), RCAR_GP_PIN(2, 12),
};
static const unsigned int scif4_data_a_mux[] = {
	RX4_A_MARK, TX4_A_MARK,
};
static const unsigned int scif4_clk_a_pins[] = {
	/* SCK */
	RCAR_GP_PIN(2, 10),
};
static const unsigned int scif4_clk_a_mux[] = {
	SCK4_A_MARK,
};
static const unsigned int scif4_ctrl_a_pins[] = {
	/* RTS, CTS */
	RCAR_GP_PIN(2, 14), RCAR_GP_PIN(2, 13),
};
static const unsigned int scif4_ctrl_a_mux[] = {
	RTS4_N_A_MARK, CTS4_N_A_MARK,
};
static const unsigned int scif4_data_b_pins[] = {
	/* RX, TX */
	RCAR_GP_PIN(1, 6), RCAR_GP_PIN(1, 7),
};
static const unsigned int scif4_data_b_mux[] = {
	RX4_B_MARK, TX4_B_MARK,
};
static const unsigned int scif4_clk_b_pins[] = {
	/* SCK */
	RCAR_GP_PIN(1, 5),
};
static const unsigned int scif4_clk_b_mux[] = {
	SCK4_B_MARK,
};
static const unsigned int scif4_ctrl_b_pins[] = {
	/* RTS, CTS */
	RCAR_GP_PIN(1, 10), RCAR_GP_PIN(1, 9),
};
static const unsigned int scif4_ctrl_b_mux[] = {
	RTS4_N_B_MARK, CTS4_N_B_MARK,
};
static const unsigned int scif4_data_c_pins[] = {
	/* RX, TX */
	RCAR_GP_PIN(0, 12), RCAR_GP_PIN(0, 13),
};
static const unsigned int scif4_data_c_mux[] = {
	RX4_C_MARK, TX4_C_MARK,
};
static const unsigned int scif4_clk_c_pins[] = {
	/* SCK */
	RCAR_GP_PIN(0, 8),
};
static const unsigned int scif4_clk_c_mux[] = {
	SCK4_C_MARK,
};
static const unsigned int scif4_ctrl_c_pins[] = {
	/* RTS, CTS */
	RCAR_GP_PIN(0, 11), RCAR_GP_PIN(0, 10),
};
static const unsigned int scif4_ctrl_c_mux[] = {
	RTS4_N_C_MARK, CTS4_N_C_MARK,
};
/* - SCIF5 ------------------------------------------------------------------ */
static const unsigned int scif5_data_a_pins[] = {
	/* RX, TX */
	RCAR_GP_PIN(5, 19), RCAR_GP_PIN(5, 21),
};
static const unsigned int scif5_data_a_mux[] = {
	RX5_A_MARK, TX5_A_MARK,
};
static const unsigned int scif5_clk_a_pins[] = {
	/* SCK */
	RCAR_GP_PIN(6, 21),
};
static const unsigned int scif5_clk_a_mux[] = {
	SCK5_A_MARK,
};

static const unsigned int scif5_data_b_pins[] = {
	/* RX, TX */
	RCAR_GP_PIN(5, 12), RCAR_GP_PIN(5, 18),
};
static const unsigned int scif5_data_b_mux[] = {
	RX5_B_MARK, TX5_B_MARK,
};
static const unsigned int scif5_clk_b_pins[] = {
	/* SCK */
	RCAR_GP_PIN(5, 0),
};
static const unsigned int scif5_clk_b_mux[] = {
	SCK5_B_MARK,
};

/* - SCIF Clock ------------------------------------------------------------- */
static const unsigned int scif_clk_a_pins[] = {
	/* SCIF_CLK */
	RCAR_GP_PIN(6, 23),
};
static const unsigned int scif_clk_a_mux[] = {
	SCIF_CLK_A_MARK,
};
static const unsigned int scif_clk_b_pins[] = {
	/* SCIF_CLK */
	RCAR_GP_PIN(5, 9),
};
static const unsigned int scif_clk_b_mux[] = {
	SCIF_CLK_B_MARK,
};

/* - SDHI0 ------------------------------------------------------------------ */
static const unsigned int sdhi0_data1_pins[] = {
	/* D0 */
	RCAR_GP_PIN(3, 2),
};
static const unsigned int sdhi0_data1_mux[] = {
	SD0_DAT0_MARK,
};
static const unsigned int sdhi0_data4_pins[] = {
	/* D[0:3] */
	RCAR_GP_PIN(3, 2), RCAR_GP_PIN(3, 3),
	RCAR_GP_PIN(3, 4), RCAR_GP_PIN(3, 5),
};
static const unsigned int sdhi0_data4_mux[] = {
	SD0_DAT0_MARK, SD0_DAT1_MARK,
	SD0_DAT2_MARK, SD0_DAT3_MARK,
};
static const unsigned int sdhi0_ctrl_pins[] = {
	/* CLK, CMD */
	RCAR_GP_PIN(3, 0), RCAR_GP_PIN(3, 1),
};
static const unsigned int sdhi0_ctrl_mux[] = {
	SD0_CLK_MARK, SD0_CMD_MARK,
};
static const unsigned int sdhi0_cd_pins[] = {
	/* CD */
	RCAR_GP_PIN(3, 12),
};
static const unsigned int sdhi0_cd_mux[] = {
	SD0_CD_MARK,
};
static const unsigned int sdhi0_wp_pins[] = {
	/* WP */
	RCAR_GP_PIN(3, 13),
};
static const unsigned int sdhi0_wp_mux[] = {
	SD0_WP_MARK,
};
/* - SDHI1 ------------------------------------------------------------------ */
static const unsigned int sdhi1_data1_pins[] = {
	/* D0 */
	RCAR_GP_PIN(3, 8),
};
static const unsigned int sdhi1_data1_mux[] = {
	SD1_DAT0_MARK,
};
static const unsigned int sdhi1_data4_pins[] = {
	/* D[0:3] */
	RCAR_GP_PIN(3, 8),  RCAR_GP_PIN(3, 9),
	RCAR_GP_PIN(3, 10), RCAR_GP_PIN(3, 11),
};
static const unsigned int sdhi1_data4_mux[] = {
	SD1_DAT0_MARK, SD1_DAT1_MARK,
	SD1_DAT2_MARK, SD1_DAT3_MARK,
};
static const unsigned int sdhi1_ctrl_pins[] = {
	/* CLK, CMD */
	RCAR_GP_PIN(3, 6), RCAR_GP_PIN(3, 7),
};
static const unsigned int sdhi1_ctrl_mux[] = {
	SD1_CLK_MARK, SD1_CMD_MARK,
};
static const unsigned int sdhi1_cd_pins[] = {
	/* CD */
	RCAR_GP_PIN(3, 14),
};
static const unsigned int sdhi1_cd_mux[] = {
	SD1_CD_MARK,
};
static const unsigned int sdhi1_wp_pins[] = {
	/* WP */
	RCAR_GP_PIN(3, 15),
};
static const unsigned int sdhi1_wp_mux[] = {
	SD1_WP_MARK,
};
/* - SDHI2 ------------------------------------------------------------------ */
static const unsigned int sdhi2_data1_pins[] = {
	/* D0 */
	RCAR_GP_PIN(4, 2),
};
static const unsigned int sdhi2_data1_mux[] = {
	SD2_DAT0_MARK,
};
static const unsigned int sdhi2_data4_pins[] = {
	/* D[0:3] */
	RCAR_GP_PIN(4, 2), RCAR_GP_PIN(4, 3),
	RCAR_GP_PIN(4, 4), RCAR_GP_PIN(4, 5),
};
static const unsigned int sdhi2_data4_mux[] = {
	SD2_DAT0_MARK, SD2_DAT1_MARK,
	SD2_DAT2_MARK, SD2_DAT3_MARK,
};
static const unsigned int sdhi2_data8_pins[] = {
	/* D[0:7] */
	RCAR_GP_PIN(4, 2),  RCAR_GP_PIN(4, 3),
	RCAR_GP_PIN(4, 4),  RCAR_GP_PIN(4, 5),
	RCAR_GP_PIN(3, 8),  RCAR_GP_PIN(3, 9),
	RCAR_GP_PIN(3, 10), RCAR_GP_PIN(3, 11),
};
static const unsigned int sdhi2_data8_mux[] = {
	SD2_DAT0_MARK, SD2_DAT1_MARK,
	SD2_DAT2_MARK, SD2_DAT3_MARK,
	SD2_DAT4_MARK, SD2_DAT5_MARK,
	SD2_DAT6_MARK, SD2_DAT7_MARK,
};
static const unsigned int sdhi2_ctrl_pins[] = {
	/* CLK, CMD */
	RCAR_GP_PIN(4, 0), RCAR_GP_PIN(4, 1),
};
static const unsigned int sdhi2_ctrl_mux[] = {
	SD2_CLK_MARK, SD2_CMD_MARK,
};
static const unsigned int sdhi2_cd_a_pins[] = {
	/* CD */
	RCAR_GP_PIN(4, 13),
};
static const unsigned int sdhi2_cd_a_mux[] = {
	SD2_CD_A_MARK,
};
static const unsigned int sdhi2_cd_b_pins[] = {
	/* CD */
	RCAR_GP_PIN(5, 10),
};
static const unsigned int sdhi2_cd_b_mux[] = {
	SD2_CD_B_MARK,
};
static const unsigned int sdhi2_wp_a_pins[] = {
	/* WP */
	RCAR_GP_PIN(4, 14),
};
static const unsigned int sdhi2_wp_a_mux[] = {
	SD2_WP_A_MARK,
};
static const unsigned int sdhi2_wp_b_pins[] = {
	/* WP */
	RCAR_GP_PIN(5, 11),
};
static const unsigned int sdhi2_wp_b_mux[] = {
	SD2_WP_B_MARK,
};
static const unsigned int sdhi2_ds_pins[] = {
	/* DS */
	RCAR_GP_PIN(4, 6),
};
static const unsigned int sdhi2_ds_mux[] = {
	SD2_DS_MARK,
};
/* - SDHI3 ------------------------------------------------------------------ */
static const unsigned int sdhi3_data1_pins[] = {
	/* D0 */
	RCAR_GP_PIN(4, 9),
};
static const unsigned int sdhi3_data1_mux[] = {
	SD3_DAT0_MARK,
};
static const unsigned int sdhi3_data4_pins[] = {
	/* D[0:3] */
	RCAR_GP_PIN(4, 9),  RCAR_GP_PIN(4, 10),
	RCAR_GP_PIN(4, 11), RCAR_GP_PIN(4, 12),
};
static const unsigned int sdhi3_data4_mux[] = {
	SD3_DAT0_MARK, SD3_DAT1_MARK,
	SD3_DAT2_MARK, SD3_DAT3_MARK,
};
static const unsigned int sdhi3_data8_pins[] = {
	/* D[0:7] */
	RCAR_GP_PIN(4, 9),  RCAR_GP_PIN(4, 10),
	RCAR_GP_PIN(4, 11), RCAR_GP_PIN(4, 12),
	RCAR_GP_PIN(4, 13), RCAR_GP_PIN(4, 14),
	RCAR_GP_PIN(4, 15), RCAR_GP_PIN(4, 16),
};
static const unsigned int sdhi3_data8_mux[] = {
	SD3_DAT0_MARK, SD3_DAT1_MARK,
	SD3_DAT2_MARK, SD3_DAT3_MARK,
	SD3_DAT4_MARK, SD3_DAT5_MARK,
	SD3_DAT6_MARK, SD3_DAT7_MARK,
};
static const unsigned int sdhi3_ctrl_pins[] = {
	/* CLK, CMD */
	RCAR_GP_PIN(4, 7), RCAR_GP_PIN(4, 8),
};
static const unsigned int sdhi3_ctrl_mux[] = {
	SD3_CLK_MARK, SD3_CMD_MARK,
};
static const unsigned int sdhi3_cd_pins[] = {
	/* CD */
	RCAR_GP_PIN(4, 15),
};
static const unsigned int sdhi3_cd_mux[] = {
	SD3_CD_MARK,
};
static const unsigned int sdhi3_wp_pins[] = {
	/* WP */
	RCAR_GP_PIN(4, 16),
};
static const unsigned int sdhi3_wp_mux[] = {
	SD3_WP_MARK,
};
static const unsigned int sdhi3_ds_pins[] = {
	/* DS */
	RCAR_GP_PIN(4, 17),
};
static const unsigned int sdhi3_ds_mux[] = {
	SD3_DS_MARK,
};

/* - SSI -------------------------------------------------------------------- */
static const unsigned int ssi0_data_pins[] = {
	/* SDATA */
	RCAR_GP_PIN(6, 2),
};
static const unsigned int ssi0_data_mux[] = {
	SSI_SDATA0_MARK,
};
static const unsigned int ssi01239_ctrl_pins[] = {
	/* SCK, WS */
	RCAR_GP_PIN(6, 0), RCAR_GP_PIN(6, 1),
};
static const unsigned int ssi01239_ctrl_mux[] = {
	SSI_SCK01239_MARK, SSI_WS01239_MARK,
};
static const unsigned int ssi1_data_a_pins[] = {
	/* SDATA */
	RCAR_GP_PIN(6, 3),
};
static const unsigned int ssi1_data_a_mux[] = {
	SSI_SDATA1_A_MARK,
};
static const unsigned int ssi1_data_b_pins[] = {
	/* SDATA */
	RCAR_GP_PIN(5, 12),
};
static const unsigned int ssi1_data_b_mux[] = {
	SSI_SDATA1_B_MARK,
};
static const unsigned int ssi1_ctrl_a_pins[] = {
	/* SCK, WS */
	RCAR_GP_PIN(6, 26), RCAR_GP_PIN(6, 27),
};
static const unsigned int ssi1_ctrl_a_mux[] = {
	SSI_SCK1_A_MARK, SSI_WS1_A_MARK,
};
static const unsigned int ssi1_ctrl_b_pins[] = {
	/* SCK, WS */
	RCAR_GP_PIN(6, 4), RCAR_GP_PIN(6, 21),
};
static const unsigned int ssi1_ctrl_b_mux[] = {
	SSI_SCK1_B_MARK, SSI_WS1_B_MARK,
};
static const unsigned int ssi2_data_a_pins[] = {
	/* SDATA */
	RCAR_GP_PIN(6, 4),
};
static const unsigned int ssi2_data_a_mux[] = {
	SSI_SDATA2_A_MARK,
};
static const unsigned int ssi2_data_b_pins[] = {
	/* SDATA */
	RCAR_GP_PIN(5, 13),
};
static const unsigned int ssi2_data_b_mux[] = {
	SSI_SDATA2_B_MARK,
};
static const unsigned int ssi2_ctrl_a_pins[] = {
	/* SCK, WS */
	RCAR_GP_PIN(5, 19), RCAR_GP_PIN(5, 21),
};
static const unsigned int ssi2_ctrl_a_mux[] = {
	SSI_SCK2_A_MARK, SSI_WS2_A_MARK,
};
static const unsigned int ssi2_ctrl_b_pins[] = {
	/* SCK, WS */
	RCAR_GP_PIN(6, 28), RCAR_GP_PIN(6, 29),
};
static const unsigned int ssi2_ctrl_b_mux[] = {
	SSI_SCK2_B_MARK, SSI_WS2_B_MARK,
};
static const unsigned int ssi3_data_pins[] = {
	/* SDATA */
	RCAR_GP_PIN(6, 7),
};
static const unsigned int ssi3_data_mux[] = {
	SSI_SDATA3_MARK,
};
static const unsigned int ssi349_ctrl_pins[] = {
	/* SCK, WS */
	RCAR_GP_PIN(6, 5), RCAR_GP_PIN(6, 6),
};
static const unsigned int ssi349_ctrl_mux[] = {
	SSI_SCK349_MARK, SSI_WS349_MARK,
};
static const unsigned int ssi4_data_pins[] = {
	/* SDATA */
	RCAR_GP_PIN(6, 10),
};
static const unsigned int ssi4_data_mux[] = {
	SSI_SDATA4_MARK,
};
static const unsigned int ssi4_ctrl_pins[] = {
	/* SCK, WS */
	RCAR_GP_PIN(6, 8), RCAR_GP_PIN(6, 9),
};
static const unsigned int ssi4_ctrl_mux[] = {
	SSI_SCK4_MARK, SSI_WS4_MARK,
};
static const unsigned int ssi5_data_pins[] = {
	/* SDATA */
	RCAR_GP_PIN(6, 13),
};
static const unsigned int ssi5_data_mux[] = {
	SSI_SDATA5_MARK,
};
static const unsigned int ssi5_ctrl_pins[] = {
	/* SCK, WS */
	RCAR_GP_PIN(6, 11), RCAR_GP_PIN(6, 12),
};
static const unsigned int ssi5_ctrl_mux[] = {
	SSI_SCK5_MARK, SSI_WS5_MARK,
};
static const unsigned int ssi6_data_pins[] = {
	/* SDATA */
	RCAR_GP_PIN(6, 16),
};
static const unsigned int ssi6_data_mux[] = {
	SSI_SDATA6_MARK,
};
static const unsigned int ssi6_ctrl_pins[] = {
	/* SCK, WS */
	RCAR_GP_PIN(6, 14), RCAR_GP_PIN(6, 15),
};
static const unsigned int ssi6_ctrl_mux[] = {
	SSI_SCK6_MARK, SSI_WS6_MARK,
};
static const unsigned int ssi7_data_pins[] = {
	/* SDATA */
	RCAR_GP_PIN(6, 19),
};
static const unsigned int ssi7_data_mux[] = {
	SSI_SDATA7_MARK,
};
static const unsigned int ssi78_ctrl_pins[] = {
	/* SCK, WS */
	RCAR_GP_PIN(6, 17), RCAR_GP_PIN(6, 18),
};
static const unsigned int ssi78_ctrl_mux[] = {
	SSI_SCK78_MARK, SSI_WS78_MARK,
};
static const unsigned int ssi8_data_pins[] = {
	/* SDATA */
	RCAR_GP_PIN(6, 20),
};
static const unsigned int ssi8_data_mux[] = {
	SSI_SDATA8_MARK,
};
static const unsigned int ssi9_data_a_pins[] = {
	/* SDATA */
	RCAR_GP_PIN(6, 21),
};
static const unsigned int ssi9_data_a_mux[] = {
	SSI_SDATA9_A_MARK,
};
static const unsigned int ssi9_data_b_pins[] = {
	/* SDATA */
	RCAR_GP_PIN(5, 14),
};
static const unsigned int ssi9_data_b_mux[] = {
	SSI_SDATA9_B_MARK,
};
static const unsigned int ssi9_ctrl_a_pins[] = {
	/* SCK, WS */
	RCAR_GP_PIN(5, 15), RCAR_GP_PIN(5, 16),
};
static const unsigned int ssi9_ctrl_a_mux[] = {
	SSI_SCK9_A_MARK, SSI_WS9_A_MARK,
};
static const unsigned int ssi9_ctrl_b_pins[] = {
	/* SCK, WS */
	RCAR_GP_PIN(6, 30), RCAR_GP_PIN(6, 31),
};
static const unsigned int ssi9_ctrl_b_mux[] = {
	SSI_SCK9_B_MARK, SSI_WS9_B_MARK,
};

/* - USB0 ------------------------------------------------------------------- */
static const unsigned int usb0_pins[] = {
	/* PWEN, OVC */
	RCAR_GP_PIN(6, 24), RCAR_GP_PIN(6, 25),
};
static const unsigned int usb0_mux[] = {
	USB0_PWEN_MARK, USB0_OVC_MARK,
};
/* - USB1 ------------------------------------------------------------------- */
static const unsigned int usb1_pins[] = {
	/* PWEN, OVC */
	RCAR_GP_PIN(6, 26), RCAR_GP_PIN(6, 27),
};
static const unsigned int usb1_mux[] = {
	USB1_PWEN_MARK, USB1_OVC_MARK,
};

/* - USB30 ------------------------------------------------------------------ */
static const unsigned int usb30_pins[] = {
	/* PWEN, OVC */
	RCAR_GP_PIN(6, 28), RCAR_GP_PIN(6, 29),
};
static const unsigned int usb30_mux[] = {
	USB30_PWEN_MARK, USB30_OVC_MARK,
};

static const struct sh_pfc_pin_group pinmux_groups[] = {
	SH_PFC_PIN_GROUP(audio_clk_a_a),
	SH_PFC_PIN_GROUP(audio_clk_a_b),
	SH_PFC_PIN_GROUP(audio_clk_a_c),
	SH_PFC_PIN_GROUP(audio_clk_b_a),
	SH_PFC_PIN_GROUP(audio_clk_b_b),
	SH_PFC_PIN_GROUP(audio_clk_c_a),
	SH_PFC_PIN_GROUP(audio_clk_c_b),
	SH_PFC_PIN_GROUP(audio_clkout_a),
	SH_PFC_PIN_GROUP(audio_clkout_b),
	SH_PFC_PIN_GROUP(audio_clkout_c),
	SH_PFC_PIN_GROUP(audio_clkout_d),
	SH_PFC_PIN_GROUP(audio_clkout1_a),
	SH_PFC_PIN_GROUP(audio_clkout1_b),
	SH_PFC_PIN_GROUP(audio_clkout2_a),
	SH_PFC_PIN_GROUP(audio_clkout2_b),
	SH_PFC_PIN_GROUP(audio_clkout3_a),
	SH_PFC_PIN_GROUP(audio_clkout3_b),
	SH_PFC_PIN_GROUP(avb_link),
	SH_PFC_PIN_GROUP(avb_magic),
	SH_PFC_PIN_GROUP(avb_phy_int),
	SH_PFC_PIN_GROUP(avb_mdc),
	SH_PFC_PIN_GROUP(avb_mii),
	SH_PFC_PIN_GROUP(avb_avtp_pps),
	SH_PFC_PIN_GROUP(avb_avtp_match_a),
	SH_PFC_PIN_GROUP(avb_avtp_capture_a),
	SH_PFC_PIN_GROUP(avb_avtp_match_b),
	SH_PFC_PIN_GROUP(avb_avtp_capture_b),
	SH_PFC_PIN_GROUP(can0_data_a),
	SH_PFC_PIN_GROUP(can0_data_b),
	SH_PFC_PIN_GROUP(can1_data),
	SH_PFC_PIN_GROUP(can_clk),
	SH_PFC_PIN_GROUP(canfd0_data_a),
	SH_PFC_PIN_GROUP(canfd0_data_b),
	SH_PFC_PIN_GROUP(canfd1_data),
	SH_PFC_PIN_GROUP(drif0_ctrl_a),
	SH_PFC_PIN_GROUP(drif0_data0_a),
	SH_PFC_PIN_GROUP(drif0_data1_a),
	SH_PFC_PIN_GROUP(drif0_ctrl_b),
	SH_PFC_PIN_GROUP(drif0_data0_b),
	SH_PFC_PIN_GROUP(drif0_data1_b),
	SH_PFC_PIN_GROUP(drif0_ctrl_c),
	SH_PFC_PIN_GROUP(drif0_data0_c),
	SH_PFC_PIN_GROUP(drif0_data1_c),
	SH_PFC_PIN_GROUP(drif1_ctrl_a),
	SH_PFC_PIN_GROUP(drif1_data0_a),
	SH_PFC_PIN_GROUP(drif1_data1_a),
	SH_PFC_PIN_GROUP(drif1_ctrl_b),
	SH_PFC_PIN_GROUP(drif1_data0_b),
	SH_PFC_PIN_GROUP(drif1_data1_b),
	SH_PFC_PIN_GROUP(drif1_ctrl_c),
	SH_PFC_PIN_GROUP(drif1_data0_c),
	SH_PFC_PIN_GROUP(drif1_data1_c),
	SH_PFC_PIN_GROUP(drif2_ctrl_a),
	SH_PFC_PIN_GROUP(drif2_data0_a),
	SH_PFC_PIN_GROUP(drif2_data1_a),
	SH_PFC_PIN_GROUP(drif2_ctrl_b),
	SH_PFC_PIN_GROUP(drif2_data0_b),
	SH_PFC_PIN_GROUP(drif2_data1_b),
	SH_PFC_PIN_GROUP(drif3_ctrl_a),
	SH_PFC_PIN_GROUP(drif3_data0_a),
	SH_PFC_PIN_GROUP(drif3_data1_a),
	SH_PFC_PIN_GROUP(drif3_ctrl_b),
	SH_PFC_PIN_GROUP(drif3_data0_b),
	SH_PFC_PIN_GROUP(drif3_data1_b),
	SH_PFC_PIN_GROUP(du_rgb666),
	SH_PFC_PIN_GROUP(du_rgb888),
	SH_PFC_PIN_GROUP(du_clk_out_0),
	SH_PFC_PIN_GROUP(du_clk_out_1),
	SH_PFC_PIN_GROUP(du_sync),
	SH_PFC_PIN_GROUP(du_oddf),
	SH_PFC_PIN_GROUP(du_cde),
	SH_PFC_PIN_GROUP(du_disp),
	SH_PFC_PIN_GROUP(hscif0_data),
	SH_PFC_PIN_GROUP(hscif0_clk),
	SH_PFC_PIN_GROUP(hscif0_ctrl),
	SH_PFC_PIN_GROUP(hscif1_data_a),
	SH_PFC_PIN_GROUP(hscif1_clk_a),
	SH_PFC_PIN_GROUP(hscif1_ctrl_a),
	SH_PFC_PIN_GROUP(hscif1_data_b),
	SH_PFC_PIN_GROUP(hscif1_clk_b),
	SH_PFC_PIN_GROUP(hscif1_ctrl_b),
	SH_PFC_PIN_GROUP(hscif2_data_a),
	SH_PFC_PIN_GROUP(hscif2_clk_a),
	SH_PFC_PIN_GROUP(hscif2_ctrl_a),
	SH_PFC_PIN_GROUP(hscif2_data_b),
	SH_PFC_PIN_GROUP(hscif2_clk_b),
	SH_PFC_PIN_GROUP(hscif2_ctrl_b),
	SH_PFC_PIN_GROUP(hscif2_data_c),
	SH_PFC_PIN_GROUP(hscif2_clk_c),
	SH_PFC_PIN_GROUP(hscif2_ctrl_c),
	SH_PFC_PIN_GROUP(hscif3_data_a),
	SH_PFC_PIN_GROUP(hscif3_clk),
	SH_PFC_PIN_GROUP(hscif3_ctrl),
	SH_PFC_PIN_GROUP(hscif3_data_b),
	SH_PFC_PIN_GROUP(hscif3_data_c),
	SH_PFC_PIN_GROUP(hscif3_data_d),
	SH_PFC_PIN_GROUP(hscif4_data_a),
	SH_PFC_PIN_GROUP(hscif4_clk),
	SH_PFC_PIN_GROUP(hscif4_ctrl),
	SH_PFC_PIN_GROUP(hscif4_data_b),
	SH_PFC_PIN_GROUP(i2c1_a),
	SH_PFC_PIN_GROUP(i2c1_b),
	SH_PFC_PIN_GROUP(i2c2_a),
	SH_PFC_PIN_GROUP(i2c2_b),
	SH_PFC_PIN_GROUP(i2c6_a),
	SH_PFC_PIN_GROUP(i2c6_b),
	SH_PFC_PIN_GROUP(i2c6_c),
	SH_PFC_PIN_GROUP(intc_ex_irq0),
	SH_PFC_PIN_GROUP(intc_ex_irq1),
	SH_PFC_PIN_GROUP(intc_ex_irq2),
	SH_PFC_PIN_GROUP(intc_ex_irq3),
	SH_PFC_PIN_GROUP(intc_ex_irq4),
	SH_PFC_PIN_GROUP(intc_ex_irq5),
	SH_PFC_PIN_GROUP(msiof0_clk),
	SH_PFC_PIN_GROUP(msiof0_sync),
	SH_PFC_PIN_GROUP(msiof0_ss1),
	SH_PFC_PIN_GROUP(msiof0_ss2),
	SH_PFC_PIN_GROUP(msiof0_txd),
	SH_PFC_PIN_GROUP(msiof0_rxd),
	SH_PFC_PIN_GROUP(msiof1_clk_a),
	SH_PFC_PIN_GROUP(msiof1_sync_a),
	SH_PFC_PIN_GROUP(msiof1_ss1_a),
	SH_PFC_PIN_GROUP(msiof1_ss2_a),
	SH_PFC_PIN_GROUP(msiof1_txd_a),
	SH_PFC_PIN_GROUP(msiof1_rxd_a),
	SH_PFC_PIN_GROUP(msiof1_clk_b),
	SH_PFC_PIN_GROUP(msiof1_sync_b),
	SH_PFC_PIN_GROUP(msiof1_ss1_b),
	SH_PFC_PIN_GROUP(msiof1_ss2_b),
	SH_PFC_PIN_GROUP(msiof1_txd_b),
	SH_PFC_PIN_GROUP(msiof1_rxd_b),
	SH_PFC_PIN_GROUP(msiof1_clk_c),
	SH_PFC_PIN_GROUP(msiof1_sync_c),
	SH_PFC_PIN_GROUP(msiof1_ss1_c),
	SH_PFC_PIN_GROUP(msiof1_ss2_c),
	SH_PFC_PIN_GROUP(msiof1_txd_c),
	SH_PFC_PIN_GROUP(msiof1_rxd_c),
	SH_PFC_PIN_GROUP(msiof1_clk_d),
	SH_PFC_PIN_GROUP(msiof1_sync_d),
	SH_PFC_PIN_GROUP(msiof1_ss1_d),
	SH_PFC_PIN_GROUP(msiof1_ss2_d),
	SH_PFC_PIN_GROUP(msiof1_txd_d),
	SH_PFC_PIN_GROUP(msiof1_rxd_d),
	SH_PFC_PIN_GROUP(msiof1_clk_e),
	SH_PFC_PIN_GROUP(msiof1_sync_e),
	SH_PFC_PIN_GROUP(msiof1_ss1_e),
	SH_PFC_PIN_GROUP(msiof1_ss2_e),
	SH_PFC_PIN_GROUP(msiof1_txd_e),
	SH_PFC_PIN_GROUP(msiof1_rxd_e),
	SH_PFC_PIN_GROUP(msiof1_clk_f),
	SH_PFC_PIN_GROUP(msiof1_sync_f),
	SH_PFC_PIN_GROUP(msiof1_ss1_f),
	SH_PFC_PIN_GROUP(msiof1_ss2_f),
	SH_PFC_PIN_GROUP(msiof1_txd_f),
	SH_PFC_PIN_GROUP(msiof1_rxd_f),
	SH_PFC_PIN_GROUP(msiof1_clk_g),
	SH_PFC_PIN_GROUP(msiof1_sync_g),
	SH_PFC_PIN_GROUP(msiof1_ss1_g),
	SH_PFC_PIN_GROUP(msiof1_ss2_g),
	SH_PFC_PIN_GROUP(msiof1_txd_g),
	SH_PFC_PIN_GROUP(msiof1_rxd_g),
	SH_PFC_PIN_GROUP(msiof2_clk_a),
	SH_PFC_PIN_GROUP(msiof2_sync_a),
	SH_PFC_PIN_GROUP(msiof2_ss1_a),
	SH_PFC_PIN_GROUP(msiof2_ss2_a),
	SH_PFC_PIN_GROUP(msiof2_txd_a),
	SH_PFC_PIN_GROUP(msiof2_rxd_a),
	SH_PFC_PIN_GROUP(msiof2_clk_b),
	SH_PFC_PIN_GROUP(msiof2_sync_b),
	SH_PFC_PIN_GROUP(msiof2_ss1_b),
	SH_PFC_PIN_GROUP(msiof2_ss2_b),
	SH_PFC_PIN_GROUP(msiof2_txd_b),
	SH_PFC_PIN_GROUP(msiof2_rxd_b),
	SH_PFC_PIN_GROUP(msiof2_clk_c),
	SH_PFC_PIN_GROUP(msiof2_sync_c),
	SH_PFC_PIN_GROUP(msiof2_ss1_c),
	SH_PFC_PIN_GROUP(msiof2_ss2_c),
	SH_PFC_PIN_GROUP(msiof2_txd_c),
	SH_PFC_PIN_GROUP(msiof2_rxd_c),
	SH_PFC_PIN_GROUP(msiof2_clk_d),
	SH_PFC_PIN_GROUP(msiof2_sync_d),
	SH_PFC_PIN_GROUP(msiof2_ss1_d),
	SH_PFC_PIN_GROUP(msiof2_ss2_d),
	SH_PFC_PIN_GROUP(msiof2_txd_d),
	SH_PFC_PIN_GROUP(msiof2_rxd_d),
	SH_PFC_PIN_GROUP(msiof3_clk_a),
	SH_PFC_PIN_GROUP(msiof3_sync_a),
	SH_PFC_PIN_GROUP(msiof3_ss1_a),
	SH_PFC_PIN_GROUP(msiof3_ss2_a),
	SH_PFC_PIN_GROUP(msiof3_txd_a),
	SH_PFC_PIN_GROUP(msiof3_rxd_a),
	SH_PFC_PIN_GROUP(msiof3_clk_b),
	SH_PFC_PIN_GROUP(msiof3_sync_b),
	SH_PFC_PIN_GROUP(msiof3_ss1_b),
	SH_PFC_PIN_GROUP(msiof3_ss2_b),
	SH_PFC_PIN_GROUP(msiof3_txd_b),
	SH_PFC_PIN_GROUP(msiof3_rxd_b),
	SH_PFC_PIN_GROUP(msiof3_clk_c),
	SH_PFC_PIN_GROUP(msiof3_sync_c),
	SH_PFC_PIN_GROUP(msiof3_txd_c),
	SH_PFC_PIN_GROUP(msiof3_rxd_c),
	SH_PFC_PIN_GROUP(msiof3_clk_d),
	SH_PFC_PIN_GROUP(msiof3_sync_d),
	SH_PFC_PIN_GROUP(msiof3_ss1_d),
	SH_PFC_PIN_GROUP(msiof3_txd_d),
	SH_PFC_PIN_GROUP(msiof3_rxd_d),
	SH_PFC_PIN_GROUP(msiof3_clk_e),
	SH_PFC_PIN_GROUP(msiof3_sync_e),
	SH_PFC_PIN_GROUP(msiof3_ss1_e),
	SH_PFC_PIN_GROUP(msiof3_ss2_e),
	SH_PFC_PIN_GROUP(msiof3_txd_e),
	SH_PFC_PIN_GROUP(msiof3_rxd_e),
	SH_PFC_PIN_GROUP(pwm0),
	SH_PFC_PIN_GROUP(pwm1_a),
	SH_PFC_PIN_GROUP(pwm1_b),
	SH_PFC_PIN_GROUP(pwm2_a),
	SH_PFC_PIN_GROUP(pwm2_b),
	SH_PFC_PIN_GROUP(pwm3_a),
	SH_PFC_PIN_GROUP(pwm3_b),
	SH_PFC_PIN_GROUP(pwm4_a),
	SH_PFC_PIN_GROUP(pwm4_b),
	SH_PFC_PIN_GROUP(pwm5_a),
	SH_PFC_PIN_GROUP(pwm5_b),
	SH_PFC_PIN_GROUP(pwm6_a),
	SH_PFC_PIN_GROUP(pwm6_b),
	SH_PFC_PIN_GROUP(scif0_data),
	SH_PFC_PIN_GROUP(scif0_clk),
	SH_PFC_PIN_GROUP(scif0_ctrl),
	SH_PFC_PIN_GROUP(scif1_data_a),
	SH_PFC_PIN_GROUP(scif1_clk),
	SH_PFC_PIN_GROUP(scif1_ctrl),
	SH_PFC_PIN_GROUP(scif1_data_b),
	SH_PFC_PIN_GROUP(scif2_data_a),
	SH_PFC_PIN_GROUP(scif2_clk),
	SH_PFC_PIN_GROUP(scif2_data_b),
	SH_PFC_PIN_GROUP(scif3_data_a),
	SH_PFC_PIN_GROUP(scif3_clk),
	SH_PFC_PIN_GROUP(scif3_ctrl),
	SH_PFC_PIN_GROUP(scif3_data_b),
	SH_PFC_PIN_GROUP(scif4_data_a),
	SH_PFC_PIN_GROUP(scif4_clk_a),
	SH_PFC_PIN_GROUP(scif4_ctrl_a),
	SH_PFC_PIN_GROUP(scif4_data_b),
	SH_PFC_PIN_GROUP(scif4_clk_b),
	SH_PFC_PIN_GROUP(scif4_ctrl_b),
	SH_PFC_PIN_GROUP(scif4_data_c),
	SH_PFC_PIN_GROUP(scif4_clk_c),
	SH_PFC_PIN_GROUP(scif4_ctrl_c),
	SH_PFC_PIN_GROUP(scif5_data_a),
	SH_PFC_PIN_GROUP(scif5_clk_a),
	SH_PFC_PIN_GROUP(scif5_data_b),
	SH_PFC_PIN_GROUP(scif5_clk_b),
	SH_PFC_PIN_GROUP(scif_clk_a),
	SH_PFC_PIN_GROUP(scif_clk_b),
	SH_PFC_PIN_GROUP(sdhi0_data1),
	SH_PFC_PIN_GROUP(sdhi0_data4),
	SH_PFC_PIN_GROUP(sdhi0_ctrl),
	SH_PFC_PIN_GROUP(sdhi0_cd),
	SH_PFC_PIN_GROUP(sdhi0_wp),
	SH_PFC_PIN_GROUP(sdhi1_data1),
	SH_PFC_PIN_GROUP(sdhi1_data4),
	SH_PFC_PIN_GROUP(sdhi1_ctrl),
	SH_PFC_PIN_GROUP(sdhi1_cd),
	SH_PFC_PIN_GROUP(sdhi1_wp),
	SH_PFC_PIN_GROUP(sdhi2_data1),
	SH_PFC_PIN_GROUP(sdhi2_data4),
	SH_PFC_PIN_GROUP(sdhi2_data8),
	SH_PFC_PIN_GROUP(sdhi2_ctrl),
	SH_PFC_PIN_GROUP(sdhi2_cd_a),
	SH_PFC_PIN_GROUP(sdhi2_wp_a),
	SH_PFC_PIN_GROUP(sdhi2_cd_b),
	SH_PFC_PIN_GROUP(sdhi2_wp_b),
	SH_PFC_PIN_GROUP(sdhi2_ds),
	SH_PFC_PIN_GROUP(sdhi3_data1),
	SH_PFC_PIN_GROUP(sdhi3_data4),
	SH_PFC_PIN_GROUP(sdhi3_data8),
	SH_PFC_PIN_GROUP(sdhi3_ctrl),
	SH_PFC_PIN_GROUP(sdhi3_cd),
	SH_PFC_PIN_GROUP(sdhi3_wp),
	SH_PFC_PIN_GROUP(sdhi3_ds),
	SH_PFC_PIN_GROUP(ssi0_data),
	SH_PFC_PIN_GROUP(ssi01239_ctrl),
	SH_PFC_PIN_GROUP(ssi1_data_a),
	SH_PFC_PIN_GROUP(ssi1_data_b),
	SH_PFC_PIN_GROUP(ssi1_ctrl_a),
	SH_PFC_PIN_GROUP(ssi1_ctrl_b),
	SH_PFC_PIN_GROUP(ssi2_data_a),
	SH_PFC_PIN_GROUP(ssi2_data_b),
	SH_PFC_PIN_GROUP(ssi2_ctrl_a),
	SH_PFC_PIN_GROUP(ssi2_ctrl_b),
	SH_PFC_PIN_GROUP(ssi3_data),
	SH_PFC_PIN_GROUP(ssi349_ctrl),
	SH_PFC_PIN_GROUP(ssi4_data),
	SH_PFC_PIN_GROUP(ssi4_ctrl),
	SH_PFC_PIN_GROUP(ssi5_data),
	SH_PFC_PIN_GROUP(ssi5_ctrl),
	SH_PFC_PIN_GROUP(ssi6_data),
	SH_PFC_PIN_GROUP(ssi6_ctrl),
	SH_PFC_PIN_GROUP(ssi7_data),
	SH_PFC_PIN_GROUP(ssi78_ctrl),
	SH_PFC_PIN_GROUP(ssi8_data),
	SH_PFC_PIN_GROUP(ssi9_data_a),
	SH_PFC_PIN_GROUP(ssi9_data_b),
	SH_PFC_PIN_GROUP(ssi9_ctrl_a),
	SH_PFC_PIN_GROUP(ssi9_ctrl_b),
	SH_PFC_PIN_GROUP(usb0),
	SH_PFC_PIN_GROUP(usb1),
	SH_PFC_PIN_GROUP(usb30),
};

static const char * const audio_clk_groups[] = {
	"audio_clk_a_a",
	"audio_clk_a_b",
	"audio_clk_a_c",
	"audio_clk_b_a",
	"audio_clk_b_b",
	"audio_clk_c_a",
	"audio_clk_c_b",
	"audio_clkout_a",
	"audio_clkout_b",
	"audio_clkout_c",
	"audio_clkout_d",
	"audio_clkout1_a",
	"audio_clkout1_b",
	"audio_clkout2_a",
	"audio_clkout2_b",
	"audio_clkout3_a",
	"audio_clkout3_b",
};

static const char * const avb_groups[] = {
	"avb_link",
	"avb_magic",
	"avb_phy_int",
	"avb_mdc",
	"avb_mii",
	"avb_avtp_pps",
	"avb_avtp_match_a",
	"avb_avtp_capture_a",
	"avb_avtp_match_b",
	"avb_avtp_capture_b",
};

static const char * const can0_groups[] = {
	"can0_data_a",
	"can0_data_b",
};

static const char * const can1_groups[] = {
	"can1_data",
};

static const char * const can_clk_groups[] = {
	"can_clk",
};

static const char * const canfd0_groups[] = {
	"canfd0_data_a",
	"canfd0_data_b",
};

static const char * const canfd1_groups[] = {
	"canfd1_data",
};

static const char * const drif0_groups[] = {
	"drif0_ctrl_a",
	"drif0_data0_a",
	"drif0_data1_a",
	"drif0_ctrl_b",
	"drif0_data0_b",
	"drif0_data1_b",
	"drif0_ctrl_c",
	"drif0_data0_c",
	"drif0_data1_c",
};

static const char * const drif1_groups[] = {
	"drif1_ctrl_a",
	"drif1_data0_a",
	"drif1_data1_a",
	"drif1_ctrl_b",
	"drif1_data0_b",
	"drif1_data1_b",
	"drif1_ctrl_c",
	"drif1_data0_c",
	"drif1_data1_c",
};

static const char * const drif2_groups[] = {
	"drif2_ctrl_a",
	"drif2_data0_a",
	"drif2_data1_a",
	"drif2_ctrl_b",
	"drif2_data0_b",
	"drif2_data1_b",
};

static const char * const drif3_groups[] = {
	"drif3_ctrl_a",
	"drif3_data0_a",
	"drif3_data1_a",
	"drif3_ctrl_b",
	"drif3_data0_b",
	"drif3_data1_b",
};

static const char * const du_groups[] = {
	"du_rgb666",
	"du_rgb888",
	"du_clk_out_0",
	"du_clk_out_1",
	"du_sync",
	"du_oddf",
	"du_cde",
	"du_disp",
};

static const char * const hscif0_groups[] = {
	"hscif0_data",
	"hscif0_clk",
	"hscif0_ctrl",
};

static const char * const hscif1_groups[] = {
	"hscif1_data_a",
	"hscif1_clk_a",
	"hscif1_ctrl_a",
	"hscif1_data_b",
	"hscif1_clk_b",
	"hscif1_ctrl_b",
};

static const char * const hscif2_groups[] = {
	"hscif2_data_a",
	"hscif2_clk_a",
	"hscif2_ctrl_a",
	"hscif2_data_b",
	"hscif2_clk_b",
	"hscif2_ctrl_b",
	"hscif2_data_c",
	"hscif2_clk_c",
	"hscif2_ctrl_c",
};

static const char * const hscif3_groups[] = {
	"hscif3_data_a",
	"hscif3_clk",
	"hscif3_ctrl",
	"hscif3_data_b",
	"hscif3_data_c",
	"hscif3_data_d",
};

static const char * const hscif4_groups[] = {
	"hscif4_data_a",
	"hscif4_clk",
	"hscif4_ctrl",
	"hscif4_data_b",
};

static const char * const i2c1_groups[] = {
	"i2c1_a",
	"i2c1_b",
};

static const char * const i2c2_groups[] = {
	"i2c2_a",
	"i2c2_b",
};

static const char * const i2c6_groups[] = {
	"i2c6_a",
	"i2c6_b",
	"i2c6_c",
};

static const char * const intc_ex_groups[] = {
	"intc_ex_irq0",
	"intc_ex_irq1",
	"intc_ex_irq2",
	"intc_ex_irq3",
	"intc_ex_irq4",
	"intc_ex_irq5",
};

static const char * const msiof0_groups[] = {
	"msiof0_clk",
	"msiof0_sync",
	"msiof0_ss1",
	"msiof0_ss2",
	"msiof0_txd",
	"msiof0_rxd",
};

static const char * const msiof1_groups[] = {
	"msiof1_clk_a",
	"msiof1_sync_a",
	"msiof1_ss1_a",
	"msiof1_ss2_a",
	"msiof1_txd_a",
	"msiof1_rxd_a",
	"msiof1_clk_b",
	"msiof1_sync_b",
	"msiof1_ss1_b",
	"msiof1_ss2_b",
	"msiof1_txd_b",
	"msiof1_rxd_b",
	"msiof1_clk_c",
	"msiof1_sync_c",
	"msiof1_ss1_c",
	"msiof1_ss2_c",
	"msiof1_txd_c",
	"msiof1_rxd_c",
	"msiof1_clk_d",
	"msiof1_sync_d",
	"msiof1_ss1_d",
	"msiof1_ss2_d",
	"msiof1_txd_d",
	"msiof1_rxd_d",
	"msiof1_clk_e",
	"msiof1_sync_e",
	"msiof1_ss1_e",
	"msiof1_ss2_e",
	"msiof1_txd_e",
	"msiof1_rxd_e",
	"msiof1_clk_f",
	"msiof1_sync_f",
	"msiof1_ss1_f",
	"msiof1_ss2_f",
	"msiof1_txd_f",
	"msiof1_rxd_f",
	"msiof1_clk_g",
	"msiof1_sync_g",
	"msiof1_ss1_g",
	"msiof1_ss2_g",
	"msiof1_txd_g",
	"msiof1_rxd_g",
};

static const char * const msiof2_groups[] = {
	"msiof2_clk_a",
	"msiof2_sync_a",
	"msiof2_ss1_a",
	"msiof2_ss2_a",
	"msiof2_txd_a",
	"msiof2_rxd_a",
	"msiof2_clk_b",
	"msiof2_sync_b",
	"msiof2_ss1_b",
	"msiof2_ss2_b",
	"msiof2_txd_b",
	"msiof2_rxd_b",
	"msiof2_clk_c",
	"msiof2_sync_c",
	"msiof2_ss1_c",
	"msiof2_ss2_c",
	"msiof2_txd_c",
	"msiof2_rxd_c",
	"msiof2_clk_d",
	"msiof2_sync_d",
	"msiof2_ss1_d",
	"msiof2_ss2_d",
	"msiof2_txd_d",
	"msiof2_rxd_d",
};

static const char * const msiof3_groups[] = {
	"msiof3_clk_a",
	"msiof3_sync_a",
	"msiof3_ss1_a",
	"msiof3_ss2_a",
	"msiof3_txd_a",
	"msiof3_rxd_a",
	"msiof3_clk_b",
	"msiof3_sync_b",
	"msiof3_ss1_b",
	"msiof3_ss2_b",
	"msiof3_txd_b",
	"msiof3_rxd_b",
	"msiof3_clk_c",
	"msiof3_sync_c",
	"msiof3_txd_c",
	"msiof3_rxd_c",
	"msiof3_clk_d",
	"msiof3_sync_d",
	"msiof3_ss1_d",
	"msiof3_txd_d",
	"msiof3_rxd_d",
	"msiof3_clk_e",
	"msiof3_sync_e",
	"msiof3_ss1_e",
	"msiof3_ss2_e",
	"msiof3_txd_e",
	"msiof3_rxd_e",
};

static const char * const pwm0_groups[] = {
	"pwm0",
};

static const char * const pwm1_groups[] = {
	"pwm1_a",
	"pwm1_b",
};

static const char * const pwm2_groups[] = {
	"pwm2_a",
	"pwm2_b",
};

static const char * const pwm3_groups[] = {
	"pwm3_a",
	"pwm3_b",
};

static const char * const pwm4_groups[] = {
	"pwm4_a",
	"pwm4_b",
};

static const char * const pwm5_groups[] = {
	"pwm5_a",
	"pwm5_b",
};

static const char * const pwm6_groups[] = {
	"pwm6_a",
	"pwm6_b",
};

static const char * const scif0_groups[] = {
	"scif0_data",
	"scif0_clk",
	"scif0_ctrl",
};

static const char * const scif1_groups[] = {
	"scif1_data_a",
	"scif1_clk",
	"scif1_ctrl",
	"scif1_data_b",
};

static const char * const scif2_groups[] = {
	"scif2_data_a",
	"scif2_clk",
	"scif2_data_b",
};

static const char * const scif3_groups[] = {
	"scif3_data_a",
	"scif3_clk",
	"scif3_ctrl",
	"scif3_data_b",
};

static const char * const scif4_groups[] = {
	"scif4_data_a",
	"scif4_clk_a",
	"scif4_ctrl_a",
	"scif4_data_b",
	"scif4_clk_b",
	"scif4_ctrl_b",
	"scif4_data_c",
	"scif4_clk_c",
	"scif4_ctrl_c",
};

static const char * const scif5_groups[] = {
	"scif5_data_a",
	"scif5_clk_a",
	"scif5_data_b",
	"scif5_clk_b",
};

static const char * const scif_clk_groups[] = {
	"scif_clk_a",
	"scif_clk_b",
};

static const char * const sdhi0_groups[] = {
	"sdhi0_data1",
	"sdhi0_data4",
	"sdhi0_ctrl",
	"sdhi0_cd",
	"sdhi0_wp",
};

static const char * const sdhi1_groups[] = {
	"sdhi1_data1",
	"sdhi1_data4",
	"sdhi1_ctrl",
	"sdhi1_cd",
	"sdhi1_wp",
};

static const char * const sdhi2_groups[] = {
	"sdhi2_data1",
	"sdhi2_data4",
	"sdhi2_data8",
	"sdhi2_ctrl",
	"sdhi2_cd_a",
	"sdhi2_wp_a",
	"sdhi2_cd_b",
	"sdhi2_wp_b",
	"sdhi2_ds",
};

static const char * const sdhi3_groups[] = {
	"sdhi3_data1",
	"sdhi3_data4",
	"sdhi3_data8",
	"sdhi3_ctrl",
	"sdhi3_cd",
	"sdhi3_wp",
	"sdhi3_ds",
};

static const char * const ssi_groups[] = {
	"ssi0_data",
	"ssi01239_ctrl",
	"ssi1_data_a",
	"ssi1_data_b",
	"ssi1_ctrl_a",
	"ssi1_ctrl_b",
	"ssi2_data_a",
	"ssi2_data_b",
	"ssi2_ctrl_a",
	"ssi2_ctrl_b",
	"ssi3_data",
	"ssi349_ctrl",
	"ssi4_data",
	"ssi4_ctrl",
	"ssi5_data",
	"ssi5_ctrl",
	"ssi6_data",
	"ssi6_ctrl",
	"ssi7_data",
	"ssi78_ctrl",
	"ssi8_data",
	"ssi9_data_a",
	"ssi9_data_b",
	"ssi9_ctrl_a",
	"ssi9_ctrl_b",
};

static const char * const usb0_groups[] = {
	"usb0",
};

static const char * const usb1_groups[] = {
	"usb1",
};

static const char * const usb30_groups[] = {
	"usb30",
};

static const struct sh_pfc_function pinmux_functions[] = {
	SH_PFC_FUNCTION(audio_clk),
	SH_PFC_FUNCTION(avb),
	SH_PFC_FUNCTION(can0),
	SH_PFC_FUNCTION(can1),
	SH_PFC_FUNCTION(can_clk),
	SH_PFC_FUNCTION(canfd0),
	SH_PFC_FUNCTION(canfd1),
	SH_PFC_FUNCTION(drif0),
	SH_PFC_FUNCTION(drif1),
	SH_PFC_FUNCTION(drif2),
	SH_PFC_FUNCTION(drif3),
	SH_PFC_FUNCTION(du),
	SH_PFC_FUNCTION(hscif0),
	SH_PFC_FUNCTION(hscif1),
	SH_PFC_FUNCTION(hscif2),
	SH_PFC_FUNCTION(hscif3),
	SH_PFC_FUNCTION(hscif4),
	SH_PFC_FUNCTION(i2c1),
	SH_PFC_FUNCTION(i2c2),
	SH_PFC_FUNCTION(i2c6),
	SH_PFC_FUNCTION(intc_ex),
	SH_PFC_FUNCTION(msiof0),
	SH_PFC_FUNCTION(msiof1),
	SH_PFC_FUNCTION(msiof2),
	SH_PFC_FUNCTION(msiof3),
	SH_PFC_FUNCTION(pwm0),
	SH_PFC_FUNCTION(pwm1),
	SH_PFC_FUNCTION(pwm2),
	SH_PFC_FUNCTION(pwm3),
	SH_PFC_FUNCTION(pwm4),
	SH_PFC_FUNCTION(pwm5),
	SH_PFC_FUNCTION(pwm6),
	SH_PFC_FUNCTION(scif0),
	SH_PFC_FUNCTION(scif1),
	SH_PFC_FUNCTION(scif2),
	SH_PFC_FUNCTION(scif3),
	SH_PFC_FUNCTION(scif4),
	SH_PFC_FUNCTION(scif5),
	SH_PFC_FUNCTION(scif_clk),
	SH_PFC_FUNCTION(sdhi0),
	SH_PFC_FUNCTION(sdhi1),
	SH_PFC_FUNCTION(sdhi2),
	SH_PFC_FUNCTION(sdhi3),
	SH_PFC_FUNCTION(ssi),
	SH_PFC_FUNCTION(usb0),
	SH_PFC_FUNCTION(usb1),
	SH_PFC_FUNCTION(usb30),
};

static const struct pinmux_cfg_reg pinmux_config_regs[] = {
#define F_(x, y)	FN_##y
#define FM(x)		FN_##x
	{ PINMUX_CFG_REG("GPSR0", 0xe6060100, 32, 1) {
		0, 0,
		0, 0,
		0, 0,
		0, 0,
		0, 0,
		0, 0,
		0, 0,
		0, 0,
		0, 0,
		0, 0,
		0, 0,
		0, 0,
		0, 0,
		0, 0,
		0, 0,
		0, 0,
		GP_0_15_FN,	GPSR0_15,
		GP_0_14_FN,	GPSR0_14,
		GP_0_13_FN,	GPSR0_13,
		GP_0_12_FN,	GPSR0_12,
		GP_0_11_FN,	GPSR0_11,
		GP_0_10_FN,	GPSR0_10,
		GP_0_9_FN,	GPSR0_9,
		GP_0_8_FN,	GPSR0_8,
		GP_0_7_FN,	GPSR0_7,
		GP_0_6_FN,	GPSR0_6,
		GP_0_5_FN,	GPSR0_5,
		GP_0_4_FN,	GPSR0_4,
		GP_0_3_FN,	GPSR0_3,
		GP_0_2_FN,	GPSR0_2,
		GP_0_1_FN,	GPSR0_1,
		GP_0_0_FN,	GPSR0_0, }
	},
	{ PINMUX_CFG_REG("GPSR1", 0xe6060104, 32, 1) {
		0, 0,
		0, 0,
		0, 0,
		GP_1_28_FN,	GPSR1_28,
		GP_1_27_FN,	GPSR1_27,
		GP_1_26_FN,	GPSR1_26,
		GP_1_25_FN,	GPSR1_25,
		GP_1_24_FN,	GPSR1_24,
		GP_1_23_FN,	GPSR1_23,
		GP_1_22_FN,	GPSR1_22,
		GP_1_21_FN,	GPSR1_21,
		GP_1_20_FN,	GPSR1_20,
		GP_1_19_FN,	GPSR1_19,
		GP_1_18_FN,	GPSR1_18,
		GP_1_17_FN,	GPSR1_17,
		GP_1_16_FN,	GPSR1_16,
		GP_1_15_FN,	GPSR1_15,
		GP_1_14_FN,	GPSR1_14,
		GP_1_13_FN,	GPSR1_13,
		GP_1_12_FN,	GPSR1_12,
		GP_1_11_FN,	GPSR1_11,
		GP_1_10_FN,	GPSR1_10,
		GP_1_9_FN,	GPSR1_9,
		GP_1_8_FN,	GPSR1_8,
		GP_1_7_FN,	GPSR1_7,
		GP_1_6_FN,	GPSR1_6,
		GP_1_5_FN,	GPSR1_5,
		GP_1_4_FN,	GPSR1_4,
		GP_1_3_FN,	GPSR1_3,
		GP_1_2_FN,	GPSR1_2,
		GP_1_1_FN,	GPSR1_1,
		GP_1_0_FN,	GPSR1_0, }
	},
	{ PINMUX_CFG_REG("GPSR2", 0xe6060108, 32, 1) {
		0, 0,
		0, 0,
		0, 0,
		0, 0,
		0, 0,
		0, 0,
		0, 0,
		0, 0,
		0, 0,
		0, 0,
		0, 0,
		0, 0,
		0, 0,
		0, 0,
		0, 0,
		0, 0,
		0, 0,
		GP_2_14_FN,	GPSR2_14,
		GP_2_13_FN,	GPSR2_13,
		GP_2_12_FN,	GPSR2_12,
		GP_2_11_FN,	GPSR2_11,
		GP_2_10_FN,	GPSR2_10,
		GP_2_9_FN,	GPSR2_9,
		GP_2_8_FN,	GPSR2_8,
		GP_2_7_FN,	GPSR2_7,
		GP_2_6_FN,	GPSR2_6,
		GP_2_5_FN,	GPSR2_5,
		GP_2_4_FN,	GPSR2_4,
		GP_2_3_FN,	GPSR2_3,
		GP_2_2_FN,	GPSR2_2,
		GP_2_1_FN,	GPSR2_1,
		GP_2_0_FN,	GPSR2_0, }
	},
	{ PINMUX_CFG_REG("GPSR3", 0xe606010c, 32, 1) {
		0, 0,
		0, 0,
		0, 0,
		0, 0,
		0, 0,
		0, 0,
		0, 0,
		0, 0,
		0, 0,
		0, 0,
		0, 0,
		0, 0,
		0, 0,
		0, 0,
		0, 0,
		0, 0,
		GP_3_15_FN,	GPSR3_15,
		GP_3_14_FN,	GPSR3_14,
		GP_3_13_FN,	GPSR3_13,
		GP_3_12_FN,	GPSR3_12,
		GP_3_11_FN,	GPSR3_11,
		GP_3_10_FN,	GPSR3_10,
		GP_3_9_FN,	GPSR3_9,
		GP_3_8_FN,	GPSR3_8,
		GP_3_7_FN,	GPSR3_7,
		GP_3_6_FN,	GPSR3_6,
		GP_3_5_FN,	GPSR3_5,
		GP_3_4_FN,	GPSR3_4,
		GP_3_3_FN,	GPSR3_3,
		GP_3_2_FN,	GPSR3_2,
		GP_3_1_FN,	GPSR3_1,
		GP_3_0_FN,	GPSR3_0, }
	},
	{ PINMUX_CFG_REG("GPSR4", 0xe6060110, 32, 1) {
		0, 0,
		0, 0,
		0, 0,
		0, 0,
		0, 0,
		0, 0,
		0, 0,
		0, 0,
		0, 0,
		0, 0,
		0, 0,
		0, 0,
		0, 0,
		0, 0,
		GP_4_17_FN,	GPSR4_17,
		GP_4_16_FN,	GPSR4_16,
		GP_4_15_FN,	GPSR4_15,
		GP_4_14_FN,	GPSR4_14,
		GP_4_13_FN,	GPSR4_13,
		GP_4_12_FN,	GPSR4_12,
		GP_4_11_FN,	GPSR4_11,
		GP_4_10_FN,	GPSR4_10,
		GP_4_9_FN,	GPSR4_9,
		GP_4_8_FN,	GPSR4_8,
		GP_4_7_FN,	GPSR4_7,
		GP_4_6_FN,	GPSR4_6,
		GP_4_5_FN,	GPSR4_5,
		GP_4_4_FN,	GPSR4_4,
		GP_4_3_FN,	GPSR4_3,
		GP_4_2_FN,	GPSR4_2,
		GP_4_1_FN,	GPSR4_1,
		GP_4_0_FN,	GPSR4_0, }
	},
	{ PINMUX_CFG_REG("GPSR5", 0xe6060114, 32, 1) {
		0, 0,
		0, 0,
		0, 0,
		0, 0,
		0, 0,
		0, 0,
		GP_5_25_FN,	GPSR5_25,
		GP_5_24_FN,	GPSR5_24,
		GP_5_23_FN,	GPSR5_23,
		GP_5_22_FN,	GPSR5_22,
		GP_5_21_FN,	GPSR5_21,
		GP_5_20_FN,	GPSR5_20,
		GP_5_19_FN,	GPSR5_19,
		GP_5_18_FN,	GPSR5_18,
		GP_5_17_FN,	GPSR5_17,
		GP_5_16_FN,	GPSR5_16,
		GP_5_15_FN,	GPSR5_15,
		GP_5_14_FN,	GPSR5_14,
		GP_5_13_FN,	GPSR5_13,
		GP_5_12_FN,	GPSR5_12,
		GP_5_11_FN,	GPSR5_11,
		GP_5_10_FN,	GPSR5_10,
		GP_5_9_FN,	GPSR5_9,
		GP_5_8_FN,	GPSR5_8,
		GP_5_7_FN,	GPSR5_7,
		GP_5_6_FN,	GPSR5_6,
		GP_5_5_FN,	GPSR5_5,
		GP_5_4_FN,	GPSR5_4,
		GP_5_3_FN,	GPSR5_3,
		GP_5_2_FN,	GPSR5_2,
		GP_5_1_FN,	GPSR5_1,
		GP_5_0_FN,	GPSR5_0, }
	},
	{ PINMUX_CFG_REG("GPSR6", 0xe6060118, 32, 1) {
		GP_6_31_FN,	GPSR6_31,
		GP_6_30_FN,	GPSR6_30,
		GP_6_29_FN,	GPSR6_29,
		GP_6_28_FN,	GPSR6_28,
		GP_6_27_FN,	GPSR6_27,
		GP_6_26_FN,	GPSR6_26,
		GP_6_25_FN,	GPSR6_25,
		GP_6_24_FN,	GPSR6_24,
		GP_6_23_FN,	GPSR6_23,
		GP_6_22_FN,	GPSR6_22,
		GP_6_21_FN,	GPSR6_21,
		GP_6_20_FN,	GPSR6_20,
		GP_6_19_FN,	GPSR6_19,
		GP_6_18_FN,	GPSR6_18,
		GP_6_17_FN,	GPSR6_17,
		GP_6_16_FN,	GPSR6_16,
		GP_6_15_FN,	GPSR6_15,
		GP_6_14_FN,	GPSR6_14,
		GP_6_13_FN,	GPSR6_13,
		GP_6_12_FN,	GPSR6_12,
		GP_6_11_FN,	GPSR6_11,
		GP_6_10_FN,	GPSR6_10,
		GP_6_9_FN,	GPSR6_9,
		GP_6_8_FN,	GPSR6_8,
		GP_6_7_FN,	GPSR6_7,
		GP_6_6_FN,	GPSR6_6,
		GP_6_5_FN,	GPSR6_5,
		GP_6_4_FN,	GPSR6_4,
		GP_6_3_FN,	GPSR6_3,
		GP_6_2_FN,	GPSR6_2,
		GP_6_1_FN,	GPSR6_1,
		GP_6_0_FN,	GPSR6_0, }
	},
	{ PINMUX_CFG_REG("GPSR7", 0xe606011c, 32, 1) {
		0, 0,
		0, 0,
		0, 0,
		0, 0,
		0, 0,
		0, 0,
		0, 0,
		0, 0,
		0, 0,
		0, 0,
		0, 0,
		0, 0,
		0, 0,
		0, 0,
		0, 0,
		0, 0,
		0, 0,
		0, 0,
		0, 0,
		0, 0,
		0, 0,
		0, 0,
		0, 0,
		0, 0,
		0, 0,
		0, 0,
		0, 0,
		0, 0,
		GP_7_3_FN, GPSR7_3,
		GP_7_2_FN, GPSR7_2,
		GP_7_1_FN, GPSR7_1,
		GP_7_0_FN, GPSR7_0, }
	},
#undef F_
#undef FM

#define F_(x, y)	x,
#define FM(x)		FN_##x,
	{ PINMUX_CFG_REG("IPSR0", 0xe6060200, 32, 4) {
		IP0_31_28
		IP0_27_24
		IP0_23_20
		IP0_19_16
		IP0_15_12
		IP0_11_8
		IP0_7_4
		IP0_3_0 }
	},
	{ PINMUX_CFG_REG("IPSR1", 0xe6060204, 32, 4) {
		IP1_31_28
		IP1_27_24
		IP1_23_20
		IP1_19_16
		IP1_15_12
		IP1_11_8
		IP1_7_4
		IP1_3_0 }
	},
	{ PINMUX_CFG_REG("IPSR2", 0xe6060208, 32, 4) {
		IP2_31_28
		IP2_27_24
		IP2_23_20
		IP2_19_16
		IP2_15_12
		IP2_11_8
		IP2_7_4
		IP2_3_0 }
	},
	{ PINMUX_CFG_REG("IPSR3", 0xe606020c, 32, 4) {
		IP3_31_28
		IP3_27_24
		IP3_23_20
		IP3_19_16
		IP3_15_12
		IP3_11_8
		IP3_7_4
		IP3_3_0 }
	},
	{ PINMUX_CFG_REG("IPSR4", 0xe6060210, 32, 4) {
		IP4_31_28
		IP4_27_24
		IP4_23_20
		IP4_19_16
		IP4_15_12
		IP4_11_8
		IP4_7_4
		IP4_3_0 }
	},
	{ PINMUX_CFG_REG("IPSR5", 0xe6060214, 32, 4) {
		IP5_31_28
		IP5_27_24
		IP5_23_20
		IP5_19_16
		IP5_15_12
		IP5_11_8
		IP5_7_4
		IP5_3_0 }
	},
	{ PINMUX_CFG_REG("IPSR6", 0xe6060218, 32, 4) {
		IP6_31_28
		IP6_27_24
		IP6_23_20
		IP6_19_16
		IP6_15_12
		IP6_11_8
		IP6_7_4
		IP6_3_0 }
	},
	{ PINMUX_CFG_REG("IPSR7", 0xe606021c, 32, 4) {
		IP7_31_28
		IP7_27_24
		IP7_23_20
		IP7_19_16
		/* IP7_15_12 */ 0, 0, 0, 0, 0, 0, 0, 0, 0, 0, 0, 0, 0, 0, 0, 0,
		IP7_11_8
		IP7_7_4
		IP7_3_0 }
	},
	{ PINMUX_CFG_REG("IPSR8", 0xe6060220, 32, 4) {
		IP8_31_28
		IP8_27_24
		IP8_23_20
		IP8_19_16
		IP8_15_12
		IP8_11_8
		IP8_7_4
		IP8_3_0 }
	},
	{ PINMUX_CFG_REG("IPSR9", 0xe6060224, 32, 4) {
		IP9_31_28
		IP9_27_24
		IP9_23_20
		IP9_19_16
		IP9_15_12
		IP9_11_8
		IP9_7_4
		IP9_3_0 }
	},
	{ PINMUX_CFG_REG("IPSR10", 0xe6060228, 32, 4) {
		IP10_31_28
		IP10_27_24
		IP10_23_20
		IP10_19_16
		IP10_15_12
		IP10_11_8
		IP10_7_4
		IP10_3_0 }
	},
	{ PINMUX_CFG_REG("IPSR11", 0xe606022c, 32, 4) {
		IP11_31_28
		IP11_27_24
		IP11_23_20
		IP11_19_16
		IP11_15_12
		IP11_11_8
		IP11_7_4
		IP11_3_0 }
	},
	{ PINMUX_CFG_REG("IPSR12", 0xe6060230, 32, 4) {
		IP12_31_28
		IP12_27_24
		IP12_23_20
		IP12_19_16
		IP12_15_12
		IP12_11_8
		IP12_7_4
		IP12_3_0 }
	},
	{ PINMUX_CFG_REG("IPSR13", 0xe6060234, 32, 4) {
		IP13_31_28
		IP13_27_24
		IP13_23_20
		IP13_19_16
		IP13_15_12
		IP13_11_8
		IP13_7_4
		IP13_3_0 }
	},
	{ PINMUX_CFG_REG("IPSR14", 0xe6060238, 32, 4) {
		IP14_31_28
		IP14_27_24
		IP14_23_20
		IP14_19_16
		IP14_15_12
		IP14_11_8
		IP14_7_4
		IP14_3_0 }
	},
	{ PINMUX_CFG_REG("IPSR15", 0xe606023c, 32, 4) {
		IP15_31_28
		IP15_27_24
		IP15_23_20
		IP15_19_16
		IP15_15_12
		IP15_11_8
		IP15_7_4
		IP15_3_0 }
	},
	{ PINMUX_CFG_REG("IPSR16", 0xe6060240, 32, 4) {
		IP16_31_28
		IP16_27_24
		IP16_23_20
		IP16_19_16
		IP16_15_12
		IP16_11_8
		IP16_7_4
		IP16_3_0 }
	},
	{ PINMUX_CFG_REG("IPSR17", 0xe6060244, 32, 4) {
		IP17_31_28
		IP17_27_24
		IP17_23_20
		IP17_19_16
		IP17_15_12
		IP17_11_8
		IP17_7_4
		IP17_3_0 }
	},
	{ PINMUX_CFG_REG("IPSR18", 0xe6060248, 32, 4) {
		/* IP18_31_28 */ 0, 0, 0, 0, 0, 0, 0, 0, 0, 0, 0, 0, 0, 0, 0, 0,
		/* IP18_27_24 */ 0, 0, 0, 0, 0, 0, 0, 0, 0, 0, 0, 0, 0, 0, 0, 0,
		/* IP18_23_20 */ 0, 0, 0, 0, 0, 0, 0, 0, 0, 0, 0, 0, 0, 0, 0, 0,
		/* IP18_19_16 */ 0, 0, 0, 0, 0, 0, 0, 0, 0, 0, 0, 0, 0, 0, 0, 0,
		/* IP18_15_12 */ 0, 0, 0, 0, 0, 0, 0, 0, 0, 0, 0, 0, 0, 0, 0, 0,
		/* IP18_11_8  */ 0, 0, 0, 0, 0, 0, 0, 0, 0, 0, 0, 0, 0, 0, 0, 0,
		IP18_7_4
		IP18_3_0 }
	},
#undef F_
#undef FM

#define F_(x, y)	x,
#define FM(x)		FN_##x,
	{ PINMUX_CFG_REG_VAR("MOD_SEL0", 0xe6060500, 32,
			     3, 2, 3, 1, 1, 1, 1, 1, 2, 1,
			     1, 2, 1, 1, 1, 2, 2, 1, 2, 3) {
		MOD_SEL0_31_30_29
		MOD_SEL0_28_27
		MOD_SEL0_26_25_24
		MOD_SEL0_23
		MOD_SEL0_22
		MOD_SEL0_21
		MOD_SEL0_20
		MOD_SEL0_19
		MOD_SEL0_18_17
		MOD_SEL0_16
		0, 0, /* RESERVED 15 */
		MOD_SEL0_14_13
		MOD_SEL0_12
		MOD_SEL0_11
		MOD_SEL0_10
		MOD_SEL0_9_8
		MOD_SEL0_7_6
		MOD_SEL0_5
		MOD_SEL0_4_3
		/* RESERVED 2, 1, 0 */
		0, 0, 0, 0, 0, 0, 0, 0 }
	},
	{ PINMUX_CFG_REG_VAR("MOD_SEL1", 0xe6060504, 32,
			     2, 3, 1, 2, 3, 1, 1, 2, 1,
			     2, 1, 1, 1, 1, 1, 2, 1, 1, 1, 1, 1, 1, 1) {
		MOD_SEL1_31_30
		MOD_SEL1_29_28_27
		MOD_SEL1_26
		MOD_SEL1_25_24
		MOD_SEL1_23_22_21
		MOD_SEL1_20
		MOD_SEL1_19
		MOD_SEL1_18_17
		MOD_SEL1_16
		MOD_SEL1_15_14
		MOD_SEL1_13
		MOD_SEL1_12
		MOD_SEL1_11
		MOD_SEL1_10
		MOD_SEL1_9
		0, 0, 0, 0, /* RESERVED 8, 7 */
		MOD_SEL1_6
		MOD_SEL1_5
		MOD_SEL1_4
		MOD_SEL1_3
		MOD_SEL1_2
		MOD_SEL1_1
		MOD_SEL1_0 }
	},
	{ PINMUX_CFG_REG_VAR("MOD_SEL2", 0xe6060508, 32,
			     1, 1, 1, 2, 1, 3, 1, 1, 1, 1, 1, 1, 1,
			     4, 4, 4, 3, 1) {
		MOD_SEL2_31
		MOD_SEL2_30
		MOD_SEL2_29
		MOD_SEL2_28_27
		MOD_SEL2_26
		MOD_SEL2_25_24_23
		MOD_SEL2_22
		MOD_SEL2_21
		MOD_SEL2_20
		MOD_SEL2_19
		MOD_SEL2_18
		MOD_SEL2_17
		/* RESERVED 16 */
		0, 0,
		/* RESERVED 15, 14, 13, 12 */
		0, 0, 0, 0, 0, 0, 0, 0,
		0, 0, 0, 0, 0, 0, 0, 0,
		/* RESERVED 11, 10, 9, 8 */
		0, 0, 0, 0, 0, 0, 0, 0,
		0, 0, 0, 0, 0, 0, 0, 0,
		/* RESERVED 7, 6, 5, 4 */
		0, 0, 0, 0, 0, 0, 0, 0,
		0, 0, 0, 0, 0, 0, 0, 0,
		/* RESERVED 3, 2, 1 */
		0, 0, 0, 0, 0, 0, 0, 0,
		MOD_SEL2_0 }
	},
	{ },
};

static const struct pinmux_drive_reg pinmux_drive_regs[] = {
	{ PINMUX_DRIVE_REG("DRVCTRL0", 0xe6060300) {
		{ PIN_NUMBER('W', 3),   28, 2 },	/* QSPI0_SPCLK */
		{ PIN_A_NUMBER('C', 5), 24, 2 },	/* QSPI0_MOSI_IO0 */
		{ PIN_A_NUMBER('B', 4), 20, 2 },	/* QSPI0_MISO_IO1 */
		{ PIN_NUMBER('Y', 6),   16, 2 },	/* QSPI0_IO2 */
		{ PIN_A_NUMBER('B', 6), 12, 2 },	/* QSPI0_IO3 */
		{ PIN_NUMBER('Y', 3),    8, 2 },	/* QSPI0_SSL */
		{ PIN_NUMBER('V', 3),    4, 2 },	/* QSPI1_SPCLK */
		{ PIN_A_NUMBER('C', 7),  0, 2 },	/* QSPI1_MOSI_IO0 */
	} },
	{ PINMUX_DRIVE_REG("DRVCTRL1", 0xe6060304) {
		{ PIN_A_NUMBER('E', 5), 28, 2 },	/* QSPI1_MISO_IO1 */
		{ PIN_A_NUMBER('E', 4), 24, 2 },	/* QSPI1_IO2 */
		{ PIN_A_NUMBER('C', 3), 20, 2 },	/* QSPI1_IO3 */
		{ PIN_NUMBER('V', 5),   16, 2 },	/* QSPI1_SSL */
		{ PIN_NUMBER('Y', 7),   12, 2 },	/* RPC_INT# */
		{ PIN_NUMBER('V', 6),    8, 2 },	/* RPC_WP# */
		{ PIN_NUMBER('V', 7),    4, 2 },	/* RPC_RESET# */
		{ PIN_NUMBER('A', 16),   0, 3 },	/* AVB_RX_CTL */
	} },
	{ PINMUX_DRIVE_REG("DRVCTRL2", 0xe6060308) {
		{ PIN_NUMBER('B', 19),  28, 3 },	/* AVB_RXC */
		{ PIN_NUMBER('A', 13),  24, 3 },	/* AVB_RD0 */
		{ PIN_NUMBER('B', 13),  20, 3 },	/* AVB_RD1 */
		{ PIN_NUMBER('A', 14),  16, 3 },	/* AVB_RD2 */
		{ PIN_NUMBER('B', 14),  12, 3 },	/* AVB_RD3 */
		{ PIN_NUMBER('A', 8),    8, 3 },	/* AVB_TX_CTL */
		{ PIN_NUMBER('A', 19),   4, 3 },	/* AVB_TXC */
		{ PIN_NUMBER('A', 18),   0, 3 },	/* AVB_TD0 */
	} },
	{ PINMUX_DRIVE_REG("DRVCTRL3", 0xe606030c) {
		{ PIN_NUMBER('B', 18),  28, 3 },	/* AVB_TD1 */
		{ PIN_NUMBER('A', 17),  24, 3 },	/* AVB_TD2 */
		{ PIN_NUMBER('B', 17),  20, 3 },	/* AVB_TD3 */
		{ PIN_NUMBER('A', 12),  16, 3 },	/* AVB_TXCREFCLK */
		{ PIN_NUMBER('A', 9),   12, 3 },	/* AVB_MDIO */
		{ RCAR_GP_PIN(2,  9),    8, 3 },	/* AVB_MDC */
		{ RCAR_GP_PIN(2, 10),    4, 3 },	/* AVB_MAGIC */
		{ RCAR_GP_PIN(2, 11),    0, 3 },	/* AVB_PHY_INT */
	} },
	{ PINMUX_DRIVE_REG("DRVCTRL4", 0xe6060310) {
		{ RCAR_GP_PIN(2, 12), 28, 3 },	/* AVB_LINK */
		{ RCAR_GP_PIN(2, 13), 24, 3 },	/* AVB_AVTP_MATCH */
		{ RCAR_GP_PIN(2, 14), 20, 3 },	/* AVB_AVTP_CAPTURE */
		{ RCAR_GP_PIN(2,  0), 16, 3 },	/* IRQ0 */
		{ RCAR_GP_PIN(2,  1), 12, 3 },	/* IRQ1 */
		{ RCAR_GP_PIN(2,  2),  8, 3 },	/* IRQ2 */
		{ RCAR_GP_PIN(2,  3),  4, 3 },	/* IRQ3 */
		{ RCAR_GP_PIN(2,  4),  0, 3 },	/* IRQ4 */
	} },
	{ PINMUX_DRIVE_REG("DRVCTRL5", 0xe6060314) {
		{ RCAR_GP_PIN(2,  5), 28, 3 },	/* IRQ5 */
		{ RCAR_GP_PIN(2,  6), 24, 3 },	/* PWM0 */
		{ RCAR_GP_PIN(2,  7), 20, 3 },	/* PWM1 */
		{ RCAR_GP_PIN(2,  8), 16, 3 },	/* PWM2 */
		{ RCAR_GP_PIN(1,  0), 12, 3 },	/* A0 */
		{ RCAR_GP_PIN(1,  1),  8, 3 },	/* A1 */
		{ RCAR_GP_PIN(1,  2),  4, 3 },	/* A2 */
		{ RCAR_GP_PIN(1,  3),  0, 3 },	/* A3 */
	} },
	{ PINMUX_DRIVE_REG("DRVCTRL6", 0xe6060318) {
		{ RCAR_GP_PIN(1,  4), 28, 3 },	/* A4 */
		{ RCAR_GP_PIN(1,  5), 24, 3 },	/* A5 */
		{ RCAR_GP_PIN(1,  6), 20, 3 },	/* A6 */
		{ RCAR_GP_PIN(1,  7), 16, 3 },	/* A7 */
		{ RCAR_GP_PIN(1,  8), 12, 3 },	/* A8 */
		{ RCAR_GP_PIN(1,  9),  8, 3 },	/* A9 */
		{ RCAR_GP_PIN(1, 10),  4, 3 },	/* A10 */
		{ RCAR_GP_PIN(1, 11),  0, 3 },	/* A11 */
	} },
	{ PINMUX_DRIVE_REG("DRVCTRL7", 0xe606031c) {
		{ RCAR_GP_PIN(1, 12), 28, 3 },	/* A12 */
		{ RCAR_GP_PIN(1, 13), 24, 3 },	/* A13 */
		{ RCAR_GP_PIN(1, 14), 20, 3 },	/* A14 */
		{ RCAR_GP_PIN(1, 15), 16, 3 },	/* A15 */
		{ RCAR_GP_PIN(1, 16), 12, 3 },	/* A16 */
		{ RCAR_GP_PIN(1, 17),  8, 3 },	/* A17 */
		{ RCAR_GP_PIN(1, 18),  4, 3 },	/* A18 */
		{ RCAR_GP_PIN(1, 19),  0, 3 },	/* A19 */
	} },
	{ PINMUX_DRIVE_REG("DRVCTRL8", 0xe6060320) {
		{ RCAR_GP_PIN(1, 28), 28, 3 },	/* CLKOUT */
		{ RCAR_GP_PIN(1, 20), 24, 3 },	/* CS0 */
		{ RCAR_GP_PIN(1, 21), 20, 3 },	/* CS1_A26 */
		{ RCAR_GP_PIN(1, 22), 16, 3 },	/* BS */
		{ RCAR_GP_PIN(1, 23), 12, 3 },	/* RD */
		{ RCAR_GP_PIN(1, 24),  8, 3 },	/* RD_WR */
		{ RCAR_GP_PIN(1, 25),  4, 3 },	/* WE0 */
		{ RCAR_GP_PIN(1, 26),  0, 3 },	/* WE1 */
	} },
	{ PINMUX_DRIVE_REG("DRVCTRL9", 0xe6060324) {
		{ RCAR_GP_PIN(1, 27), 28, 3 },	/* EX_WAIT0 */
		{ PIN_NUMBER('C', 1), 24, 3 },	/* PRESETOUT# */
		{ RCAR_GP_PIN(0,  0), 20, 3 },	/* D0 */
		{ RCAR_GP_PIN(0,  1), 16, 3 },	/* D1 */
		{ RCAR_GP_PIN(0,  2), 12, 3 },	/* D2 */
		{ RCAR_GP_PIN(0,  3),  8, 3 },	/* D3 */
		{ RCAR_GP_PIN(0,  4),  4, 3 },	/* D4 */
		{ RCAR_GP_PIN(0,  5),  0, 3 },	/* D5 */
	} },
	{ PINMUX_DRIVE_REG("DRVCTRL10", 0xe6060328) {
		{ RCAR_GP_PIN(0,  6), 28, 3 },	/* D6 */
		{ RCAR_GP_PIN(0,  7), 24, 3 },	/* D7 */
		{ RCAR_GP_PIN(0,  8), 20, 3 },	/* D8 */
		{ RCAR_GP_PIN(0,  9), 16, 3 },	/* D9 */
		{ RCAR_GP_PIN(0, 10), 12, 3 },	/* D10 */
		{ RCAR_GP_PIN(0, 11),  8, 3 },	/* D11 */
		{ RCAR_GP_PIN(0, 12),  4, 3 },	/* D12 */
		{ RCAR_GP_PIN(0, 13),  0, 3 },	/* D13 */
	} },
	{ PINMUX_DRIVE_REG("DRVCTRL11", 0xe606032c) {
		{ RCAR_GP_PIN(0, 14),   28, 3 },	/* D14 */
		{ RCAR_GP_PIN(0, 15),   24, 3 },	/* D15 */
		{ RCAR_GP_PIN(7,  0),   20, 3 },	/* AVS1 */
		{ RCAR_GP_PIN(7,  1),   16, 3 },	/* AVS2 */
		{ RCAR_GP_PIN(7,  2),   12, 3 },	/* HDMI0_CEC */
		{ RCAR_GP_PIN(7,  3),    8, 3 },	/* GP7_03 */
		{ PIN_A_NUMBER('P', 7),  4, 2 },	/* DU_DOTCLKIN0 */
		{ PIN_A_NUMBER('P', 8),  0, 2 },	/* DU_DOTCLKIN1 */
	} },
	{ PINMUX_DRIVE_REG("DRVCTRL12", 0xe6060330) {
		{ PIN_A_NUMBER('R', 8),  28, 2 },	/* DU_DOTCLKIN2 */
		{ PIN_A_NUMBER('D', 38), 20, 2 },	/* FSCLKST */
		{ PIN_A_NUMBER('R', 30),  4, 2 },	/* TMS */
	} },
	{ PINMUX_DRIVE_REG("DRVCTRL13", 0xe6060334) {
		{ PIN_A_NUMBER('T', 28), 28, 2 },	/* TDO */
		{ PIN_A_NUMBER('T', 30), 24, 2 },	/* ASEBRK */
		{ RCAR_GP_PIN(3,  0),    20, 3 },	/* SD0_CLK */
		{ RCAR_GP_PIN(3,  1),    16, 3 },	/* SD0_CMD */
		{ RCAR_GP_PIN(3,  2),    12, 3 },	/* SD0_DAT0 */
		{ RCAR_GP_PIN(3,  3),     8, 3 },	/* SD0_DAT1 */
		{ RCAR_GP_PIN(3,  4),     4, 3 },	/* SD0_DAT2 */
		{ RCAR_GP_PIN(3,  5),     0, 3 },	/* SD0_DAT3 */
	} },
	{ PINMUX_DRIVE_REG("DRVCTRL14", 0xe6060338) {
		{ RCAR_GP_PIN(3,  6), 28, 3 },	/* SD1_CLK */
		{ RCAR_GP_PIN(3,  7), 24, 3 },	/* SD1_CMD */
		{ RCAR_GP_PIN(3,  8), 20, 3 },	/* SD1_DAT0 */
		{ RCAR_GP_PIN(3,  9), 16, 3 },	/* SD1_DAT1 */
		{ RCAR_GP_PIN(3, 10), 12, 3 },	/* SD1_DAT2 */
		{ RCAR_GP_PIN(3, 11),  8, 3 },	/* SD1_DAT3 */
		{ RCAR_GP_PIN(4,  0),  4, 3 },	/* SD2_CLK */
		{ RCAR_GP_PIN(4,  1),  0, 3 },	/* SD2_CMD */
	} },
	{ PINMUX_DRIVE_REG("DRVCTRL15", 0xe606033c) {
		{ RCAR_GP_PIN(4,  2), 28, 3 },	/* SD2_DAT0 */
		{ RCAR_GP_PIN(4,  3), 24, 3 },	/* SD2_DAT1 */
		{ RCAR_GP_PIN(4,  4), 20, 3 },	/* SD2_DAT2 */
		{ RCAR_GP_PIN(4,  5), 16, 3 },	/* SD2_DAT3 */
		{ RCAR_GP_PIN(4,  6), 12, 3 },	/* SD2_DS */
		{ RCAR_GP_PIN(4,  7),  8, 3 },	/* SD3_CLK */
		{ RCAR_GP_PIN(4,  8),  4, 3 },	/* SD3_CMD */
		{ RCAR_GP_PIN(4,  9),  0, 3 },	/* SD3_DAT0 */
	} },
	{ PINMUX_DRIVE_REG("DRVCTRL16", 0xe6060340) {
		{ RCAR_GP_PIN(4, 10), 28, 3 },	/* SD3_DAT1 */
		{ RCAR_GP_PIN(4, 11), 24, 3 },	/* SD3_DAT2 */
		{ RCAR_GP_PIN(4, 12), 20, 3 },	/* SD3_DAT3 */
		{ RCAR_GP_PIN(4, 13), 16, 3 },	/* SD3_DAT4 */
		{ RCAR_GP_PIN(4, 14), 12, 3 },	/* SD3_DAT5 */
		{ RCAR_GP_PIN(4, 15),  8, 3 },	/* SD3_DAT6 */
		{ RCAR_GP_PIN(4, 16),  4, 3 },	/* SD3_DAT7 */
		{ RCAR_GP_PIN(4, 17),  0, 3 },	/* SD3_DS */
	} },
	{ PINMUX_DRIVE_REG("DRVCTRL17", 0xe6060344) {
		{ RCAR_GP_PIN(3, 12), 28, 3 },	/* SD0_CD */
		{ RCAR_GP_PIN(3, 13), 24, 3 },	/* SD0_WP */
		{ RCAR_GP_PIN(3, 14), 20, 3 },	/* SD1_CD */
		{ RCAR_GP_PIN(3, 15), 16, 3 },	/* SD1_WP */
		{ RCAR_GP_PIN(5,  0), 12, 3 },	/* SCK0 */
		{ RCAR_GP_PIN(5,  1),  8, 3 },	/* RX0 */
		{ RCAR_GP_PIN(5,  2),  4, 3 },	/* TX0 */
		{ RCAR_GP_PIN(5,  3),  0, 3 },	/* CTS0 */
	} },
	{ PINMUX_DRIVE_REG("DRVCTRL18", 0xe6060348) {
		{ RCAR_GP_PIN(5,  4), 28, 3 },	/* RTS0 */
		{ RCAR_GP_PIN(5,  5), 24, 3 },	/* RX1 */
		{ RCAR_GP_PIN(5,  6), 20, 3 },	/* TX1 */
		{ RCAR_GP_PIN(5,  7), 16, 3 },	/* CTS1 */
		{ RCAR_GP_PIN(5,  8), 12, 3 },	/* RTS1 */
		{ RCAR_GP_PIN(5,  9),  8, 3 },	/* SCK2 */
		{ RCAR_GP_PIN(5, 10),  4, 3 },	/* TX2 */
		{ RCAR_GP_PIN(5, 11),  0, 3 },	/* RX2 */
	} },
	{ PINMUX_DRIVE_REG("DRVCTRL19", 0xe606034c) {
		{ RCAR_GP_PIN(5, 12), 28, 3 },	/* HSCK0 */
		{ RCAR_GP_PIN(5, 13), 24, 3 },	/* HRX0 */
		{ RCAR_GP_PIN(5, 14), 20, 3 },	/* HTX0 */
		{ RCAR_GP_PIN(5, 15), 16, 3 },	/* HCTS0 */
		{ RCAR_GP_PIN(5, 16), 12, 3 },	/* HRTS0 */
		{ RCAR_GP_PIN(5, 17),  8, 3 },	/* MSIOF0_SCK */
		{ RCAR_GP_PIN(5, 18),  4, 3 },	/* MSIOF0_SYNC */
		{ RCAR_GP_PIN(5, 19),  0, 3 },	/* MSIOF0_SS1 */
	} },
	{ PINMUX_DRIVE_REG("DRVCTRL20", 0xe6060350) {
		{ RCAR_GP_PIN(5, 20), 28, 3 },	/* MSIOF0_TXD */
		{ RCAR_GP_PIN(5, 21), 24, 3 },	/* MSIOF0_SS2 */
		{ RCAR_GP_PIN(5, 22), 20, 3 },	/* MSIOF0_RXD */
		{ RCAR_GP_PIN(5, 23), 16, 3 },	/* MLB_CLK */
		{ RCAR_GP_PIN(5, 24), 12, 3 },	/* MLB_SIG */
		{ RCAR_GP_PIN(5, 25),  8, 3 },	/* MLB_DAT */
		{ PIN_NUMBER('H', 37),  4, 3 },	/* MLB_REF */
		{ RCAR_GP_PIN(6,  0),  0, 3 },	/* SSI_SCK01239 */
	} },
	{ PINMUX_DRIVE_REG("DRVCTRL21", 0xe6060354) {
		{ RCAR_GP_PIN(6,  1), 28, 3 },	/* SSI_WS01239 */
		{ RCAR_GP_PIN(6,  2), 24, 3 },	/* SSI_SDATA0 */
		{ RCAR_GP_PIN(6,  3), 20, 3 },	/* SSI_SDATA1 */
		{ RCAR_GP_PIN(6,  4), 16, 3 },	/* SSI_SDATA2 */
		{ RCAR_GP_PIN(6,  5), 12, 3 },	/* SSI_SCK349 */
		{ RCAR_GP_PIN(6,  6),  8, 3 },	/* SSI_WS349 */
		{ RCAR_GP_PIN(6,  7),  4, 3 },	/* SSI_SDATA3 */
		{ RCAR_GP_PIN(6,  8),  0, 3 },	/* SSI_SCK4 */
	} },
	{ PINMUX_DRIVE_REG("DRVCTRL22", 0xe6060358) {
		{ RCAR_GP_PIN(6,  9), 28, 3 },	/* SSI_WS4 */
		{ RCAR_GP_PIN(6, 10), 24, 3 },	/* SSI_SDATA4 */
		{ RCAR_GP_PIN(6, 11), 20, 3 },	/* SSI_SCK5 */
		{ RCAR_GP_PIN(6, 12), 16, 3 },	/* SSI_WS5 */
		{ RCAR_GP_PIN(6, 13), 12, 3 },	/* SSI_SDATA5 */
		{ RCAR_GP_PIN(6, 14),  8, 3 },	/* SSI_SCK6 */
		{ RCAR_GP_PIN(6, 15),  4, 3 },	/* SSI_WS6 */
		{ RCAR_GP_PIN(6, 16),  0, 3 },	/* SSI_SDATA6 */
	} },
	{ PINMUX_DRIVE_REG("DRVCTRL23", 0xe606035c) {
		{ RCAR_GP_PIN(6, 17), 28, 3 },	/* SSI_SCK78 */
		{ RCAR_GP_PIN(6, 18), 24, 3 },	/* SSI_WS78 */
		{ RCAR_GP_PIN(6, 19), 20, 3 },	/* SSI_SDATA7 */
		{ RCAR_GP_PIN(6, 20), 16, 3 },	/* SSI_SDATA8 */
		{ RCAR_GP_PIN(6, 21), 12, 3 },	/* SSI_SDATA9 */
		{ RCAR_GP_PIN(6, 22),  8, 3 },	/* AUDIO_CLKA */
		{ RCAR_GP_PIN(6, 23),  4, 3 },	/* AUDIO_CLKB */
		{ RCAR_GP_PIN(6, 24),  0, 3 },	/* USB0_PWEN */
	} },
	{ PINMUX_DRIVE_REG("DRVCTRL24", 0xe6060360) {
		{ RCAR_GP_PIN(6, 25), 28, 3 },	/* USB0_OVC */
		{ RCAR_GP_PIN(6, 26), 24, 3 },	/* USB1_PWEN */
		{ RCAR_GP_PIN(6, 27), 20, 3 },	/* USB1_OVC */
		{ RCAR_GP_PIN(6, 28), 16, 3 },	/* USB30_PWEN */
		{ RCAR_GP_PIN(6, 29), 12, 3 },	/* USB30_OVC */
		{ RCAR_GP_PIN(6, 30),  8, 3 },	/* GP6_30 */
		{ RCAR_GP_PIN(6, 31),  4, 3 },	/* GP6_31 */
	} },
	{ },
};

enum ioctrl_regs {
	POCCTRL,
};

static const struct pinmux_ioctrl_reg pinmux_ioctrl_regs[] = {
	[POCCTRL] = { 0xe6060380, },
	{ /* sentinel */ },
};

static int r8a7796_pin_to_pocctrl(struct sh_pfc *pfc, unsigned int pin, u32 *pocctrl)
{
	int bit = -EINVAL;

	*pocctrl = pinmux_ioctrl_regs[POCCTRL].reg;

	if (pin >= RCAR_GP_PIN(3, 0) && pin <= RCAR_GP_PIN(3, 11))
		bit = pin & 0x1f;

	if (pin >= RCAR_GP_PIN(4, 0) && pin <= RCAR_GP_PIN(4, 17))
		bit = (pin & 0x1f) + 12;

	return bit;
}

static const struct pinmux_bias_reg pinmux_bias_regs[] = {
	{ PINMUX_BIAS_REG("PUEN0", 0xe6060400, "PUD0", 0xe6060440) {
		[ 0] = PIN_NUMBER('W', 3),	/* QSPI0_SPCLK */
		[ 1] = PIN_A_NUMBER('C', 5),	/* QSPI0_MOSI_IO0 */
		[ 2] = PIN_A_NUMBER('B', 4),	/* QSPI0_MISO_IO1 */
		[ 3] = PIN_NUMBER('Y', 6),	/* QSPI0_IO2 */
		[ 4] = PIN_A_NUMBER('B', 6),	/* QSPI0_IO3 */
		[ 5] = PIN_NUMBER('Y', 3),	/* QSPI0_SSL */
		[ 6] = PIN_NUMBER('V', 3),	/* QSPI1_SPCLK */
		[ 7] = PIN_A_NUMBER('C', 7),	/* QSPI1_MOSI_IO0 */
		[ 8] = PIN_A_NUMBER('E', 5),	/* QSPI1_MISO_IO1 */
		[ 9] = PIN_A_NUMBER('E', 4),	/* QSPI1_IO2 */
		[10] = PIN_A_NUMBER('C', 3),	/* QSPI1_IO3 */
		[11] = PIN_NUMBER('V', 5),	/* QSPI1_SSL */
		[12] = PIN_NUMBER('Y', 7),	/* RPC_INT# */
		[13] = PIN_NUMBER('V', 6),	/* RPC_WP# */
		[14] = PIN_NUMBER('V', 7),	/* RPC_RESET# */
		[15] = PIN_NUMBER('A', 16),	/* AVB_RX_CTL */
		[16] = PIN_NUMBER('B', 19),	/* AVB_RXC */
		[17] = PIN_NUMBER('A', 13),	/* AVB_RD0 */
		[18] = PIN_NUMBER('B', 13),	/* AVB_RD1 */
		[19] = PIN_NUMBER('A', 14),	/* AVB_RD2 */
		[20] = PIN_NUMBER('B', 14),	/* AVB_RD3 */
		[21] = PIN_NUMBER('A', 8),	/* AVB_TX_CTL */
		[22] = PIN_NUMBER('A', 19),	/* AVB_TXC */
		[23] = PIN_NUMBER('A', 18),	/* AVB_TD0 */
		[24] = PIN_NUMBER('B', 18),	/* AVB_TD1 */
		[25] = PIN_NUMBER('A', 17),	/* AVB_TD2 */
		[26] = PIN_NUMBER('B', 17),	/* AVB_TD3 */
		[27] = PIN_NUMBER('A', 12),	/* AVB_TXCREFCLK */
		[28] = PIN_NUMBER('A', 9),	/* AVB_MDIO */
		[29] = RCAR_GP_PIN(2,  9),	/* AVB_MDC */
		[30] = RCAR_GP_PIN(2, 10),	/* AVB_MAGIC */
		[31] = RCAR_GP_PIN(2, 11),	/* AVB_PHY_INT */
	} },
	{ PINMUX_BIAS_REG("PUEN1", 0xe6060404, "PUD1", 0xe6060444) {
		[ 0] = RCAR_GP_PIN(2, 12),	/* AVB_LINK */
		[ 1] = RCAR_GP_PIN(2, 13),	/* AVB_AVTP_MATCH_A */
		[ 2] = RCAR_GP_PIN(2, 14),	/* AVB_AVTP_CAPTURE_A */
		[ 3] = RCAR_GP_PIN(2,  0),	/* IRQ0 */
		[ 4] = RCAR_GP_PIN(2,  1),	/* IRQ1 */
		[ 5] = RCAR_GP_PIN(2,  2),	/* IRQ2 */
		[ 6] = RCAR_GP_PIN(2,  3),	/* IRQ3 */
		[ 7] = RCAR_GP_PIN(2,  4),	/* IRQ4 */
		[ 8] = RCAR_GP_PIN(2,  5),	/* IRQ5 */
		[ 9] = RCAR_GP_PIN(2,  6),	/* PWM0 */
		[10] = RCAR_GP_PIN(2,  7),	/* PWM1_A */
		[11] = RCAR_GP_PIN(2,  8),	/* PWM2_A */
		[12] = RCAR_GP_PIN(1,  0),	/* A0 */
		[13] = RCAR_GP_PIN(1,  1),	/* A1 */
		[14] = RCAR_GP_PIN(1,  2),	/* A2 */
		[15] = RCAR_GP_PIN(1,  3),	/* A3 */
		[16] = RCAR_GP_PIN(1,  4),	/* A4 */
		[17] = RCAR_GP_PIN(1,  5),	/* A5 */
		[18] = RCAR_GP_PIN(1,  6),	/* A6 */
		[19] = RCAR_GP_PIN(1,  7),	/* A7 */
		[20] = RCAR_GP_PIN(1,  8),	/* A8 */
		[21] = RCAR_GP_PIN(1,  9),	/* A9 */
		[22] = RCAR_GP_PIN(1, 10),	/* A10 */
		[23] = RCAR_GP_PIN(1, 11),	/* A11 */
		[24] = RCAR_GP_PIN(1, 12),	/* A12 */
		[25] = RCAR_GP_PIN(1, 13),	/* A13 */
		[26] = RCAR_GP_PIN(1, 14),	/* A14 */
		[27] = RCAR_GP_PIN(1, 15),	/* A15 */
		[28] = RCAR_GP_PIN(1, 16),	/* A16 */
		[29] = RCAR_GP_PIN(1, 17),	/* A17 */
		[30] = RCAR_GP_PIN(1, 18),	/* A18 */
		[31] = RCAR_GP_PIN(1, 19),	/* A19 */
	} },
	{ PINMUX_BIAS_REG("PUEN2", 0xe6060408, "PUD2", 0xe6060448) {
		[ 0] = RCAR_GP_PIN(1, 28),	/* CLKOUT */
		[ 1] = RCAR_GP_PIN(1, 20),	/* CS0_N */
		[ 2] = RCAR_GP_PIN(1, 21),	/* CS1_N */
		[ 3] = RCAR_GP_PIN(1, 22),	/* BS_N */
		[ 4] = RCAR_GP_PIN(1, 23),	/* RD_N */
		[ 5] = RCAR_GP_PIN(1, 24),	/* RD_WR_N */
		[ 6] = RCAR_GP_PIN(1, 25),	/* WE0_N */
		[ 7] = RCAR_GP_PIN(1, 26),	/* WE1_N */
		[ 8] = RCAR_GP_PIN(1, 27),	/* EX_WAIT0_A */
		[ 9] = PIN_NUMBER('C', 1),	/* PRESETOUT# */
		[10] = RCAR_GP_PIN(0,  0),	/* D0 */
		[11] = RCAR_GP_PIN(0,  1),	/* D1 */
		[12] = RCAR_GP_PIN(0,  2),	/* D2 */
		[13] = RCAR_GP_PIN(0,  3),	/* D3 */
		[14] = RCAR_GP_PIN(0,  4),	/* D4 */
		[15] = RCAR_GP_PIN(0,  5),	/* D5 */
		[16] = RCAR_GP_PIN(0,  6),	/* D6 */
		[17] = RCAR_GP_PIN(0,  7),	/* D7 */
		[18] = RCAR_GP_PIN(0,  8),	/* D8 */
		[19] = RCAR_GP_PIN(0,  9),	/* D9 */
		[20] = RCAR_GP_PIN(0, 10),	/* D10 */
		[21] = RCAR_GP_PIN(0, 11),	/* D11 */
		[22] = RCAR_GP_PIN(0, 12),	/* D12 */
		[23] = RCAR_GP_PIN(0, 13),	/* D13 */
		[24] = RCAR_GP_PIN(0, 14),	/* D14 */
		[25] = RCAR_GP_PIN(0, 15),	/* D15 */
		[26] = RCAR_GP_PIN(7,  0),	/* AVS1 */
		[27] = RCAR_GP_PIN(7,  1),	/* AVS2 */
		[28] = RCAR_GP_PIN(7,  2),	/* HDMI0_CEC */
		[29] = RCAR_GP_PIN(7,  3),	/* GP7_03 */
		[30] = PIN_A_NUMBER('P', 7),	/* DU_DOTCLKIN0 */
		[31] = PIN_A_NUMBER('P', 8),	/* DU_DOTCLKIN1 */
	} },
	{ PINMUX_BIAS_REG("PUEN3", 0xe606040c, "PUD3", 0xe606044c) {
		[ 0] = PIN_A_NUMBER('R', 8),	/* DU_DOTCLKIN2 */
		[ 1] = PIN_NONE,
		[ 2] = PIN_A_NUMBER('D', 38),	/* FSCLKST */
		[ 3] = PIN_A_NUMBER('D', 39),	/* EXTALR*/
		[ 4] = PIN_A_NUMBER('R', 26),	/* TRST# */
		[ 5] = PIN_A_NUMBER('T', 27),	/* TCK */
		[ 6] = PIN_A_NUMBER('R', 30),	/* TMS */
		[ 7] = PIN_A_NUMBER('R', 29),	/* TDI */
		[ 8] = PIN_NONE,
		[ 9] = PIN_A_NUMBER('T', 30),	/* ASEBRK */
		[10] = RCAR_GP_PIN(3,  0),	/* SD0_CLK */
		[11] = RCAR_GP_PIN(3,  1),	/* SD0_CMD */
		[12] = RCAR_GP_PIN(3,  2),	/* SD0_DAT0 */
		[13] = RCAR_GP_PIN(3,  3),	/* SD0_DAT1 */
		[14] = RCAR_GP_PIN(3,  4),	/* SD0_DAT2 */
		[15] = RCAR_GP_PIN(3,  5),	/* SD0_DAT3 */
		[16] = RCAR_GP_PIN(3,  6),	/* SD1_CLK */
		[17] = RCAR_GP_PIN(3,  7),	/* SD1_CMD */
		[18] = RCAR_GP_PIN(3,  8),	/* SD1_DAT0 */
		[19] = RCAR_GP_PIN(3,  9),	/* SD1_DAT1 */
		[20] = RCAR_GP_PIN(3, 10),	/* SD1_DAT2 */
		[21] = RCAR_GP_PIN(3, 11),	/* SD1_DAT3 */
		[22] = RCAR_GP_PIN(4,  0),	/* SD2_CLK */
		[23] = RCAR_GP_PIN(4,  1),	/* SD2_CMD */
		[24] = RCAR_GP_PIN(4,  2),	/* SD2_DAT0 */
		[25] = RCAR_GP_PIN(4,  3),	/* SD2_DAT1 */
		[26] = RCAR_GP_PIN(4,  4),	/* SD2_DAT2 */
		[27] = RCAR_GP_PIN(4,  5),	/* SD2_DAT3 */
		[28] = RCAR_GP_PIN(4,  6),	/* SD2_DS */
		[29] = RCAR_GP_PIN(4,  7),	/* SD3_CLK */
		[30] = RCAR_GP_PIN(4,  8),	/* SD3_CMD */
		[31] = RCAR_GP_PIN(4,  9),	/* SD3_DAT0 */
	} },
	{ PINMUX_BIAS_REG("PUEN4", 0xe6060410, "PUD4", 0xe6060450) {
		[ 0] = RCAR_GP_PIN(4, 10),	/* SD3_DAT1 */
		[ 1] = RCAR_GP_PIN(4, 11),	/* SD3_DAT2 */
		[ 2] = RCAR_GP_PIN(4, 12),	/* SD3_DAT3 */
		[ 3] = RCAR_GP_PIN(4, 13),	/* SD3_DAT4 */
		[ 4] = RCAR_GP_PIN(4, 14),	/* SD3_DAT5 */
		[ 5] = RCAR_GP_PIN(4, 15),	/* SD3_DAT6 */
		[ 6] = RCAR_GP_PIN(4, 16),	/* SD3_DAT7 */
		[ 7] = RCAR_GP_PIN(4, 17),	/* SD3_DS */
		[ 8] = RCAR_GP_PIN(3, 12),	/* SD0_CD */
		[ 9] = RCAR_GP_PIN(3, 13),	/* SD0_WP */
		[10] = RCAR_GP_PIN(3, 14),	/* SD1_CD */
		[11] = RCAR_GP_PIN(3, 15),	/* SD1_WP */
		[12] = RCAR_GP_PIN(5,  0),	/* SCK0 */
		[13] = RCAR_GP_PIN(5,  1),	/* RX0 */
		[14] = RCAR_GP_PIN(5,  2),	/* TX0 */
		[15] = RCAR_GP_PIN(5,  3),	/* CTS0_N */
<<<<<<< HEAD
		[16] = RCAR_GP_PIN(5,  4),	/* RTS0_N_TANS */
		[17] = RCAR_GP_PIN(5,  5),	/* RX1_A */
		[18] = RCAR_GP_PIN(5,  6),	/* TX1_A */
		[19] = RCAR_GP_PIN(5,  7),	/* CTS1_N */
		[20] = RCAR_GP_PIN(5,  8),	/* RTS1_N_TANS */
=======
		[16] = RCAR_GP_PIN(5,  4),	/* RTS0_N */
		[17] = RCAR_GP_PIN(5,  5),	/* RX1_A */
		[18] = RCAR_GP_PIN(5,  6),	/* TX1_A */
		[19] = RCAR_GP_PIN(5,  7),	/* CTS1_N */
		[20] = RCAR_GP_PIN(5,  8),	/* RTS1_N */
>>>>>>> 661e50bc
		[21] = RCAR_GP_PIN(5,  9),	/* SCK2 */
		[22] = RCAR_GP_PIN(5, 10),	/* TX2_A */
		[23] = RCAR_GP_PIN(5, 11),	/* RX2_A */
		[24] = RCAR_GP_PIN(5, 12),	/* HSCK0 */
		[25] = RCAR_GP_PIN(5, 13),	/* HRX0 */
		[26] = RCAR_GP_PIN(5, 14),	/* HTX0 */
		[27] = RCAR_GP_PIN(5, 15),	/* HCTS0_N */
		[28] = RCAR_GP_PIN(5, 16),	/* HRTS0_N */
		[29] = RCAR_GP_PIN(5, 17),	/* MSIOF0_SCK */
		[30] = RCAR_GP_PIN(5, 18),	/* MSIOF0_SYNC */
		[31] = RCAR_GP_PIN(5, 19),	/* MSIOF0_SS1 */
	} },
	{ PINMUX_BIAS_REG("PUEN5", 0xe6060414, "PUD5", 0xe6060454) {
		[ 0] = RCAR_GP_PIN(5, 20),	/* MSIOF0_TXD */
		[ 1] = RCAR_GP_PIN(5, 21),	/* MSIOF0_SS2 */
		[ 2] = RCAR_GP_PIN(5, 22),	/* MSIOF0_RXD */
		[ 3] = RCAR_GP_PIN(5, 23),	/* MLB_CLK */
		[ 4] = RCAR_GP_PIN(5, 24),	/* MLB_SIG */
		[ 5] = RCAR_GP_PIN(5, 25),	/* MLB_DAT */
		[ 6] = PIN_NUMBER('H', 37),	/* MLB_REF */
		[ 7] = RCAR_GP_PIN(6,  0),	/* SSI_SCK01239 */
		[ 8] = RCAR_GP_PIN(6,  1),	/* SSI_WS01239 */
		[ 9] = RCAR_GP_PIN(6,  2),	/* SSI_SDATA0 */
		[10] = RCAR_GP_PIN(6,  3),	/* SSI_SDATA1_A */
		[11] = RCAR_GP_PIN(6,  4),	/* SSI_SDATA2_A */
		[12] = RCAR_GP_PIN(6,  5),	/* SSI_SCK349 */
		[13] = RCAR_GP_PIN(6,  6),	/* SSI_WS349 */
		[14] = RCAR_GP_PIN(6,  7),	/* SSI_SDATA3 */
		[15] = RCAR_GP_PIN(6,  8),	/* SSI_SCK4 */
		[16] = RCAR_GP_PIN(6,  9),	/* SSI_WS4 */
		[17] = RCAR_GP_PIN(6, 10),	/* SSI_SDATA4 */
		[18] = RCAR_GP_PIN(6, 11),	/* SSI_SCK5 */
		[19] = RCAR_GP_PIN(6, 12),	/* SSI_WS5 */
		[20] = RCAR_GP_PIN(6, 13),	/* SSI_SDATA5 */
		[21] = RCAR_GP_PIN(6, 14),	/* SSI_SCK6 */
		[22] = RCAR_GP_PIN(6, 15),	/* SSI_WS6 */
		[23] = RCAR_GP_PIN(6, 16),	/* SSI_SDATA6 */
		[24] = RCAR_GP_PIN(6, 17),	/* SSI_SCK78 */
		[25] = RCAR_GP_PIN(6, 18),	/* SSI_WS78 */
		[26] = RCAR_GP_PIN(6, 19),	/* SSI_SDATA7 */
		[27] = RCAR_GP_PIN(6, 20),	/* SSI_SDATA8 */
		[28] = RCAR_GP_PIN(6, 21),	/* SSI_SDATA9_A */
		[29] = RCAR_GP_PIN(6, 22),	/* AUDIO_CLKA_A */
		[30] = RCAR_GP_PIN(6, 23),	/* AUDIO_CLKB_B */
		[31] = RCAR_GP_PIN(6, 24),	/* USB0_PWEN */
	} },
	{ PINMUX_BIAS_REG("PUEN6", 0xe6060418, "PUD6", 0xe6060458) {
		[ 0] = RCAR_GP_PIN(6, 25),	/* USB0_OVC */
		[ 1] = RCAR_GP_PIN(6, 26),	/* USB1_PWEN */
		[ 2] = RCAR_GP_PIN(6, 27),	/* USB1_OVC */
		[ 3] = RCAR_GP_PIN(6, 28),	/* USB30_PWEN */
		[ 4] = RCAR_GP_PIN(6, 29),	/* USB30_OVC */
		[ 5] = RCAR_GP_PIN(6, 30),	/* GP6_30 */
		[ 6] = RCAR_GP_PIN(6, 31),	/* GP6_31 */
		[ 7] = PIN_NONE,
		[ 8] = PIN_NONE,
		[ 9] = PIN_NONE,
		[10] = PIN_NONE,
		[11] = PIN_NONE,
		[12] = PIN_NONE,
		[13] = PIN_NONE,
		[14] = PIN_NONE,
		[15] = PIN_NONE,
		[16] = PIN_NONE,
		[17] = PIN_NONE,
		[18] = PIN_NONE,
		[19] = PIN_NONE,
		[20] = PIN_NONE,
		[21] = PIN_NONE,
		[22] = PIN_NONE,
		[23] = PIN_NONE,
		[24] = PIN_NONE,
		[25] = PIN_NONE,
		[26] = PIN_NONE,
		[27] = PIN_NONE,
		[28] = PIN_NONE,
		[29] = PIN_NONE,
		[30] = PIN_NONE,
		[31] = PIN_NONE,
	} },
	{ /* sentinel */ },
};

static unsigned int r8a7796_pinmux_get_bias(struct sh_pfc *pfc,
					    unsigned int pin)
{
	const struct pinmux_bias_reg *reg;
	unsigned int bit;

	reg = sh_pfc_pin_to_bias_reg(pfc, pin, &bit);
	if (!reg)
		return PIN_CONFIG_BIAS_DISABLE;

	if (!(sh_pfc_read(pfc, reg->puen) & BIT(bit)))
		return PIN_CONFIG_BIAS_DISABLE;
	else if (sh_pfc_read(pfc, reg->pud) & BIT(bit))
		return PIN_CONFIG_BIAS_PULL_UP;
	else
		return PIN_CONFIG_BIAS_PULL_DOWN;
}

static void r8a7796_pinmux_set_bias(struct sh_pfc *pfc, unsigned int pin,
				   unsigned int bias)
{
	const struct pinmux_bias_reg *reg;
	u32 enable, updown;
	unsigned int bit;

	reg = sh_pfc_pin_to_bias_reg(pfc, pin, &bit);
	if (!reg)
		return;

	enable = sh_pfc_read(pfc, reg->puen) & ~BIT(bit);
	if (bias != PIN_CONFIG_BIAS_DISABLE)
		enable |= BIT(bit);

	updown = sh_pfc_read(pfc, reg->pud) & ~BIT(bit);
	if (bias == PIN_CONFIG_BIAS_PULL_UP)
		updown |= BIT(bit);

	sh_pfc_write(pfc, reg->pud, updown);
	sh_pfc_write(pfc, reg->puen, enable);
}

static const struct sh_pfc_soc_operations r8a7796_pinmux_ops = {
	.pin_to_pocctrl = r8a7796_pin_to_pocctrl,
	.get_bias = r8a7796_pinmux_get_bias,
	.set_bias = r8a7796_pinmux_set_bias,
};

const struct sh_pfc_soc_info r8a7796_pinmux_info = {
	.name = "r8a77960_pfc",
	.ops = &r8a7796_pinmux_ops,
	.unlock_reg = 0xe6060000, /* PMMR */

	.function = { PINMUX_FUNCTION_BEGIN, PINMUX_FUNCTION_END },

	.pins = pinmux_pins,
	.nr_pins = ARRAY_SIZE(pinmux_pins),
	.groups = pinmux_groups,
	.nr_groups = ARRAY_SIZE(pinmux_groups),
	.functions = pinmux_functions,
	.nr_functions = ARRAY_SIZE(pinmux_functions),

	.cfg_regs = pinmux_config_regs,
	.drive_regs = pinmux_drive_regs,
	.bias_regs = pinmux_bias_regs,
	.ioctrl_regs = pinmux_ioctrl_regs,

	.pinmux_data = pinmux_data,
	.pinmux_data_size = ARRAY_SIZE(pinmux_data),
};<|MERGE_RESOLUTION|>--- conflicted
+++ resolved
@@ -5649,19 +5649,11 @@
 		[13] = RCAR_GP_PIN(5,  1),	/* RX0 */
 		[14] = RCAR_GP_PIN(5,  2),	/* TX0 */
 		[15] = RCAR_GP_PIN(5,  3),	/* CTS0_N */
-<<<<<<< HEAD
-		[16] = RCAR_GP_PIN(5,  4),	/* RTS0_N_TANS */
-		[17] = RCAR_GP_PIN(5,  5),	/* RX1_A */
-		[18] = RCAR_GP_PIN(5,  6),	/* TX1_A */
-		[19] = RCAR_GP_PIN(5,  7),	/* CTS1_N */
-		[20] = RCAR_GP_PIN(5,  8),	/* RTS1_N_TANS */
-=======
 		[16] = RCAR_GP_PIN(5,  4),	/* RTS0_N */
 		[17] = RCAR_GP_PIN(5,  5),	/* RX1_A */
 		[18] = RCAR_GP_PIN(5,  6),	/* TX1_A */
 		[19] = RCAR_GP_PIN(5,  7),	/* CTS1_N */
 		[20] = RCAR_GP_PIN(5,  8),	/* RTS1_N */
->>>>>>> 661e50bc
 		[21] = RCAR_GP_PIN(5,  9),	/* SCK2 */
 		[22] = RCAR_GP_PIN(5, 10),	/* TX2_A */
 		[23] = RCAR_GP_PIN(5, 11),	/* RX2_A */
