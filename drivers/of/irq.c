--- conflicted
+++ resolved
@@ -25,14 +25,6 @@
 #include <linux/of_irq.h>
 #include <linux/string.h>
 #include <linux/slab.h>
-<<<<<<< HEAD
-
-/* For archs that don't support NO_IRQ (such as x86), provide a dummy value */
-#ifndef NO_IRQ
-#define NO_IRQ 0
-#endif
-=======
->>>>>>> 6350323a
 
 /**
  * irq_of_parse_and_map - Parse and map an interrupt into linux virq space
