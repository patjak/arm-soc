/*
 *  linux/drivers/cpufreq/cpufreq.c
 *
 *  Copyright (C) 2001 Russell King
 *            (C) 2002 - 2003 Dominik Brodowski <linux@brodo.de>
 *            (C) 2013 Viresh Kumar <viresh.kumar@linaro.org>
 *
 *  Oct 2005 - Ashok Raj <ashok.raj@intel.com>
 *	Added handling for CPU hotplug
 *  Feb 2006 - Jacob Shin <jacob.shin@amd.com>
 *	Fix handling for CPU hotplug -- affected CPUs
 *
 * This program is free software; you can redistribute it and/or modify
 * it under the terms of the GNU General Public License version 2 as
 * published by the Free Software Foundation.
 */

#define pr_fmt(fmt) KBUILD_MODNAME ": " fmt

#include <linux/cpu.h>
#include <linux/cpufreq.h>
#include <linux/delay.h>
#include <linux/device.h>
#include <linux/init.h>
#include <linux/kernel_stat.h>
#include <linux/module.h>
#include <linux/mutex.h>
#include <linux/slab.h>
#include <linux/suspend.h>
#include <linux/tick.h>
#include <trace/events/power.h>

/**
 * The "cpufreq driver" - the arch- or hardware-dependent low
 * level driver of CPUFreq support, and its spinlock. This lock
 * also protects the cpufreq_cpu_data array.
 */
static struct cpufreq_driver *cpufreq_driver;
static DEFINE_PER_CPU(struct cpufreq_policy *, cpufreq_cpu_data);
static DEFINE_PER_CPU(struct cpufreq_policy *, cpufreq_cpu_data_fallback);
static DEFINE_RWLOCK(cpufreq_driver_lock);
DEFINE_MUTEX(cpufreq_governor_lock);
static LIST_HEAD(cpufreq_policy_list);

/* This one keeps track of the previously set governor of a removed CPU */
static DEFINE_PER_CPU(char[CPUFREQ_NAME_LEN], cpufreq_cpu_governor);

/* Flag to suspend/resume CPUFreq governors */
static bool cpufreq_suspended;

static inline bool has_target(void)
{
	return cpufreq_driver->target_index || cpufreq_driver->target;
}

/*
 * rwsem to guarantee that cpufreq driver module doesn't unload during critical
 * sections
 */
static DECLARE_RWSEM(cpufreq_rwsem);

/* internal prototypes */
static int __cpufreq_governor(struct cpufreq_policy *policy,
		unsigned int event);
static unsigned int __cpufreq_get(unsigned int cpu);
static void handle_update(struct work_struct *work);

/**
 * Two notifier lists: the "policy" list is involved in the
 * validation process for a new CPU frequency policy; the
 * "transition" list for kernel code that needs to handle
 * changes to devices when the CPU clock speed changes.
 * The mutex locks both lists.
 */
static BLOCKING_NOTIFIER_HEAD(cpufreq_policy_notifier_list);
static struct srcu_notifier_head cpufreq_transition_notifier_list;

static bool init_cpufreq_transition_notifier_list_called;
static int __init init_cpufreq_transition_notifier_list(void)
{
	srcu_init_notifier_head(&cpufreq_transition_notifier_list);
	init_cpufreq_transition_notifier_list_called = true;
	return 0;
}
pure_initcall(init_cpufreq_transition_notifier_list);

static int off __read_mostly;
static int cpufreq_disabled(void)
{
	return off;
}
void disable_cpufreq(void)
{
	off = 1;
}
static LIST_HEAD(cpufreq_governor_list);
static DEFINE_MUTEX(cpufreq_governor_mutex);

bool have_governor_per_policy(void)
{
	return !!(cpufreq_driver->flags & CPUFREQ_HAVE_GOVERNOR_PER_POLICY);
}
EXPORT_SYMBOL_GPL(have_governor_per_policy);

struct kobject *get_governor_parent_kobj(struct cpufreq_policy *policy)
{
	if (have_governor_per_policy())
		return &policy->kobj;
	else
		return cpufreq_global_kobject;
}
EXPORT_SYMBOL_GPL(get_governor_parent_kobj);

static inline u64 get_cpu_idle_time_jiffy(unsigned int cpu, u64 *wall)
{
	u64 idle_time;
	u64 cur_wall_time;
	u64 busy_time;

	cur_wall_time = jiffies64_to_cputime64(get_jiffies_64());

	busy_time = kcpustat_cpu(cpu).cpustat[CPUTIME_USER];
	busy_time += kcpustat_cpu(cpu).cpustat[CPUTIME_SYSTEM];
	busy_time += kcpustat_cpu(cpu).cpustat[CPUTIME_IRQ];
	busy_time += kcpustat_cpu(cpu).cpustat[CPUTIME_SOFTIRQ];
	busy_time += kcpustat_cpu(cpu).cpustat[CPUTIME_STEAL];
	busy_time += kcpustat_cpu(cpu).cpustat[CPUTIME_NICE];

	idle_time = cur_wall_time - busy_time;
	if (wall)
		*wall = cputime_to_usecs(cur_wall_time);

	return cputime_to_usecs(idle_time);
}

u64 get_cpu_idle_time(unsigned int cpu, u64 *wall, int io_busy)
{
	u64 idle_time = get_cpu_idle_time_us(cpu, io_busy ? wall : NULL);

	if (idle_time == -1ULL)
		return get_cpu_idle_time_jiffy(cpu, wall);
	else if (!io_busy)
		idle_time += get_cpu_iowait_time_us(cpu, wall);

	return idle_time;
}
EXPORT_SYMBOL_GPL(get_cpu_idle_time);

/*
 * This is a generic cpufreq init() routine which can be used by cpufreq
 * drivers of SMP systems. It will do following:
 * - validate & show freq table passed
 * - set policies transition latency
 * - policy->cpus with all possible CPUs
 */
int cpufreq_generic_init(struct cpufreq_policy *policy,
		struct cpufreq_frequency_table *table,
		unsigned int transition_latency)
{
	int ret;

	ret = cpufreq_table_validate_and_show(policy, table);
	if (ret) {
		pr_err("%s: invalid frequency table: %d\n", __func__, ret);
		return ret;
	}

	policy->cpuinfo.transition_latency = transition_latency;

	/*
	 * The driver only supports the SMP configuartion where all processors
	 * share the clock and voltage and clock.
	 */
	cpumask_setall(policy->cpus);

	return 0;
}
EXPORT_SYMBOL_GPL(cpufreq_generic_init);

unsigned int cpufreq_generic_get(unsigned int cpu)
{
	struct cpufreq_policy *policy = per_cpu(cpufreq_cpu_data, cpu);

	if (!policy || IS_ERR(policy->clk)) {
		pr_err("%s: No %s associated to cpu: %d\n",
		       __func__, policy ? "clk" : "policy", cpu);
		return 0;
	}

	return clk_get_rate(policy->clk) / 1000;
}
EXPORT_SYMBOL_GPL(cpufreq_generic_get);

/* Only for cpufreq core internal use */
struct cpufreq_policy *cpufreq_cpu_get_raw(unsigned int cpu)
{
	return per_cpu(cpufreq_cpu_data, cpu);
}

struct cpufreq_policy *cpufreq_cpu_get(unsigned int cpu)
{
	struct cpufreq_policy *policy = NULL;
	unsigned long flags;

	if (cpufreq_disabled() || (cpu >= nr_cpu_ids))
		return NULL;

	if (!down_read_trylock(&cpufreq_rwsem))
		return NULL;

	/* get the cpufreq driver */
	read_lock_irqsave(&cpufreq_driver_lock, flags);

	if (cpufreq_driver) {
		/* get the CPU */
		policy = per_cpu(cpufreq_cpu_data, cpu);
		if (policy)
			kobject_get(&policy->kobj);
	}

	read_unlock_irqrestore(&cpufreq_driver_lock, flags);

	if (!policy)
		up_read(&cpufreq_rwsem);

	return policy;
}
EXPORT_SYMBOL_GPL(cpufreq_cpu_get);

void cpufreq_cpu_put(struct cpufreq_policy *policy)
{
	if (cpufreq_disabled())
		return;

	kobject_put(&policy->kobj);
	up_read(&cpufreq_rwsem);
}
EXPORT_SYMBOL_GPL(cpufreq_cpu_put);

/*********************************************************************
 *            EXTERNALLY AFFECTING FREQUENCY CHANGES                 *
 *********************************************************************/

/**
 * adjust_jiffies - adjust the system "loops_per_jiffy"
 *
 * This function alters the system "loops_per_jiffy" for the clock
 * speed change. Note that loops_per_jiffy cannot be updated on SMP
 * systems as each CPU might be scaled differently. So, use the arch
 * per-CPU loops_per_jiffy value wherever possible.
 */
#ifndef CONFIG_SMP
static unsigned long l_p_j_ref;
static unsigned int l_p_j_ref_freq;

static void adjust_jiffies(unsigned long val, struct cpufreq_freqs *ci)
{
	if (ci->flags & CPUFREQ_CONST_LOOPS)
		return;

	if (!l_p_j_ref_freq) {
		l_p_j_ref = loops_per_jiffy;
		l_p_j_ref_freq = ci->old;
		pr_debug("saving %lu as reference value for loops_per_jiffy; freq is %u kHz\n",
			 l_p_j_ref, l_p_j_ref_freq);
	}
	if (val == CPUFREQ_POSTCHANGE && ci->old != ci->new) {
		loops_per_jiffy = cpufreq_scale(l_p_j_ref, l_p_j_ref_freq,
								ci->new);
		pr_debug("scaling loops_per_jiffy to %lu for frequency %u kHz\n",
			 loops_per_jiffy, ci->new);
	}
}
#else
static inline void adjust_jiffies(unsigned long val, struct cpufreq_freqs *ci)
{
	return;
}
#endif

static void __cpufreq_notify_transition(struct cpufreq_policy *policy,
		struct cpufreq_freqs *freqs, unsigned int state)
{
	BUG_ON(irqs_disabled());

	if (cpufreq_disabled())
		return;

	freqs->flags = cpufreq_driver->flags;
	pr_debug("notification %u of frequency transition to %u kHz\n",
		 state, freqs->new);

	switch (state) {

	case CPUFREQ_PRECHANGE:
		/* detect if the driver reported a value as "old frequency"
		 * which is not equal to what the cpufreq core thinks is
		 * "old frequency".
		 */
		if (!(cpufreq_driver->flags & CPUFREQ_CONST_LOOPS)) {
			if ((policy) && (policy->cpu == freqs->cpu) &&
			    (policy->cur) && (policy->cur != freqs->old)) {
				pr_debug("Warning: CPU frequency is %u, cpufreq assumed %u kHz\n",
					 freqs->old, policy->cur);
				freqs->old = policy->cur;
			}
		}
		srcu_notifier_call_chain(&cpufreq_transition_notifier_list,
				CPUFREQ_PRECHANGE, freqs);
		adjust_jiffies(CPUFREQ_PRECHANGE, freqs);
		break;

	case CPUFREQ_POSTCHANGE:
		adjust_jiffies(CPUFREQ_POSTCHANGE, freqs);
		pr_debug("FREQ: %lu - CPU: %lu\n",
			 (unsigned long)freqs->new, (unsigned long)freqs->cpu);
		trace_cpu_frequency(freqs->new, freqs->cpu);
		srcu_notifier_call_chain(&cpufreq_transition_notifier_list,
				CPUFREQ_POSTCHANGE, freqs);
		if (likely(policy) && likely(policy->cpu == freqs->cpu))
			policy->cur = freqs->new;
		break;
	}
}

/**
 * cpufreq_notify_transition - call notifier chain and adjust_jiffies
 * on frequency transition.
 *
 * This function calls the transition notifiers and the "adjust_jiffies"
 * function. It is called twice on all CPU frequency changes that have
 * external effects.
 */
static void cpufreq_notify_transition(struct cpufreq_policy *policy,
		struct cpufreq_freqs *freqs, unsigned int state)
{
	for_each_cpu(freqs->cpu, policy->cpus)
		__cpufreq_notify_transition(policy, freqs, state);
}

/* Do post notifications when there are chances that transition has failed */
static void cpufreq_notify_post_transition(struct cpufreq_policy *policy,
		struct cpufreq_freqs *freqs, int transition_failed)
{
	cpufreq_notify_transition(policy, freqs, CPUFREQ_POSTCHANGE);
	if (!transition_failed)
		return;

	swap(freqs->old, freqs->new);
	cpufreq_notify_transition(policy, freqs, CPUFREQ_PRECHANGE);
	cpufreq_notify_transition(policy, freqs, CPUFREQ_POSTCHANGE);
}

void cpufreq_freq_transition_begin(struct cpufreq_policy *policy,
		struct cpufreq_freqs *freqs)
{

	/*
	 * Catch double invocations of _begin() which lead to self-deadlock.
	 * ASYNC_NOTIFICATION drivers are left out because the cpufreq core
	 * doesn't invoke _begin() on their behalf, and hence the chances of
	 * double invocations are very low. Moreover, there are scenarios
	 * where these checks can emit false-positive warnings in these
	 * drivers; so we avoid that by skipping them altogether.
	 */
	WARN_ON(!(cpufreq_driver->flags & CPUFREQ_ASYNC_NOTIFICATION)
				&& current == policy->transition_task);

wait:
	wait_event(policy->transition_wait, !policy->transition_ongoing);

	spin_lock(&policy->transition_lock);

	if (unlikely(policy->transition_ongoing)) {
		spin_unlock(&policy->transition_lock);
		goto wait;
	}

	policy->transition_ongoing = true;
	policy->transition_task = current;

	spin_unlock(&policy->transition_lock);

	cpufreq_notify_transition(policy, freqs, CPUFREQ_PRECHANGE);
}
EXPORT_SYMBOL_GPL(cpufreq_freq_transition_begin);

void cpufreq_freq_transition_end(struct cpufreq_policy *policy,
		struct cpufreq_freqs *freqs, int transition_failed)
{
	if (unlikely(WARN_ON(!policy->transition_ongoing)))
		return;

	cpufreq_notify_post_transition(policy, freqs, transition_failed);

	policy->transition_ongoing = false;
	policy->transition_task = NULL;

	wake_up(&policy->transition_wait);
}
EXPORT_SYMBOL_GPL(cpufreq_freq_transition_end);


/*********************************************************************
 *                          SYSFS INTERFACE                          *
 *********************************************************************/
static ssize_t show_boost(struct kobject *kobj,
				 struct attribute *attr, char *buf)
{
	return sprintf(buf, "%d\n", cpufreq_driver->boost_enabled);
}

static ssize_t store_boost(struct kobject *kobj, struct attribute *attr,
				  const char *buf, size_t count)
{
	int ret, enable;

	ret = sscanf(buf, "%d", &enable);
	if (ret != 1 || enable < 0 || enable > 1)
		return -EINVAL;

	if (cpufreq_boost_trigger_state(enable)) {
		pr_err("%s: Cannot %s BOOST!\n",
		       __func__, enable ? "enable" : "disable");
		return -EINVAL;
	}

	pr_debug("%s: cpufreq BOOST %s\n",
		 __func__, enable ? "enabled" : "disabled");

	return count;
}
define_one_global_rw(boost);

static struct cpufreq_governor *__find_governor(const char *str_governor)
{
	struct cpufreq_governor *t;

	list_for_each_entry(t, &cpufreq_governor_list, governor_list)
		if (!strnicmp(str_governor, t->name, CPUFREQ_NAME_LEN))
			return t;

	return NULL;
}

/**
 * cpufreq_parse_governor - parse a governor string
 */
static int cpufreq_parse_governor(char *str_governor, unsigned int *policy,
				struct cpufreq_governor **governor)
{
	int err = -EINVAL;

	if (!cpufreq_driver)
		goto out;

	if (cpufreq_driver->setpolicy) {
		if (!strnicmp(str_governor, "performance", CPUFREQ_NAME_LEN)) {
			*policy = CPUFREQ_POLICY_PERFORMANCE;
			err = 0;
		} else if (!strnicmp(str_governor, "powersave",
						CPUFREQ_NAME_LEN)) {
			*policy = CPUFREQ_POLICY_POWERSAVE;
			err = 0;
		}
	} else if (has_target()) {
		struct cpufreq_governor *t;

		mutex_lock(&cpufreq_governor_mutex);

		t = __find_governor(str_governor);

		if (t == NULL) {
			int ret;

			mutex_unlock(&cpufreq_governor_mutex);
			ret = request_module("cpufreq_%s", str_governor);
			mutex_lock(&cpufreq_governor_mutex);

			if (ret == 0)
				t = __find_governor(str_governor);
		}

		if (t != NULL) {
			*governor = t;
			err = 0;
		}

		mutex_unlock(&cpufreq_governor_mutex);
	}
out:
	return err;
}

/**
 * cpufreq_per_cpu_attr_read() / show_##file_name() -
 * print out cpufreq information
 *
 * Write out information from cpufreq_driver->policy[cpu]; object must be
 * "unsigned int".
 */

#define show_one(file_name, object)			\
static ssize_t show_##file_name				\
(struct cpufreq_policy *policy, char *buf)		\
{							\
	return sprintf(buf, "%u\n", policy->object);	\
}

show_one(cpuinfo_min_freq, cpuinfo.min_freq);
show_one(cpuinfo_max_freq, cpuinfo.max_freq);
show_one(cpuinfo_transition_latency, cpuinfo.transition_latency);
show_one(scaling_min_freq, min);
show_one(scaling_max_freq, max);
show_one(scaling_cur_freq, cur);

static int cpufreq_set_policy(struct cpufreq_policy *policy,
				struct cpufreq_policy *new_policy);

/**
 * cpufreq_per_cpu_attr_write() / store_##file_name() - sysfs write access
 */
#define store_one(file_name, object)			\
static ssize_t store_##file_name					\
(struct cpufreq_policy *policy, const char *buf, size_t count)		\
{									\
	int ret;							\
	struct cpufreq_policy new_policy;				\
									\
	ret = cpufreq_get_policy(&new_policy, policy->cpu);		\
	if (ret)							\
		return -EINVAL;						\
									\
	ret = sscanf(buf, "%u", &new_policy.object);			\
	if (ret != 1)							\
		return -EINVAL;						\
									\
	ret = cpufreq_set_policy(policy, &new_policy);		\
	policy->user_policy.object = policy->object;			\
									\
	return ret ? ret : count;					\
}

store_one(scaling_min_freq, min);
store_one(scaling_max_freq, max);

/**
 * show_cpuinfo_cur_freq - current CPU frequency as detected by hardware
 */
static ssize_t show_cpuinfo_cur_freq(struct cpufreq_policy *policy,
					char *buf)
{
	unsigned int cur_freq = __cpufreq_get(policy->cpu);
	if (!cur_freq)
		return sprintf(buf, "<unknown>");
	return sprintf(buf, "%u\n", cur_freq);
}

/**
 * show_scaling_governor - show the current policy for the specified CPU
 */
static ssize_t show_scaling_governor(struct cpufreq_policy *policy, char *buf)
{
	if (policy->policy == CPUFREQ_POLICY_POWERSAVE)
		return sprintf(buf, "powersave\n");
	else if (policy->policy == CPUFREQ_POLICY_PERFORMANCE)
		return sprintf(buf, "performance\n");
	else if (policy->governor)
		return scnprintf(buf, CPUFREQ_NAME_PLEN, "%s\n",
				policy->governor->name);
	return -EINVAL;
}

/**
 * store_scaling_governor - store policy for the specified CPU
 */
static ssize_t store_scaling_governor(struct cpufreq_policy *policy,
					const char *buf, size_t count)
{
	int ret;
	char	str_governor[16];
	struct cpufreq_policy new_policy;

	ret = cpufreq_get_policy(&new_policy, policy->cpu);
	if (ret)
		return ret;

	ret = sscanf(buf, "%15s", str_governor);
	if (ret != 1)
		return -EINVAL;

	if (cpufreq_parse_governor(str_governor, &new_policy.policy,
						&new_policy.governor))
		return -EINVAL;

	ret = cpufreq_set_policy(policy, &new_policy);

	policy->user_policy.policy = policy->policy;
	policy->user_policy.governor = policy->governor;

	if (ret)
		return ret;
	else
		return count;
}

/**
 * show_scaling_driver - show the cpufreq driver currently loaded
 */
static ssize_t show_scaling_driver(struct cpufreq_policy *policy, char *buf)
{
	return scnprintf(buf, CPUFREQ_NAME_PLEN, "%s\n", cpufreq_driver->name);
}

/**
 * show_scaling_available_governors - show the available CPUfreq governors
 */
static ssize_t show_scaling_available_governors(struct cpufreq_policy *policy,
						char *buf)
{
	ssize_t i = 0;
	struct cpufreq_governor *t;

	if (!has_target()) {
		i += sprintf(buf, "performance powersave");
		goto out;
	}

	list_for_each_entry(t, &cpufreq_governor_list, governor_list) {
		if (i >= (ssize_t) ((PAGE_SIZE / sizeof(char))
		    - (CPUFREQ_NAME_LEN + 2)))
			goto out;
		i += scnprintf(&buf[i], CPUFREQ_NAME_PLEN, "%s ", t->name);
	}
out:
	i += sprintf(&buf[i], "\n");
	return i;
}

ssize_t cpufreq_show_cpus(const struct cpumask *mask, char *buf)
{
	ssize_t i = 0;
	unsigned int cpu;

	for_each_cpu(cpu, mask) {
		if (i)
			i += scnprintf(&buf[i], (PAGE_SIZE - i - 2), " ");
		i += scnprintf(&buf[i], (PAGE_SIZE - i - 2), "%u", cpu);
		if (i >= (PAGE_SIZE - 5))
			break;
	}
	i += sprintf(&buf[i], "\n");
	return i;
}
EXPORT_SYMBOL_GPL(cpufreq_show_cpus);

/**
 * show_related_cpus - show the CPUs affected by each transition even if
 * hw coordination is in use
 */
static ssize_t show_related_cpus(struct cpufreq_policy *policy, char *buf)
{
	return cpufreq_show_cpus(policy->related_cpus, buf);
}

/**
 * show_affected_cpus - show the CPUs affected by each transition
 */
static ssize_t show_affected_cpus(struct cpufreq_policy *policy, char *buf)
{
	return cpufreq_show_cpus(policy->cpus, buf);
}

static ssize_t store_scaling_setspeed(struct cpufreq_policy *policy,
					const char *buf, size_t count)
{
	unsigned int freq = 0;
	unsigned int ret;

	if (!policy->governor || !policy->governor->store_setspeed)
		return -EINVAL;

	ret = sscanf(buf, "%u", &freq);
	if (ret != 1)
		return -EINVAL;

	policy->governor->store_setspeed(policy, freq);

	return count;
}

static ssize_t show_scaling_setspeed(struct cpufreq_policy *policy, char *buf)
{
	if (!policy->governor || !policy->governor->show_setspeed)
		return sprintf(buf, "<unsupported>\n");

	return policy->governor->show_setspeed(policy, buf);
}

/**
 * show_bios_limit - show the current cpufreq HW/BIOS limitation
 */
static ssize_t show_bios_limit(struct cpufreq_policy *policy, char *buf)
{
	unsigned int limit;
	int ret;
	if (cpufreq_driver->bios_limit) {
		ret = cpufreq_driver->bios_limit(policy->cpu, &limit);
		if (!ret)
			return sprintf(buf, "%u\n", limit);
	}
	return sprintf(buf, "%u\n", policy->cpuinfo.max_freq);
}

cpufreq_freq_attr_ro_perm(cpuinfo_cur_freq, 0400);
cpufreq_freq_attr_ro(cpuinfo_min_freq);
cpufreq_freq_attr_ro(cpuinfo_max_freq);
cpufreq_freq_attr_ro(cpuinfo_transition_latency);
cpufreq_freq_attr_ro(scaling_available_governors);
cpufreq_freq_attr_ro(scaling_driver);
cpufreq_freq_attr_ro(scaling_cur_freq);
cpufreq_freq_attr_ro(bios_limit);
cpufreq_freq_attr_ro(related_cpus);
cpufreq_freq_attr_ro(affected_cpus);
cpufreq_freq_attr_rw(scaling_min_freq);
cpufreq_freq_attr_rw(scaling_max_freq);
cpufreq_freq_attr_rw(scaling_governor);
cpufreq_freq_attr_rw(scaling_setspeed);

static struct attribute *default_attrs[] = {
	&cpuinfo_min_freq.attr,
	&cpuinfo_max_freq.attr,
	&cpuinfo_transition_latency.attr,
	&scaling_min_freq.attr,
	&scaling_max_freq.attr,
	&affected_cpus.attr,
	&related_cpus.attr,
	&scaling_governor.attr,
	&scaling_driver.attr,
	&scaling_available_governors.attr,
	&scaling_setspeed.attr,
	NULL
};

#define to_policy(k) container_of(k, struct cpufreq_policy, kobj)
#define to_attr(a) container_of(a, struct freq_attr, attr)

static ssize_t show(struct kobject *kobj, struct attribute *attr, char *buf)
{
	struct cpufreq_policy *policy = to_policy(kobj);
	struct freq_attr *fattr = to_attr(attr);
	ssize_t ret;

	if (!down_read_trylock(&cpufreq_rwsem))
		return -EINVAL;

	down_read(&policy->rwsem);

	if (fattr->show)
		ret = fattr->show(policy, buf);
	else
		ret = -EIO;

	up_read(&policy->rwsem);
	up_read(&cpufreq_rwsem);

	return ret;
}

static ssize_t store(struct kobject *kobj, struct attribute *attr,
		     const char *buf, size_t count)
{
	struct cpufreq_policy *policy = to_policy(kobj);
	struct freq_attr *fattr = to_attr(attr);
	ssize_t ret = -EINVAL;

	get_online_cpus();

	if (!cpu_online(policy->cpu))
		goto unlock;

	if (!down_read_trylock(&cpufreq_rwsem))
		goto unlock;

	down_write(&policy->rwsem);

	if (fattr->store)
		ret = fattr->store(policy, buf, count);
	else
		ret = -EIO;

	up_write(&policy->rwsem);

	up_read(&cpufreq_rwsem);
unlock:
	put_online_cpus();

	return ret;
}

static void cpufreq_sysfs_release(struct kobject *kobj)
{
	struct cpufreq_policy *policy = to_policy(kobj);
	pr_debug("last reference is dropped\n");
	complete(&policy->kobj_unregister);
}

static const struct sysfs_ops sysfs_ops = {
	.show	= show,
	.store	= store,
};

static struct kobj_type ktype_cpufreq = {
	.sysfs_ops	= &sysfs_ops,
	.default_attrs	= default_attrs,
	.release	= cpufreq_sysfs_release,
};

struct kobject *cpufreq_global_kobject;
EXPORT_SYMBOL(cpufreq_global_kobject);

static int cpufreq_global_kobject_usage;

int cpufreq_get_global_kobject(void)
{
	if (!cpufreq_global_kobject_usage++)
		return kobject_add(cpufreq_global_kobject,
				&cpu_subsys.dev_root->kobj, "%s", "cpufreq");

	return 0;
}
EXPORT_SYMBOL(cpufreq_get_global_kobject);

void cpufreq_put_global_kobject(void)
{
	if (!--cpufreq_global_kobject_usage)
		kobject_del(cpufreq_global_kobject);
}
EXPORT_SYMBOL(cpufreq_put_global_kobject);

int cpufreq_sysfs_create_file(const struct attribute *attr)
{
	int ret = cpufreq_get_global_kobject();

	if (!ret) {
		ret = sysfs_create_file(cpufreq_global_kobject, attr);
		if (ret)
			cpufreq_put_global_kobject();
	}

	return ret;
}
EXPORT_SYMBOL(cpufreq_sysfs_create_file);

void cpufreq_sysfs_remove_file(const struct attribute *attr)
{
	sysfs_remove_file(cpufreq_global_kobject, attr);
	cpufreq_put_global_kobject();
}
EXPORT_SYMBOL(cpufreq_sysfs_remove_file);

/* symlink affected CPUs */
static int cpufreq_add_dev_symlink(struct cpufreq_policy *policy)
{
	unsigned int j;
	int ret = 0;

	for_each_cpu(j, policy->cpus) {
		struct device *cpu_dev;

		if (j == policy->cpu)
			continue;

		pr_debug("Adding link for CPU: %u\n", j);
		cpu_dev = get_cpu_device(j);
		ret = sysfs_create_link(&cpu_dev->kobj, &policy->kobj,
					"cpufreq");
		if (ret)
			break;
	}
	return ret;
}

static int cpufreq_add_dev_interface(struct cpufreq_policy *policy,
				     struct device *dev)
{
	struct freq_attr **drv_attr;
	int ret = 0;

	/* prepare interface data */
	ret = kobject_init_and_add(&policy->kobj, &ktype_cpufreq,
				   &dev->kobj, "cpufreq");
	if (ret)
		return ret;

	/* set up files for this cpu device */
	drv_attr = cpufreq_driver->attr;
	while ((drv_attr) && (*drv_attr)) {
		ret = sysfs_create_file(&policy->kobj, &((*drv_attr)->attr));
		if (ret)
			goto err_out_kobj_put;
		drv_attr++;
	}
	if (cpufreq_driver->get) {
		ret = sysfs_create_file(&policy->kobj, &cpuinfo_cur_freq.attr);
		if (ret)
			goto err_out_kobj_put;
	}
	if (has_target()) {
		ret = sysfs_create_file(&policy->kobj, &scaling_cur_freq.attr);
		if (ret)
			goto err_out_kobj_put;
	}
	if (cpufreq_driver->bios_limit) {
		ret = sysfs_create_file(&policy->kobj, &bios_limit.attr);
		if (ret)
			goto err_out_kobj_put;
	}

	ret = cpufreq_add_dev_symlink(policy);
	if (ret)
		goto err_out_kobj_put;

	return ret;

err_out_kobj_put:
	kobject_put(&policy->kobj);
	wait_for_completion(&policy->kobj_unregister);
	return ret;
}

static void cpufreq_init_policy(struct cpufreq_policy *policy)
{
	struct cpufreq_governor *gov = NULL;
	struct cpufreq_policy new_policy;
	int ret = 0;

	memcpy(&new_policy, policy, sizeof(*policy));

	/* Update governor of new_policy to the governor used before hotplug */
	gov = __find_governor(per_cpu(cpufreq_cpu_governor, policy->cpu));
	if (gov)
		pr_debug("Restoring governor %s for cpu %d\n",
				policy->governor->name, policy->cpu);
	else
		gov = CPUFREQ_DEFAULT_GOVERNOR;

	new_policy.governor = gov;

	/* Use the default policy if its valid. */
	if (cpufreq_driver->setpolicy)
		cpufreq_parse_governor(gov->name, &new_policy.policy, NULL);

	/* set default policy */
	ret = cpufreq_set_policy(policy, &new_policy);
	if (ret) {
		pr_debug("setting policy failed\n");
		if (cpufreq_driver->exit)
			cpufreq_driver->exit(policy);
	}
}

#ifdef CONFIG_HOTPLUG_CPU
static int cpufreq_add_policy_cpu(struct cpufreq_policy *policy,
				  unsigned int cpu, struct device *dev)
{
	int ret = 0;
	unsigned long flags;

	if (has_target()) {
		ret = __cpufreq_governor(policy, CPUFREQ_GOV_STOP);
		if (ret) {
			pr_err("%s: Failed to stop governor\n", __func__);
			return ret;
		}
	}

	down_write(&policy->rwsem);

	write_lock_irqsave(&cpufreq_driver_lock, flags);

	cpumask_set_cpu(cpu, policy->cpus);
	per_cpu(cpufreq_cpu_data, cpu) = policy;
	write_unlock_irqrestore(&cpufreq_driver_lock, flags);

	up_write(&policy->rwsem);

	if (has_target()) {
		ret = __cpufreq_governor(policy, CPUFREQ_GOV_START);
		if (!ret)
			ret = __cpufreq_governor(policy, CPUFREQ_GOV_LIMITS);

		if (ret) {
			pr_err("%s: Failed to start governor\n", __func__);
			return ret;
		}
	}

	return sysfs_create_link(&dev->kobj, &policy->kobj, "cpufreq");
}
#endif

static struct cpufreq_policy *cpufreq_policy_restore(unsigned int cpu)
{
	struct cpufreq_policy *policy;
	unsigned long flags;

	read_lock_irqsave(&cpufreq_driver_lock, flags);

	policy = per_cpu(cpufreq_cpu_data_fallback, cpu);

	read_unlock_irqrestore(&cpufreq_driver_lock, flags);

	policy->governor = NULL;

	return policy;
}

static struct cpufreq_policy *cpufreq_policy_alloc(void)
{
	struct cpufreq_policy *policy;

	policy = kzalloc(sizeof(*policy), GFP_KERNEL);
	if (!policy)
		return NULL;

	if (!alloc_cpumask_var(&policy->cpus, GFP_KERNEL))
		goto err_free_policy;

	if (!zalloc_cpumask_var(&policy->related_cpus, GFP_KERNEL))
		goto err_free_cpumask;

	INIT_LIST_HEAD(&policy->policy_list);
	init_rwsem(&policy->rwsem);
	spin_lock_init(&policy->transition_lock);
	init_waitqueue_head(&policy->transition_wait);

	return policy;

err_free_cpumask:
	free_cpumask_var(policy->cpus);
err_free_policy:
	kfree(policy);

	return NULL;
}

static void cpufreq_policy_put_kobj(struct cpufreq_policy *policy)
{
	struct kobject *kobj;
	struct completion *cmp;

	blocking_notifier_call_chain(&cpufreq_policy_notifier_list,
			CPUFREQ_REMOVE_POLICY, policy);

	down_read(&policy->rwsem);
	kobj = &policy->kobj;
	cmp = &policy->kobj_unregister;
	up_read(&policy->rwsem);
	kobject_put(kobj);

	/*
	 * We need to make sure that the underlying kobj is
	 * actually not referenced anymore by anybody before we
	 * proceed with unloading.
	 */
	pr_debug("waiting for dropping of refcount\n");
	wait_for_completion(cmp);
	pr_debug("wait complete\n");
}

static void cpufreq_policy_free(struct cpufreq_policy *policy)
{
	free_cpumask_var(policy->related_cpus);
	free_cpumask_var(policy->cpus);
	kfree(policy);
}

static int update_policy_cpu(struct cpufreq_policy *policy, unsigned int cpu,
			     struct device *cpu_dev)
{
	int ret;

	if (WARN_ON(cpu == policy->cpu))
		return 0;

	/* Move kobject to the new policy->cpu */
	ret = kobject_move(&policy->kobj, &cpu_dev->kobj);
	if (ret) {
		pr_err("%s: Failed to move kobj: %d\n", __func__, ret);
		return ret;
	}

	down_write(&policy->rwsem);

	policy->last_cpu = policy->cpu;
	policy->cpu = cpu;

	up_write(&policy->rwsem);

	blocking_notifier_call_chain(&cpufreq_policy_notifier_list,
			CPUFREQ_UPDATE_POLICY_CPU, policy);

	return 0;
}

static int __cpufreq_add_dev(struct device *dev, struct subsys_interface *sif)
{
	unsigned int j, cpu = dev->id;
	int ret = -ENOMEM;
	struct cpufreq_policy *policy;
	unsigned long flags;
	bool recover_policy = cpufreq_suspended;
#ifdef CONFIG_HOTPLUG_CPU
	struct cpufreq_policy *tpolicy;
#endif

	if (cpu_is_offline(cpu))
		return 0;

	pr_debug("adding CPU %u\n", cpu);

#ifdef CONFIG_SMP
	/* check whether a different CPU already registered this
	 * CPU because it is in the same boat. */
	policy = cpufreq_cpu_get(cpu);
	if (unlikely(policy)) {
		cpufreq_cpu_put(policy);
		return 0;
	}
#endif

	if (!down_read_trylock(&cpufreq_rwsem))
		return 0;

#ifdef CONFIG_HOTPLUG_CPU
	/* Check if this cpu was hot-unplugged earlier and has siblings */
	read_lock_irqsave(&cpufreq_driver_lock, flags);
	list_for_each_entry(tpolicy, &cpufreq_policy_list, policy_list) {
		if (cpumask_test_cpu(cpu, tpolicy->related_cpus)) {
			read_unlock_irqrestore(&cpufreq_driver_lock, flags);
			ret = cpufreq_add_policy_cpu(tpolicy, cpu, dev);
			up_read(&cpufreq_rwsem);
			return ret;
		}
	}
	read_unlock_irqrestore(&cpufreq_driver_lock, flags);
#endif

	/*
	 * Restore the saved policy when doing light-weight init and fall back
	 * to the full init if that fails.
	 */
	policy = recover_policy ? cpufreq_policy_restore(cpu) : NULL;
	if (!policy) {
		recover_policy = false;
		policy = cpufreq_policy_alloc();
		if (!policy)
			goto nomem_out;
	}

	/*
	 * In the resume path, since we restore a saved policy, the assignment
	 * to policy->cpu is like an update of the existing policy, rather than
	 * the creation of a brand new one. So we need to perform this update
	 * by invoking update_policy_cpu().
	 */
<<<<<<< HEAD
	if (recover_policy && cpu != policy->cpu) {
		update_policy_cpu(policy, cpu);
		WARN_ON(kobject_move(&policy->kobj, &dev->kobj));
	} else {
=======
	if (recover_policy && cpu != policy->cpu)
		WARN_ON(update_policy_cpu(policy, cpu, dev));
	else
>>>>>>> bfe01a5b
		policy->cpu = cpu;
	}

	cpumask_copy(policy->cpus, cpumask_of(cpu));

	init_completion(&policy->kobj_unregister);
	INIT_WORK(&policy->update, handle_update);

	/* call driver. From then on the cpufreq must be able
	 * to accept all calls to ->verify and ->setpolicy for this CPU
	 */
	ret = cpufreq_driver->init(policy);
	if (ret) {
		pr_debug("initialization failed\n");
		goto err_set_policy_cpu;
	}

	/* related cpus should atleast have policy->cpus */
	cpumask_or(policy->related_cpus, policy->related_cpus, policy->cpus);

	/*
	 * affected cpus must always be the one, which are online. We aren't
	 * managing offline cpus here.
	 */
	cpumask_and(policy->cpus, policy->cpus, cpu_online_mask);

	if (!recover_policy) {
		policy->user_policy.min = policy->min;
		policy->user_policy.max = policy->max;
	}

	down_write(&policy->rwsem);
	write_lock_irqsave(&cpufreq_driver_lock, flags);
	for_each_cpu(j, policy->cpus)
		per_cpu(cpufreq_cpu_data, j) = policy;
	write_unlock_irqrestore(&cpufreq_driver_lock, flags);

	if (cpufreq_driver->get && !cpufreq_driver->setpolicy) {
		policy->cur = cpufreq_driver->get(policy->cpu);
		if (!policy->cur) {
			pr_err("%s: ->get() failed\n", __func__);
			goto err_get_freq;
		}
	}

	/*
	 * Sometimes boot loaders set CPU frequency to a value outside of
	 * frequency table present with cpufreq core. In such cases CPU might be
	 * unstable if it has to run on that frequency for long duration of time
	 * and so its better to set it to a frequency which is specified in
	 * freq-table. This also makes cpufreq stats inconsistent as
	 * cpufreq-stats would fail to register because current frequency of CPU
	 * isn't found in freq-table.
	 *
	 * Because we don't want this change to effect boot process badly, we go
	 * for the next freq which is >= policy->cur ('cur' must be set by now,
	 * otherwise we will end up setting freq to lowest of the table as 'cur'
	 * is initialized to zero).
	 *
	 * We are passing target-freq as "policy->cur - 1" otherwise
	 * __cpufreq_driver_target() would simply fail, as policy->cur will be
	 * equal to target-freq.
	 */
	if ((cpufreq_driver->flags & CPUFREQ_NEED_INITIAL_FREQ_CHECK)
	    && has_target()) {
		/* Are we running at unknown frequency ? */
		ret = cpufreq_frequency_table_get_index(policy, policy->cur);
		if (ret == -EINVAL) {
			/* Warn user and fix it */
			pr_warn("%s: CPU%d: Running at unlisted freq: %u KHz\n",
				__func__, policy->cpu, policy->cur);
			ret = __cpufreq_driver_target(policy, policy->cur - 1,
				CPUFREQ_RELATION_L);

			/*
			 * Reaching here after boot in a few seconds may not
			 * mean that system will remain stable at "unknown"
			 * frequency for longer duration. Hence, a BUG_ON().
			 */
			BUG_ON(ret);
			pr_warn("%s: CPU%d: Unlisted initial frequency changed to: %u KHz\n",
				__func__, policy->cpu, policy->cur);
		}
	}

	blocking_notifier_call_chain(&cpufreq_policy_notifier_list,
				     CPUFREQ_START, policy);

	if (!recover_policy) {
		ret = cpufreq_add_dev_interface(policy, dev);
		if (ret)
			goto err_out_unregister;
		blocking_notifier_call_chain(&cpufreq_policy_notifier_list,
				CPUFREQ_CREATE_POLICY, policy);
	}

	write_lock_irqsave(&cpufreq_driver_lock, flags);
	list_add(&policy->policy_list, &cpufreq_policy_list);
	write_unlock_irqrestore(&cpufreq_driver_lock, flags);

	cpufreq_init_policy(policy);

	if (!recover_policy) {
		policy->user_policy.policy = policy->policy;
		policy->user_policy.governor = policy->governor;
	}
	up_write(&policy->rwsem);

	kobject_uevent(&policy->kobj, KOBJ_ADD);
	up_read(&cpufreq_rwsem);

	pr_debug("initialization complete\n");

	return 0;

err_out_unregister:
err_get_freq:
	write_lock_irqsave(&cpufreq_driver_lock, flags);
	for_each_cpu(j, policy->cpus)
		per_cpu(cpufreq_cpu_data, j) = NULL;
	write_unlock_irqrestore(&cpufreq_driver_lock, flags);

	up_write(&policy->rwsem);

	if (cpufreq_driver->exit)
		cpufreq_driver->exit(policy);
err_set_policy_cpu:
	if (recover_policy) {
		/* Do not leave stale fallback data behind. */
		per_cpu(cpufreq_cpu_data_fallback, cpu) = NULL;
		cpufreq_policy_put_kobj(policy);
	}
	cpufreq_policy_free(policy);

nomem_out:
	up_read(&cpufreq_rwsem);

	return ret;
}

/**
 * cpufreq_add_dev - add a CPU device
 *
 * Adds the cpufreq interface for a CPU device.
 *
 * The Oracle says: try running cpufreq registration/unregistration concurrently
 * with with cpu hotplugging and all hell will break loose. Tried to clean this
 * mess up, but more thorough testing is needed. - Mathieu
 */
static int cpufreq_add_dev(struct device *dev, struct subsys_interface *sif)
{
	return __cpufreq_add_dev(dev, sif);
}

static int __cpufreq_remove_dev_prepare(struct device *dev,
					struct subsys_interface *sif)
{
	unsigned int cpu = dev->id, cpus;
	int ret;
	unsigned long flags;
	struct cpufreq_policy *policy;

	pr_debug("%s: unregistering CPU %u\n", __func__, cpu);

	write_lock_irqsave(&cpufreq_driver_lock, flags);

	policy = per_cpu(cpufreq_cpu_data, cpu);

	/* Save the policy somewhere when doing a light-weight tear-down */
	if (cpufreq_suspended)
		per_cpu(cpufreq_cpu_data_fallback, cpu) = policy;

	write_unlock_irqrestore(&cpufreq_driver_lock, flags);

	if (!policy) {
		pr_debug("%s: No cpu_data found\n", __func__);
		return -EINVAL;
	}

	if (has_target()) {
		ret = __cpufreq_governor(policy, CPUFREQ_GOV_STOP);
		if (ret) {
			pr_err("%s: Failed to stop governor\n", __func__);
			return ret;
		}
	}

	if (!cpufreq_driver->setpolicy)
		strncpy(per_cpu(cpufreq_cpu_governor, cpu),
			policy->governor->name, CPUFREQ_NAME_LEN);

	down_read(&policy->rwsem);
	cpus = cpumask_weight(policy->cpus);
	up_read(&policy->rwsem);

	if (cpu != policy->cpu) {
		sysfs_remove_link(&dev->kobj, "cpufreq");
	} else if (cpus > 1) {
		/* Nominate new CPU */
		int new_cpu = cpumask_any_but(policy->cpus, cpu);
		struct device *cpu_dev = get_cpu_device(new_cpu);

		sysfs_remove_link(&cpu_dev->kobj, "cpufreq");
		ret = update_policy_cpu(policy, new_cpu, cpu_dev);
		if (ret) {
			if (sysfs_create_link(&cpu_dev->kobj, &policy->kobj,
					      "cpufreq"))
				pr_err("%s: Failed to restore kobj link to cpu:%d\n",
				       __func__, cpu_dev->id);
			return ret;
		}

		if (!cpufreq_suspended)
			pr_debug("%s: policy Kobject moved to cpu: %d from: %d\n",
				 __func__, new_cpu, cpu);
	} else if (cpufreq_driver->stop_cpu && cpufreq_driver->setpolicy) {
		cpufreq_driver->stop_cpu(policy);
	}

	return 0;
}

static int __cpufreq_remove_dev_finish(struct device *dev,
				       struct subsys_interface *sif)
{
	unsigned int cpu = dev->id, cpus;
	int ret;
	unsigned long flags;
	struct cpufreq_policy *policy;

	read_lock_irqsave(&cpufreq_driver_lock, flags);
	policy = per_cpu(cpufreq_cpu_data, cpu);
	read_unlock_irqrestore(&cpufreq_driver_lock, flags);

	if (!policy) {
		pr_debug("%s: No cpu_data found\n", __func__);
		return -EINVAL;
	}

	down_write(&policy->rwsem);
	cpus = cpumask_weight(policy->cpus);

	if (cpus > 1)
		cpumask_clear_cpu(cpu, policy->cpus);
	up_write(&policy->rwsem);

	/* If cpu is last user of policy, free policy */
	if (cpus == 1) {
		if (has_target()) {
			ret = __cpufreq_governor(policy,
					CPUFREQ_GOV_POLICY_EXIT);
			if (ret) {
				pr_err("%s: Failed to exit governor\n",
				       __func__);
				return ret;
			}
		}

		if (!cpufreq_suspended)
			cpufreq_policy_put_kobj(policy);

		/*
		 * Perform the ->exit() even during light-weight tear-down,
		 * since this is a core component, and is essential for the
		 * subsequent light-weight ->init() to succeed.
		 */
		if (cpufreq_driver->exit)
			cpufreq_driver->exit(policy);

		/* Remove policy from list of active policies */
		write_lock_irqsave(&cpufreq_driver_lock, flags);
		list_del(&policy->policy_list);
		write_unlock_irqrestore(&cpufreq_driver_lock, flags);

		if (!cpufreq_suspended)
			cpufreq_policy_free(policy);
	} else if (has_target()) {
		ret = __cpufreq_governor(policy, CPUFREQ_GOV_START);
		if (!ret)
			ret = __cpufreq_governor(policy, CPUFREQ_GOV_LIMITS);

		if (ret) {
			pr_err("%s: Failed to start governor\n", __func__);
			return ret;
		}
	}

	per_cpu(cpufreq_cpu_data, cpu) = NULL;
	return 0;
}

/**
 * cpufreq_remove_dev - remove a CPU device
 *
 * Removes the cpufreq interface for a CPU device.
 */
static int cpufreq_remove_dev(struct device *dev, struct subsys_interface *sif)
{
	unsigned int cpu = dev->id;
	int ret;

	if (cpu_is_offline(cpu))
		return 0;

	ret = __cpufreq_remove_dev_prepare(dev, sif);

	if (!ret)
		ret = __cpufreq_remove_dev_finish(dev, sif);

	return ret;
}

static void handle_update(struct work_struct *work)
{
	struct cpufreq_policy *policy =
		container_of(work, struct cpufreq_policy, update);
	unsigned int cpu = policy->cpu;
	pr_debug("handle_update for cpu %u called\n", cpu);
	cpufreq_update_policy(cpu);
}

/**
 *	cpufreq_out_of_sync - If actual and saved CPU frequency differs, we're
 *	in deep trouble.
 *	@cpu: cpu number
 *	@old_freq: CPU frequency the kernel thinks the CPU runs at
 *	@new_freq: CPU frequency the CPU actually runs at
 *
 *	We adjust to current frequency first, and need to clean up later.
 *	So either call to cpufreq_update_policy() or schedule handle_update()).
 */
static void cpufreq_out_of_sync(unsigned int cpu, unsigned int old_freq,
				unsigned int new_freq)
{
	struct cpufreq_policy *policy;
	struct cpufreq_freqs freqs;
	unsigned long flags;

	pr_debug("Warning: CPU frequency out of sync: cpufreq and timing core thinks of %u, is %u kHz\n",
		 old_freq, new_freq);

	freqs.old = old_freq;
	freqs.new = new_freq;

	read_lock_irqsave(&cpufreq_driver_lock, flags);
	policy = per_cpu(cpufreq_cpu_data, cpu);
	read_unlock_irqrestore(&cpufreq_driver_lock, flags);

	cpufreq_freq_transition_begin(policy, &freqs);
	cpufreq_freq_transition_end(policy, &freqs, 0);
}

/**
 * cpufreq_quick_get - get the CPU frequency (in kHz) from policy->cur
 * @cpu: CPU number
 *
 * This is the last known freq, without actually getting it from the driver.
 * Return value will be same as what is shown in scaling_cur_freq in sysfs.
 */
unsigned int cpufreq_quick_get(unsigned int cpu)
{
	struct cpufreq_policy *policy;
	unsigned int ret_freq = 0;

	if (cpufreq_driver && cpufreq_driver->setpolicy && cpufreq_driver->get)
		return cpufreq_driver->get(cpu);

	policy = cpufreq_cpu_get(cpu);
	if (policy) {
		ret_freq = policy->cur;
		cpufreq_cpu_put(policy);
	}

	return ret_freq;
}
EXPORT_SYMBOL(cpufreq_quick_get);

/**
 * cpufreq_quick_get_max - get the max reported CPU frequency for this CPU
 * @cpu: CPU number
 *
 * Just return the max possible frequency for a given CPU.
 */
unsigned int cpufreq_quick_get_max(unsigned int cpu)
{
	struct cpufreq_policy *policy = cpufreq_cpu_get(cpu);
	unsigned int ret_freq = 0;

	if (policy) {
		ret_freq = policy->max;
		cpufreq_cpu_put(policy);
	}

	return ret_freq;
}
EXPORT_SYMBOL(cpufreq_quick_get_max);

static unsigned int __cpufreq_get(unsigned int cpu)
{
	struct cpufreq_policy *policy = per_cpu(cpufreq_cpu_data, cpu);
	unsigned int ret_freq = 0;

	if (!cpufreq_driver->get)
		return ret_freq;

	ret_freq = cpufreq_driver->get(cpu);

	if (ret_freq && policy->cur &&
		!(cpufreq_driver->flags & CPUFREQ_CONST_LOOPS)) {
		/* verify no discrepancy between actual and
					saved value exists */
		if (unlikely(ret_freq != policy->cur)) {
			cpufreq_out_of_sync(cpu, policy->cur, ret_freq);
			schedule_work(&policy->update);
		}
	}

	return ret_freq;
}

/**
 * cpufreq_get - get the current CPU frequency (in kHz)
 * @cpu: CPU number
 *
 * Get the CPU current (static) CPU frequency
 */
unsigned int cpufreq_get(unsigned int cpu)
{
	struct cpufreq_policy *policy = cpufreq_cpu_get(cpu);
	unsigned int ret_freq = 0;

	if (policy) {
		down_read(&policy->rwsem);
		ret_freq = __cpufreq_get(cpu);
		up_read(&policy->rwsem);

		cpufreq_cpu_put(policy);
	}

	return ret_freq;
}
EXPORT_SYMBOL(cpufreq_get);

static struct subsys_interface cpufreq_interface = {
	.name		= "cpufreq",
	.subsys		= &cpu_subsys,
	.add_dev	= cpufreq_add_dev,
	.remove_dev	= cpufreq_remove_dev,
};

/*
 * In case platform wants some specific frequency to be configured
 * during suspend..
 */
int cpufreq_generic_suspend(struct cpufreq_policy *policy)
{
	int ret;

	if (!policy->suspend_freq) {
		pr_err("%s: suspend_freq can't be zero\n", __func__);
		return -EINVAL;
	}

	pr_debug("%s: Setting suspend-freq: %u\n", __func__,
			policy->suspend_freq);

	ret = __cpufreq_driver_target(policy, policy->suspend_freq,
			CPUFREQ_RELATION_H);
	if (ret)
		pr_err("%s: unable to set suspend-freq: %u. err: %d\n",
				__func__, policy->suspend_freq, ret);

	return ret;
}
EXPORT_SYMBOL(cpufreq_generic_suspend);

/**
 * cpufreq_suspend() - Suspend CPUFreq governors
 *
 * Called during system wide Suspend/Hibernate cycles for suspending governors
 * as some platforms can't change frequency after this point in suspend cycle.
 * Because some of the devices (like: i2c, regulators, etc) they use for
 * changing frequency are suspended quickly after this point.
 */
void cpufreq_suspend(void)
{
	struct cpufreq_policy *policy;

	if (!cpufreq_driver)
		return;

	if (!has_target())
		goto suspend;

	pr_debug("%s: Suspending Governors\n", __func__);

	list_for_each_entry(policy, &cpufreq_policy_list, policy_list) {
		if (__cpufreq_governor(policy, CPUFREQ_GOV_STOP))
			pr_err("%s: Failed to stop governor for policy: %p\n",
				__func__, policy);
		else if (cpufreq_driver->suspend
		    && cpufreq_driver->suspend(policy))
			pr_err("%s: Failed to suspend driver: %p\n", __func__,
				policy);
	}

suspend:
	cpufreq_suspended = true;
}

/**
 * cpufreq_resume() - Resume CPUFreq governors
 *
 * Called during system wide Suspend/Hibernate cycle for resuming governors that
 * are suspended with cpufreq_suspend().
 */
void cpufreq_resume(void)
{
	struct cpufreq_policy *policy;

	if (!cpufreq_driver)
		return;

	cpufreq_suspended = false;

	if (!has_target())
		return;

	pr_debug("%s: Resuming Governors\n", __func__);

	list_for_each_entry(policy, &cpufreq_policy_list, policy_list) {
		if (cpufreq_driver->resume && cpufreq_driver->resume(policy))
			pr_err("%s: Failed to resume driver: %p\n", __func__,
				policy);
		else if (__cpufreq_governor(policy, CPUFREQ_GOV_START)
		    || __cpufreq_governor(policy, CPUFREQ_GOV_LIMITS))
			pr_err("%s: Failed to start governor for policy: %p\n",
				__func__, policy);

		/*
		 * schedule call cpufreq_update_policy() for boot CPU, i.e. last
		 * policy in list. It will verify that the current freq is in
		 * sync with what we believe it to be.
		 */
		if (list_is_last(&policy->policy_list, &cpufreq_policy_list))
			schedule_work(&policy->update);
	}
}

/**
 *	cpufreq_get_current_driver - return current driver's name
 *
 *	Return the name string of the currently loaded cpufreq driver
 *	or NULL, if none.
 */
const char *cpufreq_get_current_driver(void)
{
	if (cpufreq_driver)
		return cpufreq_driver->name;

	return NULL;
}
EXPORT_SYMBOL_GPL(cpufreq_get_current_driver);

/*********************************************************************
 *                     NOTIFIER LISTS INTERFACE                      *
 *********************************************************************/

/**
 *	cpufreq_register_notifier - register a driver with cpufreq
 *	@nb: notifier function to register
 *      @list: CPUFREQ_TRANSITION_NOTIFIER or CPUFREQ_POLICY_NOTIFIER
 *
 *	Add a driver to one of two lists: either a list of drivers that
 *      are notified about clock rate changes (once before and once after
 *      the transition), or a list of drivers that are notified about
 *      changes in cpufreq policy.
 *
 *	This function may sleep, and has the same return conditions as
 *	blocking_notifier_chain_register.
 */
int cpufreq_register_notifier(struct notifier_block *nb, unsigned int list)
{
	int ret;

	if (cpufreq_disabled())
		return -EINVAL;

	WARN_ON(!init_cpufreq_transition_notifier_list_called);

	switch (list) {
	case CPUFREQ_TRANSITION_NOTIFIER:
		ret = srcu_notifier_chain_register(
				&cpufreq_transition_notifier_list, nb);
		break;
	case CPUFREQ_POLICY_NOTIFIER:
		ret = blocking_notifier_chain_register(
				&cpufreq_policy_notifier_list, nb);
		break;
	default:
		ret = -EINVAL;
	}

	return ret;
}
EXPORT_SYMBOL(cpufreq_register_notifier);

/**
 *	cpufreq_unregister_notifier - unregister a driver with cpufreq
 *	@nb: notifier block to be unregistered
 *	@list: CPUFREQ_TRANSITION_NOTIFIER or CPUFREQ_POLICY_NOTIFIER
 *
 *	Remove a driver from the CPU frequency notifier list.
 *
 *	This function may sleep, and has the same return conditions as
 *	blocking_notifier_chain_unregister.
 */
int cpufreq_unregister_notifier(struct notifier_block *nb, unsigned int list)
{
	int ret;

	if (cpufreq_disabled())
		return -EINVAL;

	switch (list) {
	case CPUFREQ_TRANSITION_NOTIFIER:
		ret = srcu_notifier_chain_unregister(
				&cpufreq_transition_notifier_list, nb);
		break;
	case CPUFREQ_POLICY_NOTIFIER:
		ret = blocking_notifier_chain_unregister(
				&cpufreq_policy_notifier_list, nb);
		break;
	default:
		ret = -EINVAL;
	}

	return ret;
}
EXPORT_SYMBOL(cpufreq_unregister_notifier);


/*********************************************************************
 *                              GOVERNORS                            *
 *********************************************************************/

/* Must set freqs->new to intermediate frequency */
static int __target_intermediate(struct cpufreq_policy *policy,
				 struct cpufreq_freqs *freqs, int index)
{
	int ret;

	freqs->new = cpufreq_driver->get_intermediate(policy, index);

	/* We don't need to switch to intermediate freq */
	if (!freqs->new)
		return 0;

	pr_debug("%s: cpu: %d, switching to intermediate freq: oldfreq: %u, intermediate freq: %u\n",
		 __func__, policy->cpu, freqs->old, freqs->new);

	cpufreq_freq_transition_begin(policy, freqs);
	ret = cpufreq_driver->target_intermediate(policy, index);
	cpufreq_freq_transition_end(policy, freqs, ret);

	if (ret)
		pr_err("%s: Failed to change to intermediate frequency: %d\n",
		       __func__, ret);

	return ret;
}

static int __target_index(struct cpufreq_policy *policy,
			  struct cpufreq_frequency_table *freq_table, int index)
{
	struct cpufreq_freqs freqs = {.old = policy->cur, .flags = 0};
	unsigned int intermediate_freq = 0;
	int retval = -EINVAL;
	bool notify;

	notify = !(cpufreq_driver->flags & CPUFREQ_ASYNC_NOTIFICATION);
	if (notify) {
		/* Handle switching to intermediate frequency */
		if (cpufreq_driver->get_intermediate) {
			retval = __target_intermediate(policy, &freqs, index);
			if (retval)
				return retval;

			intermediate_freq = freqs.new;
			/* Set old freq to intermediate */
			if (intermediate_freq)
				freqs.old = freqs.new;
		}

		freqs.new = freq_table[index].frequency;
		pr_debug("%s: cpu: %d, oldfreq: %u, new freq: %u\n",
			 __func__, policy->cpu, freqs.old, freqs.new);

		cpufreq_freq_transition_begin(policy, &freqs);
	}

	retval = cpufreq_driver->target_index(policy, index);
	if (retval)
		pr_err("%s: Failed to change cpu frequency: %d\n", __func__,
		       retval);

	if (notify) {
		cpufreq_freq_transition_end(policy, &freqs, retval);

		/*
		 * Failed after setting to intermediate freq? Driver should have
		 * reverted back to initial frequency and so should we. Check
		 * here for intermediate_freq instead of get_intermediate, in
		 * case we have't switched to intermediate freq at all.
		 */
		if (unlikely(retval && intermediate_freq)) {
			freqs.old = intermediate_freq;
			freqs.new = policy->restore_freq;
			cpufreq_freq_transition_begin(policy, &freqs);
			cpufreq_freq_transition_end(policy, &freqs, 0);
		}
	}

	return retval;
}

int __cpufreq_driver_target(struct cpufreq_policy *policy,
			    unsigned int target_freq,
			    unsigned int relation)
{
	unsigned int old_target_freq = target_freq;
	int retval = -EINVAL;

	if (cpufreq_disabled())
		return -ENODEV;

	/* Make sure that target_freq is within supported range */
	if (target_freq > policy->max)
		target_freq = policy->max;
	if (target_freq < policy->min)
		target_freq = policy->min;

	pr_debug("target for CPU %u: %u kHz, relation %u, requested %u kHz\n",
		 policy->cpu, target_freq, relation, old_target_freq);

	/*
	 * This might look like a redundant call as we are checking it again
	 * after finding index. But it is left intentionally for cases where
	 * exactly same freq is called again and so we can save on few function
	 * calls.
	 */
	if (target_freq == policy->cur)
		return 0;

	/* Save last value to restore later on errors */
	policy->restore_freq = policy->cur;

	if (cpufreq_driver->target)
		retval = cpufreq_driver->target(policy, target_freq, relation);
	else if (cpufreq_driver->target_index) {
		struct cpufreq_frequency_table *freq_table;
		int index;

		freq_table = cpufreq_frequency_get_table(policy->cpu);
		if (unlikely(!freq_table)) {
			pr_err("%s: Unable to find freq_table\n", __func__);
			goto out;
		}

		retval = cpufreq_frequency_table_target(policy, freq_table,
				target_freq, relation, &index);
		if (unlikely(retval)) {
			pr_err("%s: Unable to find matching freq\n", __func__);
			goto out;
		}

		if (freq_table[index].frequency == policy->cur) {
			retval = 0;
			goto out;
		}

		retval = __target_index(policy, freq_table, index);
	}

out:
	return retval;
}
EXPORT_SYMBOL_GPL(__cpufreq_driver_target);

int cpufreq_driver_target(struct cpufreq_policy *policy,
			  unsigned int target_freq,
			  unsigned int relation)
{
	int ret = -EINVAL;

	down_write(&policy->rwsem);

	ret = __cpufreq_driver_target(policy, target_freq, relation);

	up_write(&policy->rwsem);

	return ret;
}
EXPORT_SYMBOL_GPL(cpufreq_driver_target);

/*
 * when "event" is CPUFREQ_GOV_LIMITS
 */

static int __cpufreq_governor(struct cpufreq_policy *policy,
					unsigned int event)
{
	int ret;

	/* Only must be defined when default governor is known to have latency
	   restrictions, like e.g. conservative or ondemand.
	   That this is the case is already ensured in Kconfig
	*/
#ifdef CONFIG_CPU_FREQ_GOV_PERFORMANCE
	struct cpufreq_governor *gov = &cpufreq_gov_performance;
#else
	struct cpufreq_governor *gov = NULL;
#endif

	/* Don't start any governor operations if we are entering suspend */
	if (cpufreq_suspended)
		return 0;

	if (policy->governor->max_transition_latency &&
	    policy->cpuinfo.transition_latency >
	    policy->governor->max_transition_latency) {
		if (!gov)
			return -EINVAL;
		else {
			pr_warn("%s governor failed, too long transition latency of HW, fallback to %s governor\n",
				policy->governor->name, gov->name);
			policy->governor = gov;
		}
	}

	if (event == CPUFREQ_GOV_POLICY_INIT)
		if (!try_module_get(policy->governor->owner))
			return -EINVAL;

	pr_debug("__cpufreq_governor for CPU %u, event %u\n",
		 policy->cpu, event);

	mutex_lock(&cpufreq_governor_lock);
	if ((policy->governor_enabled && event == CPUFREQ_GOV_START)
	    || (!policy->governor_enabled
	    && (event == CPUFREQ_GOV_LIMITS || event == CPUFREQ_GOV_STOP))) {
		mutex_unlock(&cpufreq_governor_lock);
		return -EBUSY;
	}

	if (event == CPUFREQ_GOV_STOP)
		policy->governor_enabled = false;
	else if (event == CPUFREQ_GOV_START)
		policy->governor_enabled = true;

	mutex_unlock(&cpufreq_governor_lock);

	ret = policy->governor->governor(policy, event);

	if (!ret) {
		if (event == CPUFREQ_GOV_POLICY_INIT)
			policy->governor->initialized++;
		else if (event == CPUFREQ_GOV_POLICY_EXIT)
			policy->governor->initialized--;
	} else {
		/* Restore original values */
		mutex_lock(&cpufreq_governor_lock);
		if (event == CPUFREQ_GOV_STOP)
			policy->governor_enabled = true;
		else if (event == CPUFREQ_GOV_START)
			policy->governor_enabled = false;
		mutex_unlock(&cpufreq_governor_lock);
	}

	if (((event == CPUFREQ_GOV_POLICY_INIT) && ret) ||
			((event == CPUFREQ_GOV_POLICY_EXIT) && !ret))
		module_put(policy->governor->owner);

	return ret;
}

int cpufreq_register_governor(struct cpufreq_governor *governor)
{
	int err;

	if (!governor)
		return -EINVAL;

	if (cpufreq_disabled())
		return -ENODEV;

	mutex_lock(&cpufreq_governor_mutex);

	governor->initialized = 0;
	err = -EBUSY;
	if (__find_governor(governor->name) == NULL) {
		err = 0;
		list_add(&governor->governor_list, &cpufreq_governor_list);
	}

	mutex_unlock(&cpufreq_governor_mutex);
	return err;
}
EXPORT_SYMBOL_GPL(cpufreq_register_governor);

void cpufreq_unregister_governor(struct cpufreq_governor *governor)
{
	int cpu;

	if (!governor)
		return;

	if (cpufreq_disabled())
		return;

	for_each_present_cpu(cpu) {
		if (cpu_online(cpu))
			continue;
		if (!strcmp(per_cpu(cpufreq_cpu_governor, cpu), governor->name))
			strcpy(per_cpu(cpufreq_cpu_governor, cpu), "\0");
	}

	mutex_lock(&cpufreq_governor_mutex);
	list_del(&governor->governor_list);
	mutex_unlock(&cpufreq_governor_mutex);
	return;
}
EXPORT_SYMBOL_GPL(cpufreq_unregister_governor);


/*********************************************************************
 *                          POLICY INTERFACE                         *
 *********************************************************************/

/**
 * cpufreq_get_policy - get the current cpufreq_policy
 * @policy: struct cpufreq_policy into which the current cpufreq_policy
 *	is written
 *
 * Reads the current cpufreq policy.
 */
int cpufreq_get_policy(struct cpufreq_policy *policy, unsigned int cpu)
{
	struct cpufreq_policy *cpu_policy;
	if (!policy)
		return -EINVAL;

	cpu_policy = cpufreq_cpu_get(cpu);
	if (!cpu_policy)
		return -EINVAL;

	memcpy(policy, cpu_policy, sizeof(*policy));

	cpufreq_cpu_put(cpu_policy);
	return 0;
}
EXPORT_SYMBOL(cpufreq_get_policy);

/*
 * policy : current policy.
 * new_policy: policy to be set.
 */
static int cpufreq_set_policy(struct cpufreq_policy *policy,
				struct cpufreq_policy *new_policy)
{
	struct cpufreq_governor *old_gov;
	int ret;

	pr_debug("setting new policy for CPU %u: %u - %u kHz\n",
		 new_policy->cpu, new_policy->min, new_policy->max);

	memcpy(&new_policy->cpuinfo, &policy->cpuinfo, sizeof(policy->cpuinfo));

	if (new_policy->min > policy->max || new_policy->max < policy->min)
		return -EINVAL;

	/* verify the cpu speed can be set within this limit */
	ret = cpufreq_driver->verify(new_policy);
	if (ret)
		return ret;

	/* adjust if necessary - all reasons */
	blocking_notifier_call_chain(&cpufreq_policy_notifier_list,
			CPUFREQ_ADJUST, new_policy);

	/* adjust if necessary - hardware incompatibility*/
	blocking_notifier_call_chain(&cpufreq_policy_notifier_list,
			CPUFREQ_INCOMPATIBLE, new_policy);

	/*
	 * verify the cpu speed can be set within this limit, which might be
	 * different to the first one
	 */
	ret = cpufreq_driver->verify(new_policy);
	if (ret)
		return ret;

	/* notification of the new policy */
	blocking_notifier_call_chain(&cpufreq_policy_notifier_list,
			CPUFREQ_NOTIFY, new_policy);

	policy->min = new_policy->min;
	policy->max = new_policy->max;

	pr_debug("new min and max freqs are %u - %u kHz\n",
		 policy->min, policy->max);

	if (cpufreq_driver->setpolicy) {
		policy->policy = new_policy->policy;
		pr_debug("setting range\n");
		return cpufreq_driver->setpolicy(new_policy);
	}

	if (new_policy->governor == policy->governor)
		goto out;

	pr_debug("governor switch\n");

	/* save old, working values */
	old_gov = policy->governor;
	/* end old governor */
	if (old_gov) {
		__cpufreq_governor(policy, CPUFREQ_GOV_STOP);
		up_write(&policy->rwsem);
		__cpufreq_governor(policy, CPUFREQ_GOV_POLICY_EXIT);
		down_write(&policy->rwsem);
	}

	/* start new governor */
	policy->governor = new_policy->governor;
	if (!__cpufreq_governor(policy, CPUFREQ_GOV_POLICY_INIT)) {
		if (!__cpufreq_governor(policy, CPUFREQ_GOV_START))
			goto out;

		up_write(&policy->rwsem);
		__cpufreq_governor(policy, CPUFREQ_GOV_POLICY_EXIT);
		down_write(&policy->rwsem);
	}

	/* new governor failed, so re-start old one */
	pr_debug("starting governor %s failed\n", policy->governor->name);
	if (old_gov) {
		policy->governor = old_gov;
		__cpufreq_governor(policy, CPUFREQ_GOV_POLICY_INIT);
		__cpufreq_governor(policy, CPUFREQ_GOV_START);
	}

	return -EINVAL;

 out:
	pr_debug("governor: change or update limits\n");
	return __cpufreq_governor(policy, CPUFREQ_GOV_LIMITS);
}

/**
 *	cpufreq_update_policy - re-evaluate an existing cpufreq policy
 *	@cpu: CPU which shall be re-evaluated
 *
 *	Useful for policy notifiers which have different necessities
 *	at different times.
 */
int cpufreq_update_policy(unsigned int cpu)
{
	struct cpufreq_policy *policy = cpufreq_cpu_get(cpu);
	struct cpufreq_policy new_policy;
	int ret;

	if (!policy)
		return -ENODEV;

	down_write(&policy->rwsem);

	pr_debug("updating policy for CPU %u\n", cpu);
	memcpy(&new_policy, policy, sizeof(*policy));
	new_policy.min = policy->user_policy.min;
	new_policy.max = policy->user_policy.max;
	new_policy.policy = policy->user_policy.policy;
	new_policy.governor = policy->user_policy.governor;

	/*
	 * BIOS might change freq behind our back
	 * -> ask driver for current freq and notify governors about a change
	 */
	if (cpufreq_driver->get && !cpufreq_driver->setpolicy) {
		new_policy.cur = cpufreq_driver->get(cpu);
		if (WARN_ON(!new_policy.cur)) {
			ret = -EIO;
			goto unlock;
		}

		if (!policy->cur) {
			pr_debug("Driver did not initialize current freq\n");
			policy->cur = new_policy.cur;
		} else {
			if (policy->cur != new_policy.cur && has_target())
				cpufreq_out_of_sync(cpu, policy->cur,
								new_policy.cur);
		}
	}

	ret = cpufreq_set_policy(policy, &new_policy);

unlock:
	up_write(&policy->rwsem);

	cpufreq_cpu_put(policy);
	return ret;
}
EXPORT_SYMBOL(cpufreq_update_policy);

static int cpufreq_cpu_callback(struct notifier_block *nfb,
					unsigned long action, void *hcpu)
{
	unsigned int cpu = (unsigned long)hcpu;
	struct device *dev;

	dev = get_cpu_device(cpu);
	if (dev) {
		switch (action & ~CPU_TASKS_FROZEN) {
		case CPU_ONLINE:
			__cpufreq_add_dev(dev, NULL);
			break;

		case CPU_DOWN_PREPARE:
			__cpufreq_remove_dev_prepare(dev, NULL);
			break;

		case CPU_POST_DEAD:
			__cpufreq_remove_dev_finish(dev, NULL);
			break;

		case CPU_DOWN_FAILED:
			__cpufreq_add_dev(dev, NULL);
			break;
		}
	}
	return NOTIFY_OK;
}

static struct notifier_block __refdata cpufreq_cpu_notifier = {
	.notifier_call = cpufreq_cpu_callback,
};

/*********************************************************************
 *               BOOST						     *
 *********************************************************************/
static int cpufreq_boost_set_sw(int state)
{
	struct cpufreq_frequency_table *freq_table;
	struct cpufreq_policy *policy;
	int ret = -EINVAL;

	list_for_each_entry(policy, &cpufreq_policy_list, policy_list) {
		freq_table = cpufreq_frequency_get_table(policy->cpu);
		if (freq_table) {
			ret = cpufreq_frequency_table_cpuinfo(policy,
							freq_table);
			if (ret) {
				pr_err("%s: Policy frequency update failed\n",
				       __func__);
				break;
			}
			policy->user_policy.max = policy->max;
			__cpufreq_governor(policy, CPUFREQ_GOV_LIMITS);
		}
	}

	return ret;
}

int cpufreq_boost_trigger_state(int state)
{
	unsigned long flags;
	int ret = 0;

	if (cpufreq_driver->boost_enabled == state)
		return 0;

	write_lock_irqsave(&cpufreq_driver_lock, flags);
	cpufreq_driver->boost_enabled = state;
	write_unlock_irqrestore(&cpufreq_driver_lock, flags);

	ret = cpufreq_driver->set_boost(state);
	if (ret) {
		write_lock_irqsave(&cpufreq_driver_lock, flags);
		cpufreq_driver->boost_enabled = !state;
		write_unlock_irqrestore(&cpufreq_driver_lock, flags);

		pr_err("%s: Cannot %s BOOST\n",
		       __func__, state ? "enable" : "disable");
	}

	return ret;
}

int cpufreq_boost_supported(void)
{
	if (likely(cpufreq_driver))
		return cpufreq_driver->boost_supported;

	return 0;
}
EXPORT_SYMBOL_GPL(cpufreq_boost_supported);

int cpufreq_boost_enabled(void)
{
	return cpufreq_driver->boost_enabled;
}
EXPORT_SYMBOL_GPL(cpufreq_boost_enabled);

/*********************************************************************
 *               REGISTER / UNREGISTER CPUFREQ DRIVER                *
 *********************************************************************/

/**
 * cpufreq_register_driver - register a CPU Frequency driver
 * @driver_data: A struct cpufreq_driver containing the values#
 * submitted by the CPU Frequency driver.
 *
 * Registers a CPU Frequency driver to this core code. This code
 * returns zero on success, -EBUSY when another driver got here first
 * (and isn't unregistered in the meantime).
 *
 */
int cpufreq_register_driver(struct cpufreq_driver *driver_data)
{
	unsigned long flags;
	int ret;

	if (cpufreq_disabled())
		return -ENODEV;

	if (!driver_data || !driver_data->verify || !driver_data->init ||
	    !(driver_data->setpolicy || driver_data->target_index ||
		    driver_data->target) ||
	     (driver_data->setpolicy && (driver_data->target_index ||
		    driver_data->target)) ||
	     (!!driver_data->get_intermediate != !!driver_data->target_intermediate))
		return -EINVAL;

	pr_debug("trying to register driver %s\n", driver_data->name);

	if (driver_data->setpolicy)
		driver_data->flags |= CPUFREQ_CONST_LOOPS;

	write_lock_irqsave(&cpufreq_driver_lock, flags);
	if (cpufreq_driver) {
		write_unlock_irqrestore(&cpufreq_driver_lock, flags);
		return -EEXIST;
	}
	cpufreq_driver = driver_data;
	write_unlock_irqrestore(&cpufreq_driver_lock, flags);

	if (cpufreq_boost_supported()) {
		/*
		 * Check if driver provides function to enable boost -
		 * if not, use cpufreq_boost_set_sw as default
		 */
		if (!cpufreq_driver->set_boost)
			cpufreq_driver->set_boost = cpufreq_boost_set_sw;

		ret = cpufreq_sysfs_create_file(&boost.attr);
		if (ret) {
			pr_err("%s: cannot register global BOOST sysfs file\n",
			       __func__);
			goto err_null_driver;
		}
	}

	ret = subsys_interface_register(&cpufreq_interface);
	if (ret)
		goto err_boost_unreg;

	if (!(cpufreq_driver->flags & CPUFREQ_STICKY)) {
		int i;
		ret = -ENODEV;

		/* check for at least one working CPU */
		for (i = 0; i < nr_cpu_ids; i++)
			if (cpu_possible(i) && per_cpu(cpufreq_cpu_data, i)) {
				ret = 0;
				break;
			}

		/* if all ->init() calls failed, unregister */
		if (ret) {
			pr_debug("no CPU initialized for driver %s\n",
				 driver_data->name);
			goto err_if_unreg;
		}
	}

	register_hotcpu_notifier(&cpufreq_cpu_notifier);
	pr_debug("driver %s up and running\n", driver_data->name);

	return 0;
err_if_unreg:
	subsys_interface_unregister(&cpufreq_interface);
err_boost_unreg:
	if (cpufreq_boost_supported())
		cpufreq_sysfs_remove_file(&boost.attr);
err_null_driver:
	write_lock_irqsave(&cpufreq_driver_lock, flags);
	cpufreq_driver = NULL;
	write_unlock_irqrestore(&cpufreq_driver_lock, flags);
	return ret;
}
EXPORT_SYMBOL_GPL(cpufreq_register_driver);

/**
 * cpufreq_unregister_driver - unregister the current CPUFreq driver
 *
 * Unregister the current CPUFreq driver. Only call this if you have
 * the right to do so, i.e. if you have succeeded in initialising before!
 * Returns zero if successful, and -EINVAL if the cpufreq_driver is
 * currently not initialised.
 */
int cpufreq_unregister_driver(struct cpufreq_driver *driver)
{
	unsigned long flags;

	if (!cpufreq_driver || (driver != cpufreq_driver))
		return -EINVAL;

	pr_debug("unregistering driver %s\n", driver->name);

	subsys_interface_unregister(&cpufreq_interface);
	if (cpufreq_boost_supported())
		cpufreq_sysfs_remove_file(&boost.attr);

	unregister_hotcpu_notifier(&cpufreq_cpu_notifier);

	down_write(&cpufreq_rwsem);
	write_lock_irqsave(&cpufreq_driver_lock, flags);

	cpufreq_driver = NULL;

	write_unlock_irqrestore(&cpufreq_driver_lock, flags);
	up_write(&cpufreq_rwsem);

	return 0;
}
EXPORT_SYMBOL_GPL(cpufreq_unregister_driver);

static int __init cpufreq_core_init(void)
{
	if (cpufreq_disabled())
		return -ENODEV;

	cpufreq_global_kobject = kobject_create();
	BUG_ON(!cpufreq_global_kobject);

	return 0;
}
core_initcall(cpufreq_core_init);<|MERGE_RESOLUTION|>--- conflicted
+++ resolved
@@ -1165,18 +1165,10 @@
 	 * the creation of a brand new one. So we need to perform this update
 	 * by invoking update_policy_cpu().
 	 */
-<<<<<<< HEAD
-	if (recover_policy && cpu != policy->cpu) {
-		update_policy_cpu(policy, cpu);
-		WARN_ON(kobject_move(&policy->kobj, &dev->kobj));
-	} else {
-=======
 	if (recover_policy && cpu != policy->cpu)
 		WARN_ON(update_policy_cpu(policy, cpu, dev));
 	else
->>>>>>> bfe01a5b
 		policy->cpu = cpu;
-	}
 
 	cpumask_copy(policy->cpus, cpumask_of(cpu));
 
