--- conflicted
+++ resolved
@@ -544,12 +544,8 @@
 
 	spin_unlock_irqrestore(&io_tlb_lock, flags);
 	if (!(attrs & DMA_ATTR_NO_WARN) && printk_ratelimit())
-<<<<<<< HEAD
-		dev_warn(hwdev, "swiotlb buffer is full (sz: %zd bytes)\n", size);
-=======
 		dev_warn(hwdev, "swiotlb buffer is full (sz: %zd bytes), total %lu (slots), used %lu (slots)\n",
 			 size, io_tlb_nslabs, tmp_io_tlb_used);
->>>>>>> 0ecfebd2
 	return DMA_MAPPING_ERROR;
 found:
 	io_tlb_used += nslots;
