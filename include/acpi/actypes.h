/* SPDX-License-Identifier: BSD-3-Clause OR GPL-2.0 */
/******************************************************************************
 *
 * Name: actypes.h - Common data types for the entire ACPI subsystem
 *
 * Copyright (C) 2000 - 2019, Intel Corp.
 *
 *****************************************************************************/

#ifndef __ACTYPES_H__
#define __ACTYPES_H__

/* acpisrc:struct_defs -- for acpisrc conversion */

/*
 * ACPI_MACHINE_WIDTH must be specified in an OS- or compiler-dependent
 * header and must be either 32 or 64. 16-bit ACPICA is no longer
 * supported, as of 12/2006.
 */
#ifndef ACPI_MACHINE_WIDTH
#error ACPI_MACHINE_WIDTH not defined
#endif

/*
 * Data type ranges
 * Note: These macros are designed to be compiler independent as well as
 * working around problems that some 32-bit compilers have with 64-bit
 * constants.
 */
#define ACPI_UINT8_MAX                  (u8) (~((u8)  0))	/* 0xFF               */
#define ACPI_UINT16_MAX                 (u16)(~((u16) 0))	/* 0xFFFF             */
#define ACPI_UINT32_MAX                 (u32)(~((u32) 0))	/* 0xFFFFFFFF         */
#define ACPI_UINT64_MAX                 (u64)(~((u64) 0))	/* 0xFFFFFFFFFFFFFFFF */
#define ACPI_ASCII_MAX                  0x7F

/*
 * Architecture-specific ACPICA Subsystem Data Types
 *
 * The goal of these types is to provide source code portability across
 * 16-bit, 32-bit, and 64-bit targets.
 *
 * 1) The following types are of fixed size for all targets (16/32/64):
 *
 * u8           Logical boolean
 *
 * u8           8-bit  (1 byte) unsigned value
 * u16          16-bit (2 byte) unsigned value
 * u32          32-bit (4 byte) unsigned value
 * u64          64-bit (8 byte) unsigned value
 *
 * s16          16-bit (2 byte) signed value
 * s32          32-bit (4 byte) signed value
 * s64          64-bit (8 byte) signed value
 *
 * COMPILER_DEPENDENT_UINT64/s64 - These types are defined in the
 * compiler-dependent header(s) and were introduced because there is no
 * common 64-bit integer type across the various compilation models, as
 * shown in the table below.
 *
 * Datatype  LP64 ILP64 LLP64 ILP32 LP32 16bit
 * char      8    8     8     8     8    8
 * short     16   16    16    16    16   16
 * _int32         32
 * int       32   64    32    32    16   16
 * long      64   64    32    32    32   32
 * long long            64    64
 * pointer   64   64    64    32    32   32
 *
 * Note: ILP64 and LP32 are currently not supported.
 *
 *
 * 2) These types represent the native word size of the target mode of the
 * processor, and may be 16-bit, 32-bit, or 64-bit as required. They are
 * usually used for memory allocation, efficient loop counters, and array
 * indexes. The types are similar to the size_t type in the C library and
 * are required because there is no C type that consistently represents the
 * native data width. acpi_size is needed because there is no guarantee
 * that a kernel-level C library is present.
 *
 * acpi_size        16/32/64-bit unsigned value
 * acpi_native_int  16/32/64-bit signed value
 */

/*******************************************************************************
 *
 * Common types for all compilers, all targets
 *
 ******************************************************************************/

#ifndef ACPI_USE_SYSTEM_INTTYPES

typedef unsigned char u8;
typedef unsigned short u16;
typedef short s16;
typedef COMPILER_DEPENDENT_UINT64 u64;
typedef COMPILER_DEPENDENT_INT64 s64;

#endif				/* ACPI_USE_SYSTEM_INTTYPES */

/*
 * Value returned by acpi_os_get_thread_id. There is no standard "thread_id"
 * across operating systems or even the various UNIX systems. Since ACPICA
 * only needs the thread ID as a unique thread identifier, we use a u64
 * as the only common data type - it will accommodate any type of pointer or
 * any type of integer. It is up to the host-dependent OSL to cast the
 * native thread ID type to a u64 (in acpi_os_get_thread_id).
 */
#define acpi_thread_id                  u64

/*******************************************************************************
 *
 * Types specific to 64-bit targets
 *
 ******************************************************************************/

#if ACPI_MACHINE_WIDTH == 64

#ifndef ACPI_USE_SYSTEM_INTTYPES

typedef unsigned int u32;
typedef int s32;

#endif				/* ACPI_USE_SYSTEM_INTTYPES */

typedef s64 acpi_native_int;

typedef u64 acpi_size;
typedef u64 acpi_io_address;
typedef u64 acpi_physical_address;

#define ACPI_MAX_PTR                    ACPI_UINT64_MAX
#define ACPI_SIZE_MAX                   ACPI_UINT64_MAX

#define ACPI_USE_NATIVE_DIVIDE	/* Has native 64-bit integer support */
#define ACPI_USE_NATIVE_MATH64	/* Has native 64-bit integer support */

/*
 * In the case of the Itanium Processor Family (IPF), the hardware does not
 * support misaligned memory transfers. Set the MISALIGNMENT_NOT_SUPPORTED
 * flag to indicate that special precautions must be taken to avoid alignment
 * faults. (IA64 or ia64 is currently used by existing compilers to indicate
 * IPF.)
 *
 * Note: EM64T and other X86-64 processors support misaligned transfers,
 * so there is no need to define this flag.
 */
#if defined (__IA64__) || defined (__ia64__)
#define ACPI_MISALIGNMENT_NOT_SUPPORTED
#endif

/*******************************************************************************
 *
 * Types specific to 32-bit targets
 *
 ******************************************************************************/

#elif ACPI_MACHINE_WIDTH == 32

#ifndef ACPI_USE_SYSTEM_INTTYPES

typedef unsigned int u32;
typedef int s32;

#endif				/* ACPI_USE_SYSTEM_INTTYPES */

typedef s32 acpi_native_int;

typedef u32 acpi_size;

#ifdef ACPI_32BIT_PHYSICAL_ADDRESS

/*
 * OSPMs can define this to shrink the size of the structures for 32-bit
 * none PAE environment. ASL compiler may always define this to generate
 * 32-bit OSPM compliant tables.
 */
typedef u32 acpi_io_address;
typedef u32 acpi_physical_address;

#else				/* ACPI_32BIT_PHYSICAL_ADDRESS */

/*
 * It is reported that, after some calculations, the physical addresses can
 * wrap over the 32-bit boundary on 32-bit PAE environment.
 * https://bugzilla.kernel.org/show_bug.cgi?id=87971
 */
typedef u64 acpi_io_address;
typedef u64 acpi_physical_address;

#endif				/* ACPI_32BIT_PHYSICAL_ADDRESS */

#define ACPI_MAX_PTR                    ACPI_UINT32_MAX
#define ACPI_SIZE_MAX                   ACPI_UINT32_MAX

#else

/* ACPI_MACHINE_WIDTH must be either 64 or 32 */

#error unknown ACPI_MACHINE_WIDTH
#endif

/*******************************************************************************
 *
 * OS-dependent types
 *
 * If the defaults below are not appropriate for the host system, they can
 * be defined in the OS-specific header, and this will take precedence.
 *
 ******************************************************************************/

/* Flags for acpi_os_acquire_lock/acpi_os_release_lock */

#ifndef acpi_cpu_flags
#define acpi_cpu_flags			acpi_size
#endif

/* Object returned from acpi_os_create_cache */

#ifndef acpi_cache_t
#ifdef ACPI_USE_LOCAL_CACHE
#define acpi_cache_t                    struct acpi_memory_list
#else
#define acpi_cache_t                    void *
#endif
#endif

/*
 * Synchronization objects - Mutexes, Semaphores, and spin_locks
 */
#if (ACPI_MUTEX_TYPE == ACPI_BINARY_SEMAPHORE)
/*
 * These macros are used if the host OS does not support a mutex object.
 * Map the OSL Mutex interfaces to binary semaphores.
 */
#define acpi_mutex                      acpi_semaphore
#define acpi_os_create_mutex(out_handle) acpi_os_create_semaphore (1, 1, out_handle)
#define acpi_os_delete_mutex(handle)    (void) acpi_os_delete_semaphore (handle)
#define acpi_os_acquire_mutex(handle,time) acpi_os_wait_semaphore (handle, 1, time)
#define acpi_os_release_mutex(handle)   (void) acpi_os_signal_semaphore (handle, 1)
#endif

/* Configurable types for synchronization objects */

#ifndef acpi_spinlock
#define acpi_spinlock                   void *
#endif

#ifndef acpi_raw_spinlock
#define acpi_raw_spinlock		acpi_spinlock
#endif

#ifndef acpi_semaphore
#define acpi_semaphore                  void *
#endif

#ifndef acpi_mutex
#define acpi_mutex                      void *
#endif

/*******************************************************************************
 *
 * Compiler-dependent types
 *
 * If the defaults below are not appropriate for the host compiler, they can
 * be defined in the compiler-specific header, and this will take precedence.
 *
 ******************************************************************************/

/* Use C99 uintptr_t for pointer casting if available, "void *" otherwise */

#ifndef acpi_uintptr_t
#define acpi_uintptr_t                  void *
#endif

/*
 * ACPI_PRINTF_LIKE is used to tag functions as "printf-like" because
 * some compilers can catch printf format string problems
 */
#ifndef ACPI_PRINTF_LIKE
#define ACPI_PRINTF_LIKE(c)
#endif

/*
 * Some compilers complain about unused variables. Sometimes we don't want
 * to use all the variables (for example, _acpi_module_name). This allows us
 * to tell the compiler in a per-variable manner that a variable
 * is unused
 */
#ifndef ACPI_UNUSED_VAR
#define ACPI_UNUSED_VAR
#endif

/*
 * All ACPICA external functions that are available to the rest of the
 * kernel are tagged with these macros which can be defined as appropriate
 * for the host.
 *
 * Notes:
 * ACPI_EXPORT_SYMBOL_INIT is used for initialization and termination
 * interfaces that may need special processing.
 * ACPI_EXPORT_SYMBOL is used for all other public external functions.
 */
#ifndef ACPI_EXPORT_SYMBOL_INIT
#define ACPI_EXPORT_SYMBOL_INIT(symbol)
#endif

#ifndef ACPI_EXPORT_SYMBOL
#define ACPI_EXPORT_SYMBOL(symbol)
#endif

/*
 * Compiler/Clibrary-dependent debug initialization. Used for ACPICA
 * utilities only.
 */
#ifndef ACPI_DEBUG_INITIALIZE
#define ACPI_DEBUG_INITIALIZE()
#endif

/*******************************************************************************
 *
 * Configuration
 *
 ******************************************************************************/

#ifdef ACPI_NO_MEM_ALLOCATIONS

#define ACPI_ALLOCATE(a)                NULL
#define ACPI_ALLOCATE_ZEROED(a)         NULL
#define ACPI_FREE(a)
#define ACPI_MEM_TRACKING(a)

#else				/* ACPI_NO_MEM_ALLOCATIONS */

#ifdef ACPI_DBG_TRACK_ALLOCATIONS
/*
 * Memory allocation tracking (used by acpi_exec to detect memory leaks)
 */
#define ACPI_MEM_PARAMETERS             _COMPONENT, _acpi_module_name, __LINE__
#define ACPI_ALLOCATE(a)                acpi_ut_allocate_and_track ((acpi_size) (a), ACPI_MEM_PARAMETERS)
#define ACPI_ALLOCATE_ZEROED(a)         acpi_ut_allocate_zeroed_and_track ((acpi_size) (a), ACPI_MEM_PARAMETERS)
#define ACPI_FREE(a)                    acpi_ut_free_and_track (a, ACPI_MEM_PARAMETERS)
#define ACPI_MEM_TRACKING(a)            a

#else
/*
 * Normal memory allocation directly via the OS services layer
 */
#define ACPI_ALLOCATE(a)                acpi_os_allocate ((acpi_size) (a))
#define ACPI_ALLOCATE_ZEROED(a)         acpi_os_allocate_zeroed ((acpi_size) (a))
#define ACPI_FREE(a)                    acpi_os_free (a)
#define ACPI_MEM_TRACKING(a)

#endif				/* ACPI_DBG_TRACK_ALLOCATIONS */

#endif				/* ACPI_NO_MEM_ALLOCATIONS */

/******************************************************************************
 *
 * ACPI Specification constants (Do not change unless the specification
 * changes)
 *
 *****************************************************************************/

/* Number of distinct FADT-based GPE register blocks (GPE0 and GPE1) */

#define ACPI_MAX_GPE_BLOCKS             2

/* Default ACPI register widths */

#define ACPI_GPE_REGISTER_WIDTH         8
#define ACPI_PM1_REGISTER_WIDTH         16
#define ACPI_PM2_REGISTER_WIDTH         8
#define ACPI_PM_TIMER_WIDTH             32
#define ACPI_RESET_REGISTER_WIDTH       8

/* Names within the namespace are 4 bytes long */

#define ACPI_NAMESEG_SIZE               4	/* Fixed by ACPI spec */
#define ACPI_PATH_SEGMENT_LENGTH        5	/* 4 chars for name + 1 char for separator */
#define ACPI_PATH_SEPARATOR             '.'

/* Sizes for ACPI table headers */

#define ACPI_OEM_ID_SIZE                6
#define ACPI_OEM_TABLE_ID_SIZE          8

/* ACPI/PNP hardware IDs */

#define PCI_ROOT_HID_STRING             "PNP0A03"
#define PCI_EXPRESS_ROOT_HID_STRING     "PNP0A08"

/* PM Timer ticks per second (HZ) */

#define ACPI_PM_TIMER_FREQUENCY         3579545

/*******************************************************************************
 *
 * Independent types
 *
 ******************************************************************************/

/* Logical defines and NULL */

#ifdef FALSE
#undef FALSE
#endif
#define FALSE                           (1 == 0)

#ifdef TRUE
#undef TRUE
#endif
#define TRUE                            (1 == 1)

#ifndef NULL
#define NULL                            (void *) 0
#endif

/*
 * Miscellaneous types
 */
typedef u32 acpi_status;	/* All ACPI Exceptions */
typedef u32 acpi_name;		/* 4-byte ACPI name */
typedef char *acpi_string;	/* Null terminated ASCII string */
typedef void *acpi_handle;	/* Actually a ptr to a NS Node */

/* Time constants for timer calculations */

#define ACPI_MSEC_PER_SEC               1000L

#define ACPI_USEC_PER_MSEC              1000L
#define ACPI_USEC_PER_SEC               1000000L

#define ACPI_100NSEC_PER_USEC           10L
#define ACPI_100NSEC_PER_MSEC           10000L
#define ACPI_100NSEC_PER_SEC            10000000L

#define ACPI_NSEC_PER_USEC              1000L
#define ACPI_NSEC_PER_MSEC              1000000L
#define ACPI_NSEC_PER_SEC               1000000000L

#define ACPI_TIME_AFTER(a, b)           ((s64)((b) - (a)) < 0)

/* Owner IDs are used to track namespace nodes for selective deletion */

typedef u8 acpi_owner_id;
#define ACPI_OWNER_ID_MAX               0xFF

#define ACPI_INTEGER_BIT_SIZE           64
#define ACPI_MAX_DECIMAL_DIGITS         20	/* 2^64 = 18,446,744,073,709,551,616 */
#define ACPI_MAX64_DECIMAL_DIGITS       20
#define ACPI_MAX32_DECIMAL_DIGITS       10
#define ACPI_MAX16_DECIMAL_DIGITS        5
#define ACPI_MAX8_DECIMAL_DIGITS         3

/*
 * Constants with special meanings
 */
#define ACPI_ROOT_OBJECT                ((acpi_handle) ACPI_TO_POINTER (ACPI_MAX_PTR))
#define ACPI_WAIT_FOREVER               0xFFFF	/* u16, as per ACPI spec */
#define ACPI_DO_NOT_WAIT                0

/*
 * Obsolete: Acpi integer width. In ACPI version 1 (1996), integers are
 * 32 bits. In ACPI version 2 (2000) and later, integers are max 64 bits.
 * Note that this pertains to the ACPI integer type only, not to other
 * integers used in the implementation of the ACPICA subsystem.
 *
 * 01/2010: This type is obsolete and has been removed from the entire ACPICA
 * code base. It remains here for compatibility with device drivers that use
 * the type. However, it will be removed in the future.
 */
typedef u64 acpi_integer;
#define ACPI_INTEGER_MAX                ACPI_UINT64_MAX

/*******************************************************************************
 *
 * Commonly used macros
 *
 ******************************************************************************/

/* Data manipulation */

#define ACPI_LOBYTE(integer)            ((u8)   (u16)(integer))
#define ACPI_HIBYTE(integer)            ((u8) (((u16)(integer)) >> 8))
#define ACPI_LOWORD(integer)            ((u16)  (u32)(integer))
#define ACPI_HIWORD(integer)            ((u16)(((u32)(integer)) >> 16))
#define ACPI_LODWORD(integer64)         ((u32)  (u64)(integer64))
#define ACPI_HIDWORD(integer64)         ((u32)(((u64)(integer64)) >> 32))

#define ACPI_SET_BIT(target,bit)        ((target) |= (bit))
#define ACPI_CLEAR_BIT(target,bit)      ((target) &= ~(bit))
#define ACPI_MIN(a,b)                   (((a)<(b))?(a):(b))
#define ACPI_MAX(a,b)                   (((a)>(b))?(a):(b))

/* Size calculation */

#define ACPI_ARRAY_LENGTH(x)            (sizeof(x) / sizeof((x)[0]))

/* Pointer manipulation */

#define ACPI_CAST_PTR(t, p)             ((t *) (acpi_uintptr_t) (p))
#define ACPI_CAST_INDIRECT_PTR(t, p)    ((t **) (acpi_uintptr_t) (p))
#define ACPI_ADD_PTR(t, a, b)           ACPI_CAST_PTR (t, (ACPI_CAST_PTR (u8, (a)) + (acpi_size)(b)))
#define ACPI_SUB_PTR(t, a, b)           ACPI_CAST_PTR (t, (ACPI_CAST_PTR (u8, (a)) - (acpi_size)(b)))
#define ACPI_PTR_DIFF(a, b)             ((acpi_size) (ACPI_CAST_PTR (u8, (a)) - ACPI_CAST_PTR (u8, (b))))

/* Pointer/Integer type conversions */

#define ACPI_TO_POINTER(i)              ACPI_ADD_PTR (void, (void *) 0, (acpi_size) (i))
#define ACPI_TO_INTEGER(p)              ACPI_PTR_DIFF (p, (void *) 0)
#define ACPI_OFFSET(d, f)               ACPI_PTR_DIFF (&(((d *) 0)->f), (void *) 0)
#define ACPI_PHYSADDR_TO_PTR(i)         ACPI_TO_POINTER(i)
#define ACPI_PTR_TO_PHYSADDR(i)         ACPI_TO_INTEGER(i)

/* Optimizations for 4-character (32-bit) acpi_name manipulation */

#ifndef ACPI_MISALIGNMENT_NOT_SUPPORTED
#define ACPI_COMPARE_NAMESEG(a,b)       (*ACPI_CAST_PTR (u32, (a)) == *ACPI_CAST_PTR (u32, (b)))
#define ACPI_COPY_NAMESEG(dest,src)     (*ACPI_CAST_PTR (u32, (dest)) = *ACPI_CAST_PTR (u32, (src)))
#else
#define ACPI_COMPARE_NAMESEG(a,b)       (!strncmp (ACPI_CAST_PTR (char, (a)), ACPI_CAST_PTR (char, (b)), ACPI_NAMESEG_SIZE))
#define ACPI_COPY_NAMESEG(dest,src)     (strncpy (ACPI_CAST_PTR (char, (dest)), ACPI_CAST_PTR (char, (src)), ACPI_NAMESEG_SIZE))
#endif

/* Support for the special RSDP signature (8 characters) */

#define ACPI_VALIDATE_RSDP_SIG(a)       (!strncmp (ACPI_CAST_PTR (char, (a)), ACPI_SIG_RSDP, 8))
#define ACPI_MAKE_RSDP_SIG(dest)        (memcpy (ACPI_CAST_PTR (char, (dest)), ACPI_SIG_RSDP, 8))

/* Support for OEMx signature (x can be any character) */
#define ACPI_IS_OEM_SIG(a)        (!strncmp (ACPI_CAST_PTR (char, (a)), ACPI_OEM_NAME, 3) &&\
<<<<<<< HEAD
	 strnlen (a, ACPI_NAME_SIZE) == ACPI_NAME_SIZE)
=======
	 strnlen (a, ACPI_NAMESEG_SIZE) == ACPI_NAMESEG_SIZE)
>>>>>>> 0ecfebd2

/*
 * Algorithm to obtain access bit width.
 * Can be used with access_width of struct acpi_generic_address and access_size of
 * struct acpi_resource_generic_register.
 */
#define ACPI_ACCESS_BIT_WIDTH(size)     (1 << ((size) + 2))

/*******************************************************************************
 *
 * Miscellaneous constants
 *
 ******************************************************************************/

/*
 * Initialization sequence options
 */
#define ACPI_FULL_INITIALIZATION        0x0000
#define ACPI_NO_FACS_INIT               0x0001
#define ACPI_NO_ACPI_ENABLE             0x0002
#define ACPI_NO_HARDWARE_INIT           0x0004
#define ACPI_NO_EVENT_INIT              0x0008
#define ACPI_NO_HANDLER_INIT            0x0010
#define ACPI_NO_OBJECT_INIT             0x0020
#define ACPI_NO_DEVICE_INIT             0x0040
#define ACPI_NO_ADDRESS_SPACE_INIT      0x0080

/*
 * Initialization state
 */
#define ACPI_SUBSYSTEM_INITIALIZE       0x01
#define ACPI_INITIALIZED_OK             0x02

/*
 * Power state values
 */
#define ACPI_STATE_UNKNOWN              (u8) 0xFF

#define ACPI_STATE_S0                   (u8) 0
#define ACPI_STATE_S1                   (u8) 1
#define ACPI_STATE_S2                   (u8) 2
#define ACPI_STATE_S3                   (u8) 3
#define ACPI_STATE_S4                   (u8) 4
#define ACPI_STATE_S5                   (u8) 5
#define ACPI_S_STATES_MAX               ACPI_STATE_S5
#define ACPI_S_STATE_COUNT              6

#define ACPI_STATE_D0                   (u8) 0
#define ACPI_STATE_D1                   (u8) 1
#define ACPI_STATE_D2                   (u8) 2
#define ACPI_STATE_D3_HOT               (u8) 3
#define ACPI_STATE_D3                   (u8) 4
#define ACPI_STATE_D3_COLD              ACPI_STATE_D3
#define ACPI_D_STATES_MAX               ACPI_STATE_D3
#define ACPI_D_STATE_COUNT              5

#define ACPI_STATE_C0                   (u8) 0
#define ACPI_STATE_C1                   (u8) 1
#define ACPI_STATE_C2                   (u8) 2
#define ACPI_STATE_C3                   (u8) 3
#define ACPI_C_STATES_MAX               ACPI_STATE_C3
#define ACPI_C_STATE_COUNT              4

/*
 * Sleep type invalid value
 */
#define ACPI_SLEEP_TYPE_MAX             0x7
#define ACPI_SLEEP_TYPE_INVALID         0xFF

/*
 * Standard notify values
 */
#define ACPI_NOTIFY_BUS_CHECK           (u8) 0x00
#define ACPI_NOTIFY_DEVICE_CHECK        (u8) 0x01
#define ACPI_NOTIFY_DEVICE_WAKE         (u8) 0x02
#define ACPI_NOTIFY_EJECT_REQUEST       (u8) 0x03
#define ACPI_NOTIFY_DEVICE_CHECK_LIGHT  (u8) 0x04
#define ACPI_NOTIFY_FREQUENCY_MISMATCH  (u8) 0x05
#define ACPI_NOTIFY_BUS_MODE_MISMATCH   (u8) 0x06
#define ACPI_NOTIFY_POWER_FAULT         (u8) 0x07
#define ACPI_NOTIFY_CAPABILITIES_CHECK  (u8) 0x08
#define ACPI_NOTIFY_DEVICE_PLD_CHECK    (u8) 0x09
#define ACPI_NOTIFY_RESERVED            (u8) 0x0A
#define ACPI_NOTIFY_LOCALITY_UPDATE     (u8) 0x0B
#define ACPI_NOTIFY_SHUTDOWN_REQUEST    (u8) 0x0C
#define ACPI_NOTIFY_AFFINITY_UPDATE     (u8) 0x0D
#define ACPI_NOTIFY_MEMORY_UPDATE       (u8) 0x0E
#define ACPI_NOTIFY_DISCONNECT_RECOVER  (u8) 0x0F

#define ACPI_GENERIC_NOTIFY_MAX         0x0F
#define ACPI_SPECIFIC_NOTIFY_MAX        0x84

/*
 * Types associated with ACPI names and objects. The first group of
 * values (up to ACPI_TYPE_EXTERNAL_MAX) correspond to the definition
 * of the ACPI object_type() operator (See the ACPI Spec). Therefore,
 * only add to the first group if the spec changes.
 *
 * NOTE: Types must be kept in sync with the global acpi_ns_properties
 * and acpi_ns_type_names arrays.
 */
typedef u32 acpi_object_type;

#define ACPI_TYPE_ANY                   0x00
#define ACPI_TYPE_INTEGER               0x01	/* Byte/Word/Dword/Zero/One/Ones */
#define ACPI_TYPE_STRING                0x02
#define ACPI_TYPE_BUFFER                0x03
#define ACPI_TYPE_PACKAGE               0x04	/* byte_const, multiple data_term/Constant/super_name */
#define ACPI_TYPE_FIELD_UNIT            0x05
#define ACPI_TYPE_DEVICE                0x06	/* Name, multiple Node */
#define ACPI_TYPE_EVENT                 0x07
#define ACPI_TYPE_METHOD                0x08	/* Name, byte_const, multiple Code */
#define ACPI_TYPE_MUTEX                 0x09
#define ACPI_TYPE_REGION                0x0A
#define ACPI_TYPE_POWER                 0x0B	/* Name,byte_const,word_const,multi Node */
#define ACPI_TYPE_PROCESSOR             0x0C	/* Name,byte_const,Dword_const,byte_const,multi nm_o */
#define ACPI_TYPE_THERMAL               0x0D	/* Name, multiple Node */
#define ACPI_TYPE_BUFFER_FIELD          0x0E
#define ACPI_TYPE_DDB_HANDLE            0x0F
#define ACPI_TYPE_DEBUG_OBJECT          0x10

#define ACPI_TYPE_EXTERNAL_MAX          0x10
#define ACPI_NUM_TYPES                  (ACPI_TYPE_EXTERNAL_MAX + 1)

/*
 * These are object types that do not map directly to the ACPI
 * object_type() operator. They are used for various internal purposes
 * only. If new predefined ACPI_TYPEs are added (via the ACPI
 * specification), these internal types must move upwards. (There
 * is code that depends on these values being contiguous with the
 * external types above.)
 */
#define ACPI_TYPE_LOCAL_REGION_FIELD    0x11
#define ACPI_TYPE_LOCAL_BANK_FIELD      0x12
#define ACPI_TYPE_LOCAL_INDEX_FIELD     0x13
#define ACPI_TYPE_LOCAL_REFERENCE       0x14	/* Arg#, Local#, Name, Debug, ref_of, Index */
#define ACPI_TYPE_LOCAL_ALIAS           0x15
#define ACPI_TYPE_LOCAL_METHOD_ALIAS    0x16
#define ACPI_TYPE_LOCAL_NOTIFY          0x17
#define ACPI_TYPE_LOCAL_ADDRESS_HANDLER 0x18
#define ACPI_TYPE_LOCAL_RESOURCE        0x19
#define ACPI_TYPE_LOCAL_RESOURCE_FIELD  0x1A
#define ACPI_TYPE_LOCAL_SCOPE           0x1B	/* 1 Name, multiple object_list Nodes */

#define ACPI_TYPE_NS_NODE_MAX           0x1B	/* Last typecode used within a NS Node */
#define ACPI_TOTAL_TYPES                (ACPI_TYPE_NS_NODE_MAX + 1)

/*
 * These are special object types that never appear in
 * a Namespace node, only in an object of union acpi_operand_object
 */
#define ACPI_TYPE_LOCAL_EXTRA           0x1C
#define ACPI_TYPE_LOCAL_DATA            0x1D

#define ACPI_TYPE_LOCAL_MAX             0x1D

/* All types above here are invalid */

#define ACPI_TYPE_INVALID               0x1E
#define ACPI_TYPE_NOT_FOUND             0xFF

#define ACPI_NUM_NS_TYPES               (ACPI_TYPE_INVALID + 1)

/*
 * All I/O
 */
#define ACPI_READ                       0
#define ACPI_WRITE                      1
#define ACPI_IO_MASK                    1

/*
 * Event Types: Fixed & General Purpose
 */
typedef u32 acpi_event_type;

/*
 * Fixed events
 */
#define ACPI_EVENT_PMTIMER              0
#define ACPI_EVENT_GLOBAL               1
#define ACPI_EVENT_POWER_BUTTON         2
#define ACPI_EVENT_SLEEP_BUTTON         3
#define ACPI_EVENT_RTC                  4
#define ACPI_EVENT_MAX                  4
#define ACPI_NUM_FIXED_EVENTS           ACPI_EVENT_MAX + 1

/*
 * Event status - Per event
 * -------------
 * The encoding of acpi_event_status is illustrated below.
 * Note that a set bit (1) indicates the property is TRUE
 * (e.g. if bit 0 is set then the event is enabled).
 * +-------------+-+-+-+-+-+-+
 * |   Bits 31:6 |5|4|3|2|1|0|
 * +-------------+-+-+-+-+-+-+
 *          |     | | | | | |
 *          |     | | | | | +- Enabled?
 *          |     | | | | +--- Enabled for wake?
 *          |     | | | +----- Status bit set?
 *          |     | | +------- Enable bit set?
 *          |     | +--------- Has a handler?
 *          |     +----------- Masked?
 *          +----------------- <Reserved>
 */
typedef u32 acpi_event_status;

#define ACPI_EVENT_FLAG_DISABLED        (acpi_event_status) 0x00
#define ACPI_EVENT_FLAG_ENABLED         (acpi_event_status) 0x01
#define ACPI_EVENT_FLAG_WAKE_ENABLED    (acpi_event_status) 0x02
#define ACPI_EVENT_FLAG_STATUS_SET      (acpi_event_status) 0x04
#define ACPI_EVENT_FLAG_ENABLE_SET      (acpi_event_status) 0x08
#define ACPI_EVENT_FLAG_HAS_HANDLER     (acpi_event_status) 0x10
#define ACPI_EVENT_FLAG_MASKED          (acpi_event_status) 0x20
#define ACPI_EVENT_FLAG_SET             ACPI_EVENT_FLAG_STATUS_SET

/* Actions for acpi_set_gpe, acpi_gpe_wakeup, acpi_hw_low_set_gpe */

#define ACPI_GPE_ENABLE                 0
#define ACPI_GPE_DISABLE                1
#define ACPI_GPE_CONDITIONAL_ENABLE     2

/*
 * GPE info flags - Per GPE
 * +---+-+-+-+---+
 * |7:6|5|4|3|2:0|
 * +---+-+-+-+---+
 *   |  | | |  |
 *   |  | | |  +-- Type of dispatch:to method, handler, notify, or none
 *   |  | | +----- Interrupt type: edge or level triggered
 *   |  | +------- Is a Wake GPE
 *   |  +--------- Has been enabled automatically at init time
 *   +------------ <Reserved>
 */
#define ACPI_GPE_DISPATCH_NONE          (u8) 0x00
#define ACPI_GPE_DISPATCH_METHOD        (u8) 0x01
#define ACPI_GPE_DISPATCH_HANDLER       (u8) 0x02
#define ACPI_GPE_DISPATCH_NOTIFY        (u8) 0x03
#define ACPI_GPE_DISPATCH_RAW_HANDLER   (u8) 0x04
#define ACPI_GPE_DISPATCH_MASK          (u8) 0x07
#define ACPI_GPE_DISPATCH_TYPE(flags)   ((u8) ((flags) & ACPI_GPE_DISPATCH_MASK))

#define ACPI_GPE_LEVEL_TRIGGERED        (u8) 0x08
#define ACPI_GPE_EDGE_TRIGGERED         (u8) 0x00
#define ACPI_GPE_XRUPT_TYPE_MASK        (u8) 0x08

#define ACPI_GPE_CAN_WAKE               (u8) 0x10
#define ACPI_GPE_AUTO_ENABLED           (u8) 0x20
#define ACPI_GPE_INITIALIZED            (u8) 0x40

/*
 * Flags for GPE and Lock interfaces
 */
#define ACPI_NOT_ISR                    0x1
#define ACPI_ISR                        0x0

/* Notify types */

#define ACPI_SYSTEM_NOTIFY              0x1
#define ACPI_DEVICE_NOTIFY              0x2
#define ACPI_ALL_NOTIFY                 (ACPI_SYSTEM_NOTIFY | ACPI_DEVICE_NOTIFY)
#define ACPI_MAX_NOTIFY_HANDLER_TYPE    0x3
#define ACPI_NUM_NOTIFY_TYPES           2

#define ACPI_MAX_SYS_NOTIFY             0x7F
#define ACPI_MAX_DEVICE_SPECIFIC_NOTIFY 0xBF

#define ACPI_SYSTEM_HANDLER_LIST        0	/* Used as index, must be SYSTEM_NOTIFY -1 */
#define ACPI_DEVICE_HANDLER_LIST        1	/* Used as index, must be DEVICE_NOTIFY -1 */

/* Address Space (Operation Region) Types */

typedef u8 acpi_adr_space_type;

#define ACPI_ADR_SPACE_SYSTEM_MEMORY    (acpi_adr_space_type) 0
#define ACPI_ADR_SPACE_SYSTEM_IO        (acpi_adr_space_type) 1
#define ACPI_ADR_SPACE_PCI_CONFIG       (acpi_adr_space_type) 2
#define ACPI_ADR_SPACE_EC               (acpi_adr_space_type) 3
#define ACPI_ADR_SPACE_SMBUS            (acpi_adr_space_type) 4
#define ACPI_ADR_SPACE_CMOS             (acpi_adr_space_type) 5
#define ACPI_ADR_SPACE_PCI_BAR_TARGET   (acpi_adr_space_type) 6
#define ACPI_ADR_SPACE_IPMI             (acpi_adr_space_type) 7
#define ACPI_ADR_SPACE_GPIO             (acpi_adr_space_type) 8
#define ACPI_ADR_SPACE_GSBUS            (acpi_adr_space_type) 9
#define ACPI_ADR_SPACE_PLATFORM_COMM    (acpi_adr_space_type) 10

#define ACPI_NUM_PREDEFINED_REGIONS     11

/*
 * Special Address Spaces
 *
 * Note: A Data Table region is a special type of operation region
 * that has its own AML opcode. However, internally, the AML
 * interpreter simply creates an operation region with an an address
 * space type of ACPI_ADR_SPACE_DATA_TABLE.
 */
#define ACPI_ADR_SPACE_DATA_TABLE       (acpi_adr_space_type) 0x7E	/* Internal to ACPICA only */
#define ACPI_ADR_SPACE_FIXED_HARDWARE   (acpi_adr_space_type) 0x7F

/* Values for _REG connection code */

#define ACPI_REG_DISCONNECT             0
#define ACPI_REG_CONNECT                1

/*
 * bit_register IDs
 *
 * These values are intended to be used by the hardware interfaces
 * and are mapped to individual bitfields defined within the ACPI
 * registers. See the acpi_gbl_bit_register_info global table in utglobal.c
 * for this mapping.
 */

/* PM1 Status register */

#define ACPI_BITREG_TIMER_STATUS                0x00
#define ACPI_BITREG_BUS_MASTER_STATUS           0x01
#define ACPI_BITREG_GLOBAL_LOCK_STATUS          0x02
#define ACPI_BITREG_POWER_BUTTON_STATUS         0x03
#define ACPI_BITREG_SLEEP_BUTTON_STATUS         0x04
#define ACPI_BITREG_RT_CLOCK_STATUS             0x05
#define ACPI_BITREG_WAKE_STATUS                 0x06
#define ACPI_BITREG_PCIEXP_WAKE_STATUS          0x07

/* PM1 Enable register */

#define ACPI_BITREG_TIMER_ENABLE                0x08
#define ACPI_BITREG_GLOBAL_LOCK_ENABLE          0x09
#define ACPI_BITREG_POWER_BUTTON_ENABLE         0x0A
#define ACPI_BITREG_SLEEP_BUTTON_ENABLE         0x0B
#define ACPI_BITREG_RT_CLOCK_ENABLE             0x0C
#define ACPI_BITREG_PCIEXP_WAKE_DISABLE         0x0D

/* PM1 Control register */

#define ACPI_BITREG_SCI_ENABLE                  0x0E
#define ACPI_BITREG_BUS_MASTER_RLD              0x0F
#define ACPI_BITREG_GLOBAL_LOCK_RELEASE         0x10
#define ACPI_BITREG_SLEEP_TYPE                  0x11
#define ACPI_BITREG_SLEEP_ENABLE                0x12

/* PM2 Control register */

#define ACPI_BITREG_ARB_DISABLE                 0x13

#define ACPI_BITREG_MAX                         0x13
#define ACPI_NUM_BITREG                         ACPI_BITREG_MAX + 1

/* Status register values. A 1 clears a status bit. 0 = no effect */

#define ACPI_CLEAR_STATUS                       1

/* Enable and Control register values */

#define ACPI_ENABLE_EVENT                       1
#define ACPI_DISABLE_EVENT                      0

/*
 * External ACPI object definition
 */

/*
 * Note: Type == ACPI_TYPE_ANY (0) is used to indicate a NULL package
 * element or an unresolved named reference.
 */
union acpi_object {
	acpi_object_type type;	/* See definition of acpi_ns_type for values */
	struct {
		acpi_object_type type;	/* ACPI_TYPE_INTEGER */
		u64 value;	/* The actual number */
	} integer;

	struct {
		acpi_object_type type;	/* ACPI_TYPE_STRING */
		u32 length;	/* # of bytes in string, excluding trailing null */
		char *pointer;	/* points to the string value */
	} string;

	struct {
		acpi_object_type type;	/* ACPI_TYPE_BUFFER */
		u32 length;	/* # of bytes in buffer */
		u8 *pointer;	/* points to the buffer */
	} buffer;

	struct {
		acpi_object_type type;	/* ACPI_TYPE_PACKAGE */
		u32 count;	/* # of elements in package */
		union acpi_object *elements;	/* Pointer to an array of ACPI_OBJECTs */
	} package;

	struct {
		acpi_object_type type;	/* ACPI_TYPE_LOCAL_REFERENCE */
		acpi_object_type actual_type;	/* Type associated with the Handle */
		acpi_handle handle;	/* object reference */
	} reference;

	struct {
		acpi_object_type type;	/* ACPI_TYPE_PROCESSOR */
		u32 proc_id;
		acpi_io_address pblk_address;
		u32 pblk_length;
	} processor;

	struct {
		acpi_object_type type;	/* ACPI_TYPE_POWER */
		u32 system_level;
		u32 resource_order;
	} power_resource;
};

/*
 * List of objects, used as a parameter list for control method evaluation
 */
struct acpi_object_list {
	u32 count;
	union acpi_object *pointer;
};

/*
 * Miscellaneous common Data Structures used by the interfaces
 */
#define ACPI_NO_BUFFER              0

#ifdef ACPI_NO_MEM_ALLOCATIONS

#define ACPI_ALLOCATE_BUFFER        (acpi_size) (0)
#define ACPI_ALLOCATE_LOCAL_BUFFER  (acpi_size) (0)

#else				/* ACPI_NO_MEM_ALLOCATIONS */

#define ACPI_ALLOCATE_BUFFER        (acpi_size) (-1)	/* Let ACPICA allocate buffer */
#define ACPI_ALLOCATE_LOCAL_BUFFER  (acpi_size) (-2)	/* For internal use only (enables tracking) */

#endif				/* ACPI_NO_MEM_ALLOCATIONS */

struct acpi_buffer {
	acpi_size length;	/* Length in bytes of the buffer */
	void *pointer;		/* pointer to buffer */
};

/*
 * name_type for acpi_get_name
 */
#define ACPI_FULL_PATHNAME              0
#define ACPI_SINGLE_NAME                1
#define ACPI_FULL_PATHNAME_NO_TRAILING  2
#define ACPI_NAME_TYPE_MAX              2

/*
 * Predefined Namespace items
 */
struct acpi_predefined_names {
	const char *name;
	u8 type;
	char *val;
};

/*
 * Structure and flags for acpi_get_system_info
 */
#define ACPI_SYS_MODE_UNKNOWN           0x0000
#define ACPI_SYS_MODE_ACPI              0x0001
#define ACPI_SYS_MODE_LEGACY            0x0002
#define ACPI_SYS_MODES_MASK             0x0003

/*
 * System info returned by acpi_get_system_info()
 */
struct acpi_system_info {
	u32 acpi_ca_version;
	u32 flags;
	u32 timer_resolution;
	u32 reserved1;
	u32 reserved2;
	u32 debug_level;
	u32 debug_layer;
};

/*
 * System statistics returned by acpi_get_statistics()
 */
struct acpi_statistics {
	u32 sci_count;
	u32 gpe_count;
	u32 fixed_event_count[ACPI_NUM_FIXED_EVENTS];
	u32 method_count;
};

/*
 * Types specific to the OS service interfaces
 */
typedef u32
 (ACPI_SYSTEM_XFACE * acpi_osd_handler) (void *context);

typedef void
 (ACPI_SYSTEM_XFACE * acpi_osd_exec_callback) (void *context);

/*
 * Various handlers and callback procedures
 */
typedef
u32 (*acpi_sci_handler) (void *context);

typedef
void (*acpi_gbl_event_handler) (u32 event_type,
			       acpi_handle device,
			       u32 event_number, void *context);

#define ACPI_EVENT_TYPE_GPE         0
#define ACPI_EVENT_TYPE_FIXED       1

typedef
u32(*acpi_event_handler) (void *context);

typedef
u32 (*acpi_gpe_handler) (acpi_handle gpe_device, u32 gpe_number, void *context);

typedef
void (*acpi_notify_handler) (acpi_handle device, u32 value, void *context);

typedef
void (*acpi_object_handler) (acpi_handle object, void *data);

typedef
acpi_status (*acpi_init_handler) (acpi_handle object, u32 function);

#define ACPI_INIT_DEVICE_INI        1

typedef
acpi_status (*acpi_exception_handler) (acpi_status aml_status,
				       acpi_name name,
				       u16 opcode,
				       u32 aml_offset, void *context);

/* Table Event handler (Load, load_table, etc.) and types */

typedef
acpi_status (*acpi_table_handler) (u32 event, void *table, void *context);

/* Table Event Types */

#define ACPI_TABLE_EVENT_LOAD           0x0
#define ACPI_TABLE_EVENT_UNLOAD         0x1
#define ACPI_TABLE_EVENT_INSTALL        0x2
#define ACPI_TABLE_EVENT_UNINSTALL      0x3
#define ACPI_NUM_TABLE_EVENTS           4

/* Address Spaces (For Operation Regions) */

typedef
acpi_status (*acpi_adr_space_handler) (u32 function,
				       acpi_physical_address address,
				       u32 bit_width,
				       u64 *value,
				       void *handler_context,
				       void *region_context);

#define ACPI_DEFAULT_HANDLER            NULL

/* Special Context data for generic_serial_bus/general_purpose_io (ACPI 5.0) */

struct acpi_connection_info {
	u8 *connection;
	u16 length;
	u8 access_length;
};

typedef
acpi_status (*acpi_adr_space_setup) (acpi_handle region_handle,
				     u32 function,
				     void *handler_context,
				     void **region_context);

#define ACPI_REGION_ACTIVATE    0
#define ACPI_REGION_DEACTIVATE  1

typedef
acpi_status (*acpi_walk_callback) (acpi_handle object,
				   u32 nesting_level,
				   void *context, void **return_value);

typedef
u32 (*acpi_interface_handler) (acpi_string interface_name, u32 supported);

/* Interrupt handler return values */

#define ACPI_INTERRUPT_NOT_HANDLED      0x00
#define ACPI_INTERRUPT_HANDLED          0x01

/* GPE handler return values */

#define ACPI_REENABLE_GPE               0x80

/* Length of 32-bit EISAID values when converted back to a string */

#define ACPI_EISAID_STRING_SIZE         8	/* Includes null terminator */

/* Length of UUID (string) values */

#define ACPI_UUID_LENGTH                16

/* Length of 3-byte PCI class code values when converted back to a string */

#define ACPI_PCICLS_STRING_SIZE         7	/* Includes null terminator */

/* Structures used for device/processor HID, UID, CID */

struct acpi_pnp_device_id {
	u32 length;		/* Length of string + null */
	char *string;
};

struct acpi_pnp_device_id_list {
	u32 count;		/* Number of IDs in Ids array */
	u32 list_size;		/* Size of list, including ID strings */
	struct acpi_pnp_device_id ids[1];	/* ID array */
};

/*
 * Structure returned from acpi_get_object_info.
 * Optimized for both 32-bit and 64-bit builds.
 */
struct acpi_device_info {
	u32 info_size;		/* Size of info, including ID strings */
	u32 name;		/* ACPI object Name */
	acpi_object_type type;	/* ACPI object Type */
	u8 param_count;		/* If a method, required parameter count */
	u16 valid;		/* Indicates which optional fields are valid */
	u8 flags;		/* Miscellaneous info */
	u8 highest_dstates[4];	/* _sx_d values: 0xFF indicates not valid */
	u8 lowest_dstates[5];	/* _sx_w values: 0xFF indicates not valid */
	u64 address;	/* _ADR value */
	struct acpi_pnp_device_id hardware_id;	/* _HID value */
	struct acpi_pnp_device_id unique_id;	/* _UID value */
	struct acpi_pnp_device_id class_code;	/* _CLS value */
	struct acpi_pnp_device_id_list compatible_id_list;	/* _CID list <must be last> */
};

/* Values for Flags field above (acpi_get_object_info) */

#define ACPI_PCI_ROOT_BRIDGE            0x01

/* Flags for Valid field above (acpi_get_object_info) */

#define ACPI_VALID_ADR                  0x0002
#define ACPI_VALID_HID                  0x0004
#define ACPI_VALID_UID                  0x0008
#define ACPI_VALID_CID                  0x0020
#define ACPI_VALID_CLS                  0x0040
#define ACPI_VALID_SXDS                 0x0100
#define ACPI_VALID_SXWS                 0x0200

/* Flags for _STA method */

#define ACPI_STA_DEVICE_PRESENT         0x01
#define ACPI_STA_DEVICE_ENABLED         0x02
#define ACPI_STA_DEVICE_UI              0x04
#define ACPI_STA_DEVICE_FUNCTIONING     0x08
#define ACPI_STA_DEVICE_OK              0x08	/* Synonym */
#define ACPI_STA_BATTERY_PRESENT        0x10

/* Context structs for address space handlers */

struct acpi_pci_id {
	u16 segment;
	u16 bus;
	u16 device;
	u16 function;
};

struct acpi_mem_space_context {
	u32 length;
	acpi_physical_address address;
	acpi_physical_address mapped_physical_address;
	u8 *mapped_logical_address;
	acpi_size mapped_length;
};

/*
 * struct acpi_memory_list is used only if the ACPICA local cache is enabled
 */
struct acpi_memory_list {
	const char *list_name;
	void *list_head;
	u16 object_size;
	u16 max_depth;
	u16 current_depth;

#ifdef ACPI_DBG_TRACK_ALLOCATIONS

	/* Statistics for debug memory tracking only */

	u32 total_allocated;
	u32 total_freed;
	u32 max_occupied;
	u32 total_size;
	u32 current_total_size;
	u32 requests;
	u32 hits;
#endif
};

/* Definitions of trace event types */

typedef enum {
	ACPI_TRACE_AML_METHOD,
	ACPI_TRACE_AML_OPCODE,
	ACPI_TRACE_AML_REGION
} acpi_trace_event_type;

/* Definitions of _OSI support */

#define ACPI_VENDOR_STRINGS                 0x01
#define ACPI_FEATURE_STRINGS                0x02
#define ACPI_ENABLE_INTERFACES              0x00
#define ACPI_DISABLE_INTERFACES             0x04

#define ACPI_DISABLE_ALL_VENDOR_STRINGS     (ACPI_DISABLE_INTERFACES | ACPI_VENDOR_STRINGS)
#define ACPI_DISABLE_ALL_FEATURE_STRINGS    (ACPI_DISABLE_INTERFACES | ACPI_FEATURE_STRINGS)
#define ACPI_DISABLE_ALL_STRINGS            (ACPI_DISABLE_INTERFACES | ACPI_VENDOR_STRINGS | ACPI_FEATURE_STRINGS)
#define ACPI_ENABLE_ALL_VENDOR_STRINGS      (ACPI_ENABLE_INTERFACES | ACPI_VENDOR_STRINGS)
#define ACPI_ENABLE_ALL_FEATURE_STRINGS     (ACPI_ENABLE_INTERFACES | ACPI_FEATURE_STRINGS)
#define ACPI_ENABLE_ALL_STRINGS             (ACPI_ENABLE_INTERFACES | ACPI_VENDOR_STRINGS | ACPI_FEATURE_STRINGS)

#define ACPI_OSI_WIN_2000               0x01
#define ACPI_OSI_WIN_XP                 0x02
#define ACPI_OSI_WIN_XP_SP1             0x03
#define ACPI_OSI_WINSRV_2003            0x04
#define ACPI_OSI_WIN_XP_SP2             0x05
#define ACPI_OSI_WINSRV_2003_SP1        0x06
#define ACPI_OSI_WIN_VISTA              0x07
#define ACPI_OSI_WINSRV_2008            0x08
#define ACPI_OSI_WIN_VISTA_SP1          0x09
#define ACPI_OSI_WIN_VISTA_SP2          0x0A
#define ACPI_OSI_WIN_7                  0x0B
#define ACPI_OSI_WIN_8                  0x0C
#define ACPI_OSI_WIN_10                 0x0D
#define ACPI_OSI_WIN_10_RS1             0x0E
#define ACPI_OSI_WIN_10_RS2             0x0F
#define ACPI_OSI_WIN_10_RS3             0x10
#define ACPI_OSI_WIN_10_RS4             0x11
#define ACPI_OSI_WIN_10_RS5             0x12

/* Definitions of getopt */

#define ACPI_OPT_END                    -1

#endif				/* __ACTYPES_H__ */<|MERGE_RESOLUTION|>--- conflicted
+++ resolved
@@ -529,11 +529,7 @@
 
 /* Support for OEMx signature (x can be any character) */
 #define ACPI_IS_OEM_SIG(a)        (!strncmp (ACPI_CAST_PTR (char, (a)), ACPI_OEM_NAME, 3) &&\
-<<<<<<< HEAD
-	 strnlen (a, ACPI_NAME_SIZE) == ACPI_NAME_SIZE)
-=======
 	 strnlen (a, ACPI_NAMESEG_SIZE) == ACPI_NAMESEG_SIZE)
->>>>>>> 0ecfebd2
 
 /*
  * Algorithm to obtain access bit width.
