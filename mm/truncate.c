/*
 * mm/truncate.c - code for taking down pages from address_spaces
 *
 * Copyright (C) 2002, Linus Torvalds
 *
 * 10Sep2002	Andrew Morton
 *		Initial version.
 */

#include <linux/kernel.h>
#include <linux/backing-dev.h>
#include <linux/dax.h>
#include <linux/gfp.h>
#include <linux/mm.h>
#include <linux/swap.h>
#include <linux/export.h>
#include <linux/pagemap.h>
#include <linux/highmem.h>
#include <linux/pagevec.h>
#include <linux/task_io_accounting_ops.h>
#include <linux/buffer_head.h>	/* grr. try_to_release_page,
				   do_invalidatepage */
#include <linux/shmem_fs.h>
#include <linux/cleancache.h>
#include <linux/rmap.h>
#include "internal.h"

/*
 * Regular page slots are stabilized by the page lock even without the tree
 * itself locked.  These unlocked entries need verification under the tree
 * lock.
 */
static inline void __clear_shadow_entry(struct address_space *mapping,
				pgoff_t index, void *entry)
{
	struct radix_tree_node *node;
	void **slot;

	if (!__radix_tree_lookup(&mapping->page_tree, index, &node, &slot))
		return;
	if (*slot != entry)
		return;
	__radix_tree_replace(&mapping->page_tree, node, slot, NULL,
			     workingset_update_node);
	mapping->nrexceptional--;
}

static void clear_shadow_entry(struct address_space *mapping, pgoff_t index,
			       void *entry)
{
	spin_lock_irq(&mapping->tree_lock);
	__clear_shadow_entry(mapping, index, entry);
	spin_unlock_irq(&mapping->tree_lock);
}

/*
 * Unconditionally remove exceptional entries. Usually called from truncate
 * path. Note that the pagevec may be altered by this function by removing
 * exceptional entries similar to what pagevec_remove_exceptionals does.
 */
static void truncate_exceptional_pvec_entries(struct address_space *mapping,
				struct pagevec *pvec, pgoff_t *indices,
				pgoff_t end)
{
	int i, j;
	bool dax, lock;

	/* Handled by shmem itself */
	if (shmem_mapping(mapping))
		return;

	for (j = 0; j < pagevec_count(pvec); j++)
		if (radix_tree_exceptional_entry(pvec->pages[j]))
			break;

	if (j == pagevec_count(pvec))
		return;

	dax = dax_mapping(mapping);
	lock = !dax && indices[j] < end;
	if (lock)
		spin_lock_irq(&mapping->tree_lock);

	for (i = j; i < pagevec_count(pvec); i++) {
		struct page *page = pvec->pages[i];
		pgoff_t index = indices[i];

		if (!radix_tree_exceptional_entry(page)) {
			pvec->pages[j++] = page;
			continue;
		}

		if (index >= end)
			continue;

		if (unlikely(dax)) {
			dax_delete_mapping_entry(mapping, index);
			continue;
		}

		__clear_shadow_entry(mapping, index, page);
	}

	if (lock)
		spin_unlock_irq(&mapping->tree_lock);
	pvec->nr = j;
}

/*
 * Invalidate exceptional entry if easily possible. This handles exceptional
 * entries for invalidate_inode_pages().
 */
static int invalidate_exceptional_entry(struct address_space *mapping,
					pgoff_t index, void *entry)
{
	/* Handled by shmem itself, or for DAX we do nothing. */
	if (shmem_mapping(mapping) || dax_mapping(mapping))
		return 1;
	clear_shadow_entry(mapping, index, entry);
	return 1;
}

/*
 * Invalidate exceptional entry if clean. This handles exceptional entries for
 * invalidate_inode_pages2() so for DAX it evicts only clean entries.
 */
static int invalidate_exceptional_entry2(struct address_space *mapping,
					 pgoff_t index, void *entry)
{
	/* Handled by shmem itself */
	if (shmem_mapping(mapping))
		return 1;
	if (dax_mapping(mapping))
		return dax_invalidate_mapping_entry_sync(mapping, index);
	clear_shadow_entry(mapping, index, entry);
	return 1;
}

/**
 * do_invalidatepage - invalidate part or all of a page
 * @page: the page which is affected
 * @offset: start of the range to invalidate
 * @length: length of the range to invalidate
 *
 * do_invalidatepage() is called when all or part of the page has become
 * invalidated by a truncate operation.
 *
 * do_invalidatepage() does not have to release all buffers, but it must
 * ensure that no dirty buffer is left outside @offset and that no I/O
 * is underway against any of the blocks which are outside the truncation
 * point.  Because the caller is about to free (and possibly reuse) those
 * blocks on-disk.
 */
void do_invalidatepage(struct page *page, unsigned int offset,
		       unsigned int length)
{
	void (*invalidatepage)(struct page *, unsigned int, unsigned int);

	invalidatepage = page->mapping->a_ops->invalidatepage;
#ifdef CONFIG_BLOCK
	if (!invalidatepage)
		invalidatepage = block_invalidatepage;
#endif
	if (invalidatepage)
		(*invalidatepage)(page, offset, length);
}

/*
 * If truncate cannot remove the fs-private metadata from the page, the page
 * becomes orphaned.  It will be left on the LRU and may even be mapped into
 * user pagetables if we're racing with filemap_fault().
 *
 * We need to bale out if page->mapping is no longer equal to the original
 * mapping.  This happens a) when the VM reclaimed the page while we waited on
 * its lock, b) when a concurrent invalidate_mapping_pages got there first and
 * c) when tmpfs swizzles a page between a tmpfs inode and swapper_space.
 */
static void
truncate_cleanup_page(struct address_space *mapping, struct page *page)
{
	if (page_mapped(page)) {
<<<<<<< HEAD
		loff_t holelen;

		holelen = PageTransHuge(page) ? HPAGE_PMD_SIZE : PAGE_SIZE;
		unmap_mapping_range(mapping,
				   (loff_t)page->index << PAGE_SHIFT,
				   holelen, 0);
=======
		pgoff_t nr = PageTransHuge(page) ? HPAGE_PMD_NR : 1;
		unmap_mapping_pages(mapping, page->index, nr, false);
>>>>>>> 661e50bc
	}

	if (page_has_private(page))
		do_invalidatepage(page, 0, PAGE_SIZE);

	/*
	 * Some filesystems seem to re-dirty the page even after
	 * the VM has canceled the dirty bit (eg ext3 journaling).
	 * Hence dirty accounting check is placed after invalidation.
	 */
	cancel_dirty_page(page);
	ClearPageMappedToDisk(page);
}

/*
 * This is for invalidate_mapping_pages().  That function can be called at
 * any time, and is not supposed to throw away dirty pages.  But pages can
 * be marked dirty at any time too, so use remove_mapping which safely
 * discards clean, unused pages.
 *
 * Returns non-zero if the page was successfully invalidated.
 */
static int
invalidate_complete_page(struct address_space *mapping, struct page *page)
{
	int ret;

	if (page->mapping != mapping)
		return 0;

	if (page_has_private(page) && !try_to_release_page(page, 0))
		return 0;

	ret = remove_mapping(mapping, page);

	return ret;
}

int truncate_inode_page(struct address_space *mapping, struct page *page)
{
	VM_BUG_ON_PAGE(PageTail(page), page);

	if (page->mapping != mapping)
		return -EIO;

	truncate_cleanup_page(mapping, page);
	delete_from_page_cache(page);
	return 0;
}

/*
 * Used to get rid of pages on hardware memory corruption.
 */
int generic_error_remove_page(struct address_space *mapping, struct page *page)
{
	if (!mapping)
		return -EINVAL;
	/*
	 * Only punch for normal data pages for now.
	 * Handling other types like directories would need more auditing.
	 */
	if (!S_ISREG(mapping->host->i_mode))
		return -EIO;
	return truncate_inode_page(mapping, page);
}
EXPORT_SYMBOL(generic_error_remove_page);

/*
 * Safely invalidate one page from its pagecache mapping.
 * It only drops clean, unused pages. The page must be locked.
 *
 * Returns 1 if the page is successfully invalidated, otherwise 0.
 */
int invalidate_inode_page(struct page *page)
{
	struct address_space *mapping = page_mapping(page);
	if (!mapping)
		return 0;
	if (PageDirty(page) || PageWriteback(page))
		return 0;
	if (page_mapped(page))
		return 0;
	return invalidate_complete_page(mapping, page);
}

/**
 * truncate_inode_pages_range - truncate range of pages specified by start & end byte offsets
 * @mapping: mapping to truncate
 * @lstart: offset from which to truncate
 * @lend: offset to which to truncate (inclusive)
 *
 * Truncate the page cache, removing the pages that are between
 * specified offsets (and zeroing out partial pages
 * if lstart or lend + 1 is not page aligned).
 *
 * Truncate takes two passes - the first pass is nonblocking.  It will not
 * block on page locks and it will not block on writeback.  The second pass
 * will wait.  This is to prevent as much IO as possible in the affected region.
 * The first pass will remove most pages, so the search cost of the second pass
 * is low.
 *
 * We pass down the cache-hot hint to the page freeing code.  Even if the
 * mapping is large, it is probably the case that the final pages are the most
 * recently touched, and freeing happens in ascending file offset order.
 *
 * Note that since ->invalidatepage() accepts range to invalidate
 * truncate_inode_pages_range is able to handle cases where lend + 1 is not
 * page aligned properly.
 */
void truncate_inode_pages_range(struct address_space *mapping,
				loff_t lstart, loff_t lend)
{
	pgoff_t		start;		/* inclusive */
	pgoff_t		end;		/* exclusive */
	unsigned int	partial_start;	/* inclusive */
	unsigned int	partial_end;	/* exclusive */
	struct pagevec	pvec;
	pgoff_t		indices[PAGEVEC_SIZE];
	pgoff_t		index;
	int		i;

	if (mapping->nrpages == 0 && mapping->nrexceptional == 0)
		goto out;

	/* Offsets within partial pages */
	partial_start = lstart & (PAGE_SIZE - 1);
	partial_end = (lend + 1) & (PAGE_SIZE - 1);

	/*
	 * 'start' and 'end' always covers the range of pages to be fully
	 * truncated. Partial pages are covered with 'partial_start' at the
	 * start of the range and 'partial_end' at the end of the range.
	 * Note that 'end' is exclusive while 'lend' is inclusive.
	 */
	start = (lstart + PAGE_SIZE - 1) >> PAGE_SHIFT;
	if (lend == -1)
		/*
		 * lend == -1 indicates end-of-file so we have to set 'end'
		 * to the highest possible pgoff_t and since the type is
		 * unsigned we're using -1.
		 */
		end = -1;
	else
		end = (lend + 1) >> PAGE_SHIFT;

	pagevec_init(&pvec);
	index = start;
	while (index < end && pagevec_lookup_entries(&pvec, mapping, index,
			min(end - index, (pgoff_t)PAGEVEC_SIZE),
			indices)) {
		/*
		 * Pagevec array has exceptional entries and we may also fail
		 * to lock some pages. So we store pages that can be deleted
		 * in a new pagevec.
		 */
		struct pagevec locked_pvec;

		pagevec_init(&locked_pvec);
		for (i = 0; i < pagevec_count(&pvec); i++) {
			struct page *page = pvec.pages[i];

			/* We rely upon deletion not changing page->index */
			index = indices[i];
			if (index >= end)
				break;

			if (radix_tree_exceptional_entry(page))
				continue;

			if (!trylock_page(page))
				continue;
			WARN_ON(page_to_index(page) != index);
			if (PageWriteback(page)) {
				unlock_page(page);
				continue;
			}
			if (page->mapping != mapping) {
				unlock_page(page);
				continue;
			}
			pagevec_add(&locked_pvec, page);
		}
		for (i = 0; i < pagevec_count(&locked_pvec); i++)
			truncate_cleanup_page(mapping, locked_pvec.pages[i]);
		delete_from_page_cache_batch(mapping, &locked_pvec);
		for (i = 0; i < pagevec_count(&locked_pvec); i++)
			unlock_page(locked_pvec.pages[i]);
		truncate_exceptional_pvec_entries(mapping, &pvec, indices, end);
		pagevec_release(&pvec);
		cond_resched();
		index++;
	}
	if (partial_start) {
		struct page *page = find_lock_page(mapping, start - 1);
		if (page) {
			unsigned int top = PAGE_SIZE;
			if (start > end) {
				/* Truncation within a single page */
				top = partial_end;
				partial_end = 0;
			}
			wait_on_page_writeback(page);
			zero_user_segment(page, partial_start, top);
			cleancache_invalidate_page(mapping, page);
			if (page_has_private(page))
				do_invalidatepage(page, partial_start,
						  top - partial_start);
			unlock_page(page);
			put_page(page);
		}
	}
	if (partial_end) {
		struct page *page = find_lock_page(mapping, end);
		if (page) {
			wait_on_page_writeback(page);
			zero_user_segment(page, 0, partial_end);
			cleancache_invalidate_page(mapping, page);
			if (page_has_private(page))
				do_invalidatepage(page, 0,
						  partial_end);
			unlock_page(page);
			put_page(page);
		}
	}
	/*
	 * If the truncation happened within a single page no pages
	 * will be released, just zeroed, so we can bail out now.
	 */
	if (start >= end)
		goto out;

	index = start;
	for ( ; ; ) {
		cond_resched();
		if (!pagevec_lookup_entries(&pvec, mapping, index,
			min(end - index, (pgoff_t)PAGEVEC_SIZE), indices)) {
			/* If all gone from start onwards, we're done */
			if (index == start)
				break;
			/* Otherwise restart to make sure all gone */
			index = start;
			continue;
		}
		if (index == start && indices[0] >= end) {
			/* All gone out of hole to be punched, we're done */
			pagevec_remove_exceptionals(&pvec);
			pagevec_release(&pvec);
			break;
		}

		for (i = 0; i < pagevec_count(&pvec); i++) {
			struct page *page = pvec.pages[i];

			/* We rely upon deletion not changing page->index */
			index = indices[i];
			if (index >= end) {
				/* Restart punch to make sure all gone */
				index = start - 1;
				break;
			}

			if (radix_tree_exceptional_entry(page))
				continue;

			lock_page(page);
			WARN_ON(page_to_index(page) != index);
			wait_on_page_writeback(page);
			truncate_inode_page(mapping, page);
			unlock_page(page);
		}
		truncate_exceptional_pvec_entries(mapping, &pvec, indices, end);
		pagevec_release(&pvec);
		index++;
	}

out:
	cleancache_invalidate_inode(mapping);
}
EXPORT_SYMBOL(truncate_inode_pages_range);

/**
 * truncate_inode_pages - truncate *all* the pages from an offset
 * @mapping: mapping to truncate
 * @lstart: offset from which to truncate
 *
 * Called under (and serialised by) inode->i_mutex.
 *
 * Note: When this function returns, there can be a page in the process of
 * deletion (inside __delete_from_page_cache()) in the specified range.  Thus
 * mapping->nrpages can be non-zero when this function returns even after
 * truncation of the whole mapping.
 */
void truncate_inode_pages(struct address_space *mapping, loff_t lstart)
{
	truncate_inode_pages_range(mapping, lstart, (loff_t)-1);
}
EXPORT_SYMBOL(truncate_inode_pages);

/**
 * truncate_inode_pages_final - truncate *all* pages before inode dies
 * @mapping: mapping to truncate
 *
 * Called under (and serialized by) inode->i_mutex.
 *
 * Filesystems have to use this in the .evict_inode path to inform the
 * VM that this is the final truncate and the inode is going away.
 */
void truncate_inode_pages_final(struct address_space *mapping)
{
	unsigned long nrexceptional;
	unsigned long nrpages;

	/*
	 * Page reclaim can not participate in regular inode lifetime
	 * management (can't call iput()) and thus can race with the
	 * inode teardown.  Tell it when the address space is exiting,
	 * so that it does not install eviction information after the
	 * final truncate has begun.
	 */
	mapping_set_exiting(mapping);

	/*
	 * When reclaim installs eviction entries, it increases
	 * nrexceptional first, then decreases nrpages.  Make sure we see
	 * this in the right order or we might miss an entry.
	 */
	nrpages = mapping->nrpages;
	smp_rmb();
	nrexceptional = mapping->nrexceptional;

	if (nrpages || nrexceptional) {
		/*
		 * As truncation uses a lockless tree lookup, cycle
		 * the tree lock to make sure any ongoing tree
		 * modification that does not see AS_EXITING is
		 * completed before starting the final truncate.
		 */
		spin_lock_irq(&mapping->tree_lock);
		spin_unlock_irq(&mapping->tree_lock);

		truncate_inode_pages(mapping, 0);
	}
}
EXPORT_SYMBOL(truncate_inode_pages_final);

/**
 * invalidate_mapping_pages - Invalidate all the unlocked pages of one inode
 * @mapping: the address_space which holds the pages to invalidate
 * @start: the offset 'from' which to invalidate
 * @end: the offset 'to' which to invalidate (inclusive)
 *
 * This function only removes the unlocked pages, if you want to
 * remove all the pages of one inode, you must call truncate_inode_pages.
 *
 * invalidate_mapping_pages() will not block on IO activity. It will not
 * invalidate pages which are dirty, locked, under writeback or mapped into
 * pagetables.
 */
unsigned long invalidate_mapping_pages(struct address_space *mapping,
		pgoff_t start, pgoff_t end)
{
	pgoff_t indices[PAGEVEC_SIZE];
	struct pagevec pvec;
	pgoff_t index = start;
	unsigned long ret;
	unsigned long count = 0;
	int i;

	pagevec_init(&pvec);
	while (index <= end && pagevec_lookup_entries(&pvec, mapping, index,
			min(end - index, (pgoff_t)PAGEVEC_SIZE - 1) + 1,
			indices)) {
		for (i = 0; i < pagevec_count(&pvec); i++) {
			struct page *page = pvec.pages[i];

			/* We rely upon deletion not changing page->index */
			index = indices[i];
			if (index > end)
				break;

			if (radix_tree_exceptional_entry(page)) {
				invalidate_exceptional_entry(mapping, index,
							     page);
				continue;
			}

			if (!trylock_page(page))
				continue;

			WARN_ON(page_to_index(page) != index);

			/* Middle of THP: skip */
			if (PageTransTail(page)) {
				unlock_page(page);
				continue;
			} else if (PageTransHuge(page)) {
				index += HPAGE_PMD_NR - 1;
				i += HPAGE_PMD_NR - 1;
				/*
				 * 'end' is in the middle of THP. Don't
				 * invalidate the page as the part outside of
				 * 'end' could be still useful.
				 */
				if (index > end) {
					unlock_page(page);
					continue;
				}
			}

			ret = invalidate_inode_page(page);
			unlock_page(page);
			/*
			 * Invalidation is a hint that the page is no longer
			 * of interest and try to speed up its reclaim.
			 */
			if (!ret)
				deactivate_file_page(page);
			count += ret;
		}
		pagevec_remove_exceptionals(&pvec);
		pagevec_release(&pvec);
		cond_resched();
		index++;
	}
	return count;
}
EXPORT_SYMBOL(invalidate_mapping_pages);

/*
 * This is like invalidate_complete_page(), except it ignores the page's
 * refcount.  We do this because invalidate_inode_pages2() needs stronger
 * invalidation guarantees, and cannot afford to leave pages behind because
 * shrink_page_list() has a temp ref on them, or because they're transiently
 * sitting in the lru_cache_add() pagevecs.
 */
static int
invalidate_complete_page2(struct address_space *mapping, struct page *page)
{
	unsigned long flags;

	if (page->mapping != mapping)
		return 0;

	if (page_has_private(page) && !try_to_release_page(page, GFP_KERNEL))
		return 0;

	spin_lock_irqsave(&mapping->tree_lock, flags);
	if (PageDirty(page))
		goto failed;

	BUG_ON(page_has_private(page));
	__delete_from_page_cache(page, NULL);
	spin_unlock_irqrestore(&mapping->tree_lock, flags);

	if (mapping->a_ops->freepage)
		mapping->a_ops->freepage(page);

	put_page(page);	/* pagecache ref */
	return 1;
failed:
	spin_unlock_irqrestore(&mapping->tree_lock, flags);
	return 0;
}

static int do_launder_page(struct address_space *mapping, struct page *page)
{
	if (!PageDirty(page))
		return 0;
	if (page->mapping != mapping || mapping->a_ops->launder_page == NULL)
		return 0;
	return mapping->a_ops->launder_page(page);
}

/**
 * invalidate_inode_pages2_range - remove range of pages from an address_space
 * @mapping: the address_space
 * @start: the page offset 'from' which to invalidate
 * @end: the page offset 'to' which to invalidate (inclusive)
 *
 * Any pages which are found to be mapped into pagetables are unmapped prior to
 * invalidation.
 *
 * Returns -EBUSY if any pages could not be invalidated.
 */
int invalidate_inode_pages2_range(struct address_space *mapping,
				  pgoff_t start, pgoff_t end)
{
	pgoff_t indices[PAGEVEC_SIZE];
	struct pagevec pvec;
	pgoff_t index;
	int i;
	int ret = 0;
	int ret2 = 0;
	int did_range_unmap = 0;

	if (mapping->nrpages == 0 && mapping->nrexceptional == 0)
		goto out;

	pagevec_init(&pvec);
	index = start;
	while (index <= end && pagevec_lookup_entries(&pvec, mapping, index,
			min(end - index, (pgoff_t)PAGEVEC_SIZE - 1) + 1,
			indices)) {
		for (i = 0; i < pagevec_count(&pvec); i++) {
			struct page *page = pvec.pages[i];

			/* We rely upon deletion not changing page->index */
			index = indices[i];
			if (index > end)
				break;

			if (radix_tree_exceptional_entry(page)) {
				if (!invalidate_exceptional_entry2(mapping,
								   index, page))
					ret = -EBUSY;
				continue;
			}

			lock_page(page);
			WARN_ON(page_to_index(page) != index);
			if (page->mapping != mapping) {
				unlock_page(page);
				continue;
			}
			wait_on_page_writeback(page);
			if (page_mapped(page)) {
				if (!did_range_unmap) {
					/*
					 * Zap the rest of the file in one hit.
					 */
					unmap_mapping_pages(mapping, index,
						(1 + end - index), false);
					did_range_unmap = 1;
				} else {
					/*
					 * Just zap this page
					 */
					unmap_mapping_pages(mapping, index,
								1, false);
				}
			}
			BUG_ON(page_mapped(page));
			ret2 = do_launder_page(mapping, page);
			if (ret2 == 0) {
				if (!invalidate_complete_page2(mapping, page))
					ret2 = -EBUSY;
			}
			if (ret2 < 0)
				ret = ret2;
			unlock_page(page);
		}
		pagevec_remove_exceptionals(&pvec);
		pagevec_release(&pvec);
		cond_resched();
		index++;
	}
	/*
	 * For DAX we invalidate page tables after invalidating radix tree.  We
	 * could invalidate page tables while invalidating each entry however
	 * that would be expensive. And doing range unmapping before doesn't
	 * work as we have no cheap way to find whether radix tree entry didn't
	 * get remapped later.
	 */
	if (dax_mapping(mapping)) {
		unmap_mapping_pages(mapping, start, end - start + 1, false);
	}
out:
	cleancache_invalidate_inode(mapping);
	return ret;
}
EXPORT_SYMBOL_GPL(invalidate_inode_pages2_range);

/**
 * invalidate_inode_pages2 - remove all pages from an address_space
 * @mapping: the address_space
 *
 * Any pages which are found to be mapped into pagetables are unmapped prior to
 * invalidation.
 *
 * Returns -EBUSY if any pages could not be invalidated.
 */
int invalidate_inode_pages2(struct address_space *mapping)
{
	return invalidate_inode_pages2_range(mapping, 0, -1);
}
EXPORT_SYMBOL_GPL(invalidate_inode_pages2);

/**
 * truncate_pagecache - unmap and remove pagecache that has been truncated
 * @inode: inode
 * @newsize: new file size
 *
 * inode's new i_size must already be written before truncate_pagecache
 * is called.
 *
 * This function should typically be called before the filesystem
 * releases resources associated with the freed range (eg. deallocates
 * blocks). This way, pagecache will always stay logically coherent
 * with on-disk format, and the filesystem would not have to deal with
 * situations such as writepage being called for a page that has already
 * had its underlying blocks deallocated.
 */
void truncate_pagecache(struct inode *inode, loff_t newsize)
{
	struct address_space *mapping = inode->i_mapping;
	loff_t holebegin = round_up(newsize, PAGE_SIZE);

	/*
	 * unmap_mapping_range is called twice, first simply for
	 * efficiency so that truncate_inode_pages does fewer
	 * single-page unmaps.  However after this first call, and
	 * before truncate_inode_pages finishes, it is possible for
	 * private pages to be COWed, which remain after
	 * truncate_inode_pages finishes, hence the second
	 * unmap_mapping_range call must be made for correctness.
	 */
	unmap_mapping_range(mapping, holebegin, 0, 1);
	truncate_inode_pages(mapping, newsize);
	unmap_mapping_range(mapping, holebegin, 0, 1);
}
EXPORT_SYMBOL(truncate_pagecache);

/**
 * truncate_setsize - update inode and pagecache for a new file size
 * @inode: inode
 * @newsize: new file size
 *
 * truncate_setsize updates i_size and performs pagecache truncation (if
 * necessary) to @newsize. It will be typically be called from the filesystem's
 * setattr function when ATTR_SIZE is passed in.
 *
 * Must be called with a lock serializing truncates and writes (generally
 * i_mutex but e.g. xfs uses a different lock) and before all filesystem
 * specific block truncation has been performed.
 */
void truncate_setsize(struct inode *inode, loff_t newsize)
{
	loff_t oldsize = inode->i_size;

	i_size_write(inode, newsize);
	if (newsize > oldsize)
		pagecache_isize_extended(inode, oldsize, newsize);
	truncate_pagecache(inode, newsize);
}
EXPORT_SYMBOL(truncate_setsize);

/**
 * pagecache_isize_extended - update pagecache after extension of i_size
 * @inode:	inode for which i_size was extended
 * @from:	original inode size
 * @to:		new inode size
 *
 * Handle extension of inode size either caused by extending truncate or by
 * write starting after current i_size. We mark the page straddling current
 * i_size RO so that page_mkwrite() is called on the nearest write access to
 * the page.  This way filesystem can be sure that page_mkwrite() is called on
 * the page before user writes to the page via mmap after the i_size has been
 * changed.
 *
 * The function must be called after i_size is updated so that page fault
 * coming after we unlock the page will already see the new i_size.
 * The function must be called while we still hold i_mutex - this not only
 * makes sure i_size is stable but also that userspace cannot observe new
 * i_size value before we are prepared to store mmap writes at new inode size.
 */
void pagecache_isize_extended(struct inode *inode, loff_t from, loff_t to)
{
	int bsize = i_blocksize(inode);
	loff_t rounded_from;
	struct page *page;
	pgoff_t index;

	WARN_ON(to > inode->i_size);

	if (from >= to || bsize == PAGE_SIZE)
		return;
	/* Page straddling @from will not have any hole block created? */
	rounded_from = round_up(from, bsize);
	if (to <= rounded_from || !(rounded_from & (PAGE_SIZE - 1)))
		return;

	index = from >> PAGE_SHIFT;
	page = find_lock_page(inode->i_mapping, index);
	/* Page not cached? Nothing to do */
	if (!page)
		return;
	/*
	 * See clear_page_dirty_for_io() for details why set_page_dirty()
	 * is needed.
	 */
	if (page_mkclean(page))
		set_page_dirty(page);
	unlock_page(page);
	put_page(page);
}
EXPORT_SYMBOL(pagecache_isize_extended);

/**
 * truncate_pagecache_range - unmap and remove pagecache that is hole-punched
 * @inode: inode
 * @lstart: offset of beginning of hole
 * @lend: offset of last byte of hole
 *
 * This function should typically be called before the filesystem
 * releases resources associated with the freed range (eg. deallocates
 * blocks). This way, pagecache will always stay logically coherent
 * with on-disk format, and the filesystem would not have to deal with
 * situations such as writepage being called for a page that has already
 * had its underlying blocks deallocated.
 */
void truncate_pagecache_range(struct inode *inode, loff_t lstart, loff_t lend)
{
	struct address_space *mapping = inode->i_mapping;
	loff_t unmap_start = round_up(lstart, PAGE_SIZE);
	loff_t unmap_end = round_down(1 + lend, PAGE_SIZE) - 1;
	/*
	 * This rounding is currently just for example: unmap_mapping_range
	 * expands its hole outwards, whereas we want it to contract the hole
	 * inwards.  However, existing callers of truncate_pagecache_range are
	 * doing their own page rounding first.  Note that unmap_mapping_range
	 * allows holelen 0 for all, and we allow lend -1 for end of file.
	 */

	/*
	 * Unlike in truncate_pagecache, unmap_mapping_range is called only
	 * once (before truncating pagecache), and without "even_cows" flag:
	 * hole-punching should not remove private COWed pages from the hole.
	 */
	if ((u64)unmap_end > (u64)unmap_start)
		unmap_mapping_range(mapping, unmap_start,
				    1 + unmap_end - unmap_start, 0);
	truncate_inode_pages_range(mapping, lstart, lend);
}
EXPORT_SYMBOL(truncate_pagecache_range);<|MERGE_RESOLUTION|>--- conflicted
+++ resolved
@@ -179,17 +179,8 @@
 truncate_cleanup_page(struct address_space *mapping, struct page *page)
 {
 	if (page_mapped(page)) {
-<<<<<<< HEAD
-		loff_t holelen;
-
-		holelen = PageTransHuge(page) ? HPAGE_PMD_SIZE : PAGE_SIZE;
-		unmap_mapping_range(mapping,
-				   (loff_t)page->index << PAGE_SHIFT,
-				   holelen, 0);
-=======
 		pgoff_t nr = PageTransHuge(page) ? HPAGE_PMD_NR : 1;
 		unmap_mapping_pages(mapping, page->index, nr, false);
->>>>>>> 661e50bc
 	}
 
 	if (page_has_private(page))
